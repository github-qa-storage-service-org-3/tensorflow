--- conflicted
+++ resolved
@@ -5,17 +5,9 @@
 def repo():
     """Imports Eigen."""
 
-<<<<<<< HEAD
     # Attention: TensorFlow Lite CMake build uses this variable, update only the hash content.
-    EIGEN_COMMIT = "7db0ac977acf276fb0817cfb89e490cdbae0ab56"
-    EIGEN_SHA256 = "f4697dcc5f0545cf9ab70be8f6b313bdc31c0405f0ed30f8967bc02e7d7aa12a"
-=======
-    # Attention: tools parse and update these lines.
-    # LINT.IfChange
     EIGEN_COMMIT = "008ff3483a8c5604639e1c4d204eae30ad737af6"
     EIGEN_SHA256 = "e1dd31ce174c3d26fbe38388f64b09d2adbd7557a59e90e6f545a288cc1755fc"
-    # LINT.ThenChange(//tensorflow/lite/tools/cmake/modules/eigen.cmake)
->>>>>>> 5d1b9643
 
     tf_http_archive(
         name = "eigen_archive",
