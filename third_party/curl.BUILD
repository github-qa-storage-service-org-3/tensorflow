--- conflicted
+++ resolved
@@ -231,13 +231,8 @@
         "include/curl/typecheck-gcc.h",
     ],
     copts = select({
-<<<<<<< HEAD
-        "@//tensorflow:windows": [
-            "/Iexternal/curl/lib",
-=======
-        ":windows": [
+        "@//tensorflow:windows:windows": [
             "/I%prefix%/curl/lib",
->>>>>>> cfd9a1ce
             "/DHAVE_CONFIG_H",
             "/DCURL_DISABLE_FTP",
             "/DCURL_DISABLE_NTLM",
@@ -391,13 +386,8 @@
         "src/tool_xattr.h",
     ],
     copts = select({
-<<<<<<< HEAD
         "@//tensorflow:windows": [
-            "/Iexternal/curl/lib",
-=======
-        ":windows": [
             "/I%prefix%/curl/lib",
->>>>>>> cfd9a1ce
             "/DHAVE_CONFIG_H",
             "/DCURL_DISABLE_LIBCURL_OPTION",
         ],
