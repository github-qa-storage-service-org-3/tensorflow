# Description:
#    LLVM-based CPU backend for XLA.

load("@bazel_skylib//rules:build_test.bzl", "build_test")
load(
    "//xla:xla.bzl",
    "ORC_JIT_MEMORY_MAPPER_TARGETS",
    "xla_cc_binary",
    "xla_cc_test",
)
load(
    "//third_party/compute_library:build_defs.bzl",
    "acl_deps",
    "if_enable_acl",
)
load("@local_tsl//tsl:tsl.bzl", "tf_openmp_copts", "tsl_copts")
load("@local_tsl//tsl:tsl.default.bzl", "filegroup", "get_compatible_with_portable")
load(
    "@local_tsl//tsl/mkl:build_defs.bzl",
    "mkl_deps",
)
load("@local_tsl//tsl/platform:build_config.bzl", "if_llvm_system_z_available", "tf_proto_library")
load("@local_tsl//tsl/platform:rules_cc.bzl", "cc_library")
load(":build_defs.bzl", "runtime_copts")

package(
    default_visibility = ["//visibility:public"],
    licenses = ["notice"],
)

package_group(
    name = "friends",
    includes = [
        "//xla:friends",
    ],
)

# Filegroup used to collect source files for dependency checking.
filegroup(
    name = "c_srcs",
    data = glob([
        "**/*.cc",
        "**/*.h",
    ]),
    visibility = ["//visibility:public"],
)

cc_library(
    name = "test_header_helper",
    testonly = True,
    hdrs = ["test_target_triple_helper.h"],
    visibility = ["//visibility:public"],
    deps = [
        "@local_tsl//tsl/platform:test",
    ],
)

# When using mlir based HloLowering, the following utils will sometimes be needed to define used symbols.
cc_library(
    name = "runtime_mlir_utils",
    visibility = ["//visibility:public"],
    deps = [
        "@llvm-project//mlir:mlir_c_runner_utils",
    ],
)

filegroup(
    name = "runtime_srcs",
    srcs = [
        # Single-threaded support.
        "runtime_custom_call_status.cc",
        "runtime_fp16.cc",
        "runtime_key_value_sort.cc",
        "runtime_pow.cc",
        "runtime_single_threaded_conv2d.cc",
        "runtime_single_threaded_conv3d.cc",
        "runtime_single_threaded_fft.cc",
        "runtime_single_threaded_matmul_c128.cc",
        "runtime_single_threaded_matmul_c64.cc",
        "runtime_single_threaded_matmul_common.h",
        "runtime_single_threaded_matmul_f16.cc",
        "runtime_single_threaded_matmul_f32.cc",
        "runtime_single_threaded_matmul_f64.cc",
        "runtime_single_threaded_matmul_s32.cc",
        "runtime_topk.cc",
        # Multi-threaded support.
        "runtime_conv2d.cc",
        "runtime_conv3d.cc",
        "runtime_fft.cc",
        "runtime_matmul_c128.cc",
        "runtime_matmul_c64.cc",
        "runtime_matmul_common.h",
        "runtime_matmul_f16.cc",
        "runtime_matmul_f32.cc",
        "runtime_matmul_f64.cc",
        "runtime_matmul_s32.cc",
        "runtime_fork_join.cc",
    ],
    visibility = ["//visibility:public"],
)

filegroup(
    name = "runtime_hdrs",
    srcs = [
        # XLA Runtime support.
        "buffer_desc.h",
        # Single-threaded support.
        "runtime_custom_call_status.h",
        "runtime_conv_impl.h",
        "runtime_fp16.h",
        "runtime_key_value_sort.h",
        "runtime_pow.h",
        "runtime_single_threaded_conv2d.h",
        "runtime_single_threaded_conv3d.h",
        "runtime_single_threaded_fft.h",
        "runtime_single_threaded_matmul.h",
        "runtime_topk.h",
        # Multi-threaded support.
        "runtime_conv2d.h",
        "runtime_conv3d.h",
        "runtime_fft.h",
        "runtime_fork_join.h",
        "runtime_lightweight_check.h",
        "runtime_matmul.h",
    ],
    visibility = ["//visibility:public"],
)

cc_library(
    name = "cpu_xfeed",
    srcs = ["cpu_xfeed.cc"],
    hdrs = ["cpu_xfeed.h"],
    visibility = ["//visibility:public"],
    deps = [
        ":cpu_runtime",
        "//xla:literal",
        "//xla:literal_util",
        "//xla:shape_util",
        "//xla:status",
        "//xla:status_macros",
        "//xla:statusor",
        "//xla:types",
        "//xla:util",
        "//xla:xla_data_proto_cc",
        "//xla/service:hlo_cost_analysis",
        "//xla/service:shaped_buffer",
        "@com_google_absl//absl/base",
        "@com_google_absl//absl/cleanup",
        "@com_google_absl//absl/memory",
        "@com_google_absl//absl/types:span",
        "@local_tsl//tsl/platform:errors",
        "@local_tsl//tsl/platform:logging",
        "@local_tsl//tsl/platform:notification",
    ],
)

cc_library(
    name = "cpu_transfer_manager",
    srcs = ["cpu_transfer_manager.cc"],
    hdrs = ["cpu_transfer_manager.h"],
    visibility = ["//visibility:public"],
    deps = [
        ":cpu_runtime",
        ":cpu_xfeed",
        "//xla:literal",
        "//xla:literal_util",
        "//xla:shape_util",
        "//xla:status_macros",
        "//xla:statusor",
        "//xla:types",
        "//xla:util",
        "//xla:xla_data_proto_cc",
        "//xla/service:compiler",
        "//xla/service:generic_transfer_manager",
        "//xla/service:transfer_manager",
        "//xla/stream_executor",
        "//xla/stream_executor/host:host_platform_id",
        "@com_google_absl//absl/base",
        "@com_google_absl//absl/memory",
        "@com_google_absl//absl/types:span",
        "@local_tsl//tsl/platform:errors",
        "@local_tsl//tsl/platform:logging",
    ],
    alwayslink = True,  # Contains per-platform transfer manager registration
)

cc_library(
    name = "buffer_info_util",
    srcs = ["buffer_info_util.cc"],
    hdrs = ["buffer_info_util.h"],
    visibility = ["//visibility:public"],
    deps = [
        "//xla:cpu_function_runtime",
        "//xla/hlo/ir:hlo",
        "//xla/service:buffer_assignment",
        "@com_google_absl//absl/types:span",
    ],
)

cc_library(
    name = "cpu_compiler_pure",
    srcs = ["cpu_compiler.cc"],
    hdrs = ["cpu_compiler.h"],
    copts = tsl_copts(),
    visibility = ["//visibility:public"],
    deps = [
        ":buffer_info_util",
        ":compiler_functor",
        ":conv_canonicalization",
        ":cpu_executable",
        ":cpu_instruction_fusion",
        ":cpu_layout_assignment",
        ":cpu_options",
        ":dot_op_emitter",
        ":executable_proto_cc",
        ":hlo_xla_runtime_pipeline",
        ":ir_emission_utils",
        ":ir_emitter",
        ":onednn_ops_rewriter",
        ":onednn_rewriter",
        ":parallel_task_assignment",
        ":simple_orc_jit",
        ":target_machine_features",
        ":xla_framework",
        "//xla:cpu_function_runtime",
        "//xla:debug_options_flags",
        "//xla:literal",
        "//xla:protobuf_util",
        "//xla:shape_util",
        "//xla:status",
        "//xla:status_macros",
        "//xla:statusor",
        "//xla:types",
        "//xla:util",
        "//xla:xla_data_proto_cc",
        "//xla:xla_proto_cc",
        "//xla/hlo/ir:hlo",
        "//xla/hlo/ir:hlo_module_group",
        "//xla/mlir/framework/ir:xla_framework",
        "//xla/mlir/runtime/ir:rt",
        "//xla/mlir/runtime/transforms:calling_convention",
        "//xla/mlir/runtime/transforms:compilation_pipeline_cpu",
        "//xla/mlir/runtime/transforms:compiler",
        "//xla/mlir/runtime/transforms:jit_compiler",
        "//xla/mlir_hlo",
        "//xla/mlir_hlo:all_passes",
        "//xla/mlir_hlo:gml_st_passes",
        "//xla/mlir_hlo:lhlo",
        "//xla/mlir_hlo:mhlo_passes",
        "//xla/mlir_hlo:transforms_passes",
        "//xla/runtime:custom_call_registry",
        "//xla/runtime:executable",
        "//xla/runtime:jit_executable",
        "//xla/service:algebraic_simplifier",
        "//xla/service:all_gather_decomposer",
        "//xla/service:all_reduce_promotion",
        "//xla/service:all_to_all_decomposer",
        "//xla/service:batch_dot_simplification",
        "//xla/service:batchnorm_expander",
        "//xla/service:bitcast_dtypes_expander",
        "//xla/service:broadcast_canonicalizer",
        "//xla/service:buffer_assignment",
        "//xla/service:call_graph",
        "//xla/service:call_inliner",
        "//xla/service:change_op_data_type",
        "//xla/service:cholesky_expander",
        "//xla/service:comparison_expander",
        "//xla/service:compiler",
        "//xla/service:conditional_canonicalizer",
        "//xla/service:conditional_simplifier",
        "//xla/service:conditional_to_select",
        "//xla/service:convolution_group_converter",
        "//xla/service:copy_insertion",
        "//xla/service:cpu_gpu_shape_verifier",
        "//xla/service:dot_decomposer",
        "//xla/service:dump",
        "//xla/service:dynamic_dimension_inference",
        "//xla/service:dynamic_dimension_simplifier",
        "//xla/service:dynamic_index_splitter",
        "//xla/service:dynamic_padder",
        "//xla/service:eigh_expander",
        "//xla/service:executable",
        "//xla/service:flatten_call_graph",
        "//xla/service:float_normalization",
        "//xla/service:float_support",
        "//xla/service:gather_expander",
        "//xla/service:hlo_constant_folding",
        "//xla/service:hlo_cost_analysis",
        "//xla/service:hlo_cse",
        "//xla/service:hlo_dce",
        "//xla/service:hlo_execution_profile",
        "//xla/service:hlo_memory_scheduler",
        "//xla/service:hlo_module_config",
        "//xla/service:hlo_ordering",
        "//xla/service:hlo_pass",
        "//xla/service:hlo_pass_pipeline",
        "//xla/service:hlo_profile_printer_data_cc",
        "//xla/service:hlo_proto_cc",
        "//xla/service:hlo_proto_util",
        "//xla/service:hlo_verifier",
        "//xla/service:indexed_array_analysis",
        "//xla/service:layout_assignment",
        "//xla/service:llvm_compiler",
        "//xla/service:logical_buffer",
        "//xla/service:logistic_expander",
        "//xla/service:map_inliner",
        "//xla/service:operand_upcaster",
        "//xla/service:optimization_barrier_expander",
        "//xla/service:qr_expander",
        "//xla/service:reduce_decomposer",
        "//xla/service:reduce_scatter_decomposer",
        "//xla/service:reshape_decomposer",
        "//xla/service:reshape_mover",
        "//xla/service:result_caster",
        "//xla/service:rng_bit_generator_expander",
        "//xla/service:rng_expander",
        "//xla/service:scatter_expander",
        "//xla/service:select_and_scatter_expander",
        "//xla/service:sharding_propagation",
        "//xla/service:sharding_remover",
        "//xla/service:slice_sinker",
        "//xla/service:slow_operation_alarm",
        "//xla/service:sort_simplifier",
        "//xla/service:stochastic_convert_decomposer",
        "//xla/service:sub_byte_normalization",
        "//xla/service:topk_rewriter",
        "//xla/service:transpose_folding",
        "//xla/service:tree_reduction_rewriter",
        "//xla/service:triangular_solve_expander",
        "//xla/service:tuple_simplifier",
        "//xla/service:while_loop_constant_sinking",
        "//xla/service:while_loop_invariant_code_motion",
        "//xla/service:while_loop_simplifier",
        "//xla/service:zero_sized_hlo_elimination",
        "//xla/service/cpu/runtime:collectives",
        "//xla/service/cpu/runtime:convolution_call",
        "//xla/service/cpu/runtime:custom_call",
        "//xla/service/cpu/runtime:fft_call",
        "//xla/service/cpu/runtime:retain",
        "//xla/service/cpu/runtime:rng_call",
        "//xla/service/cpu/runtime:xfeed",
        "//xla/service/llvm_ir:llvm_command_line_options",
        "//xla/service/llvm_ir:llvm_util",
        "//xla/service/spmd:stateful_rng_spmd_partitioner",
        "//xla/stream_executor",
        "//xla/stream_executor/host:host_platform_id",
        "//xla/translate/hlo_to_mhlo:hlo_to_mlir_hlo",
        "//xla/translate/hlo_to_mhlo:hlo_utils",
        "@com_google_absl//absl/base",
        "@com_google_absl//absl/base:core_headers",
        "@com_google_absl//absl/base:dynamic_annotations",
        "@com_google_absl//absl/container:flat_hash_map",
        "@com_google_absl//absl/container:flat_hash_set",
        "@com_google_absl//absl/memory",
        "@com_google_absl//absl/status",
        "@com_google_absl//absl/status:statusor",
        "@com_google_absl//absl/strings",
        "@com_google_absl//absl/strings:str_format",
        "@com_google_absl//absl/types:span",
        "@llvm-project//llvm:Core",
        "@llvm-project//llvm:MC",
        "@llvm-project//llvm:Object",
        "@llvm-project//llvm:OrcJIT",
        "@llvm-project//llvm:Support",
        "@llvm-project//llvm:Target",
        "@llvm-project//llvm:TargetParser",
        "@llvm-project//llvm:X86CodeGen",  # fixdeps: keep
        "@llvm-project//mlir:AffineDialect",
        "@llvm-project//mlir:AffineToStandard",
        "@llvm-project//mlir:ArithDialect",
        "@llvm-project//mlir:ArithTransforms",
        "@llvm-project//mlir:BufferizationTransforms",
        "@llvm-project//mlir:BuiltinToLLVMIRTranslation",
        "@llvm-project//mlir:FuncDialect",
        "@llvm-project//mlir:IR",
        "@llvm-project//mlir:LLVMDialect",
        "@llvm-project//mlir:LLVMToLLVMIRTranslation",
        "@llvm-project//mlir:LinalgDialect",
        "@llvm-project//mlir:LinalgTransforms",
        "@llvm-project//mlir:MemRefTransforms",
        "@llvm-project//mlir:Pass",
        "@llvm-project//mlir:ReconcileUnrealizedCasts",
        "@llvm-project//mlir:SCFDialect",
        "@llvm-project//mlir:Support",
        "@llvm-project//mlir:TensorDialect",
        "@llvm-project//mlir:ToLLVMIRTranslation",
        "@llvm-project//mlir:TransformUtils",
        "@llvm-project//mlir:Transforms",
        "@llvm-project//mlir:VectorDialect",
        "@local_tsl//tsl/platform:casts",
        "@local_tsl//tsl/platform:errors",
        "@local_tsl//tsl/platform:logging",
        "@local_tsl//tsl/platform:platform_port",
        "@local_tsl//tsl/platform:status",
        "@local_tsl//tsl/platform:statusor",
        "@local_tsl//tsl/protobuf:error_codes_proto_impl_cc",
    ] + select({
        "@local_tsl//tsl:arm_any": [
            "@llvm-project//llvm:AArch64CodeGen",  # fixdeps: keep
        ],
        "@local_tsl//tsl:linux_ppc64le": [
            "@llvm-project//llvm:PowerPCCodeGen",  # fixdeps: keep
        ],
        "@local_tsl//tsl:macos_arm64": [
            "@llvm-project//llvm:AArch64CodeGen",  # fixdeps: keep
        ],
        "//conditions:default": [
        ],
    }) + if_llvm_system_z_available([
        "@llvm-project//llvm:SystemZCodeGen",  # fixdeps: keep
    ]),
)

cc_library(
    # The old target name will still be used so that dependencies won't break.
    # In the future, dependencies should be cleaned up and relinked to the above
    # target if registration is not necesary.
    name = "cpu_compiler",
    srcs = ["cpu_compiler_registerer.cc"],
    hdrs = ["cpu_compiler.h"],
    visibility = ["//visibility:public"],
    deps = [
        "cpu_compiler_pure",
        ":executable_proto_cc",
        ":target_machine_features",
        "//xla:cpu_function_runtime",
        "//xla:status",
        "//xla:statusor",
        "//xla:util",
        "//xla/hlo/ir:hlo",
        "//xla/hlo/ir:hlo_module_group",
        "//xla/service:buffer_assignment",
        "//xla/service:compiler",
        "//xla/service:executable",
        "//xla/service:hlo_cost_analysis",
        "//xla/service:hlo_profile_printer_data_cc",
        "//xla/service:hlo_proto_cc",
        "//xla/service:llvm_compiler",
        "//xla/stream_executor",
        "//xla/stream_executor/host:host_platform_id",
        "@llvm-project//llvm:Target",
    ],
    alwayslink = True,  # Contains compiler registration
)

tf_proto_library(
    name = "executable_proto",
    srcs = ["executable.proto"],
    cc_api_version = 2,
    protodeps = [
        ":xla_framework_proto",
        "//xla/service:hlo_proto",
    ],
    visibility = ["//visibility:public"],
)

tf_proto_library(
    name = "xla_framework_proto",
    srcs = ["xla_framework.proto"],
    cc_api_version = 2,
    visibility = ["//visibility:public"],
)

cc_library(
    name = "xla_framework",
    hdrs = ["xla_framework.h"],
    visibility = ["//visibility:public"],
    deps = [":xla_framework_proto_cc"],
)

cc_library(
    name = "hlo_xla_runtime_pipeline",
    srcs = ["hlo_xla_runtime_pipeline.cc"],
    hdrs = ["hlo_xla_runtime_pipeline.h"],
    visibility = ["//visibility:public"],
    deps = [
        "//xla:status",
        "//xla/mlir/backends/cpu/transforms:passes",
        "//xla/mlir/runtime/transforms:compiler",
        "//xla/mlir_hlo:all_passes",
        "//xla/mlir_hlo:gml_st_bufferizable_op_interface",
        "//xla/mlir_hlo:mhlo_passes",
        "//xla/mlir_hlo:thlo_bufferizable_op_interface",
        "//xla/mlir_hlo:transforms_passes",
        "//xla/runtime:compiler",
        "@llvm-project//mlir:ArithTransforms",
        "@llvm-project//mlir:BufferizationToMemRef",
        "@llvm-project//mlir:BufferizationTransforms",
        "@llvm-project//mlir:ComplexToStandard",
        "@llvm-project//mlir:FuncDialect",
        "@llvm-project//mlir:FuncTransforms",
        "@llvm-project//mlir:GPUDialect",
        "@llvm-project//mlir:GPUToNVVMTransforms",
        "@llvm-project//mlir:LinalgTransforms",
        "@llvm-project//mlir:MemRefTransforms",
        "@llvm-project//mlir:Pass",
        "@llvm-project//mlir:ReconcileUnrealizedCasts",
        "@llvm-project//mlir:SCFToControlFlow",
        "@llvm-project//mlir:SCFTransforms",
        "@llvm-project//mlir:ShapeToStandard",
        "@llvm-project//mlir:ShapeTransforms",
        "@llvm-project//mlir:SparseTensorTransforms",
        "@llvm-project//mlir:TensorToLinalg",
        "@llvm-project//mlir:TensorTransforms",
        "@llvm-project//mlir:Transforms",
        "@llvm-project//mlir:VectorToLLVM",
        "@llvm-project//mlir:VectorTransforms",
        "@local_tsl//tsl/platform:errors",
        "@local_tsl//tsl/platform:logging",
    ],
    alwayslink = 1,  # has pipeline registration
)

cc_library(
    name = "simple_orc_jit",
    srcs = [
        "simple_orc_jit.cc",
        "windows_compatibility.cc",
        "windows_compatibility.h",
    ],
    hdrs = ["simple_orc_jit.h"],
    copts = if_enable_acl(["-DXLA_CPU_USE_ACL=1"]) + tsl_copts(),
    visibility = ["//visibility:public"],
    deps = [
        ":compiler_functor",
        ":cpu_runtime",
        ":onednn_layer_norm",
        ":onednn_matmul",
        ":orc_jit_memory_mapper",
        ":runtime_conv2d",
        ":runtime_conv2d_acl",
        ":runtime_conv2d_mkl",
        ":runtime_conv3d",
        ":runtime_custom_call_status",
        ":runtime_fft",
        ":runtime_fork_join",
        ":runtime_fp16",
        ":runtime_key_value_sort",
        ":runtime_matmul",
        ":runtime_matmul_acl",
        ":runtime_pow",
        ":runtime_single_threaded_conv2d",
        ":runtime_single_threaded_conv3d",
        ":runtime_single_threaded_fft",
        ":runtime_single_threaded_matmul",
        ":runtime_topk",
        "//xla:types",
        "//xla:util",
        "//xla/service:custom_call_target_registry",
        "@com_google_absl//absl/memory",
        "@llvm-project//llvm:Core",
        "@llvm-project//llvm:ExecutionEngine",
        "@llvm-project//llvm:MC",  # fixdeps: keep
        "@llvm-project//llvm:OrcJIT",
        "@llvm-project//llvm:Support",
        "@llvm-project//llvm:Target",  # fixdeps: keep
        "@llvm-project//llvm:TargetParser",
        "@llvm-project//mlir:mlir_c_runner_utils",
        "@local_tsl//tsl/platform:logging",
    ] + ORC_JIT_MEMORY_MAPPER_TARGETS,
)

cc_library(
    name = "runtime_lightweight_check",
    hdrs = ["runtime_lightweight_check.h"],
    compatible_with = get_compatible_with_portable(),
    copts = runtime_copts(),
    visibility = ["//visibility:public"],
)

cc_library(
    name = "runtime_fp16",
    srcs = [
        "runtime_fp16.cc",
    ],
    hdrs = [
        "runtime_fp16.h",
    ],
    copts = runtime_copts(),
    visibility = ["//visibility:public"],
    deps = ["@com_google_absl//absl/base:core_headers"],
)

cc_library(
    name = "runtime_pow",
    srcs = [
        "runtime_pow.cc",
    ],
    hdrs = [
        "runtime_pow.h",
    ],
    copts = runtime_copts(),
    visibility = ["//visibility:public"],
    deps = ["@com_google_absl//absl/base:core_headers"],
)

cc_library(
    name = "buffer_desc",
    hdrs = ["buffer_desc.h"],
    visibility = ["//visibility:public"],
)

cc_library(
    name = "cpu_executable",
    srcs = ["cpu_executable.cc"],
    hdrs = ["cpu_executable.h"],
    visibility = ["//visibility:public"],
    deps = [
        ":buffer_desc",
        ":simple_orc_jit",
        ":xla_framework",
        "//xla:shape_tree",
        "//xla:shape_util",
        "//xla:status_macros",
        "//xla:statusor",
        "//xla:types",
        "//xla:util",
        "//xla:xla_data_proto_cc",
        "//xla/hlo/ir:hlo",
        "//xla/mlir/runtime/transforms:compiler",
        "//xla/runtime:executable",
        "//xla/runtime:jit_executable",
        "//xla/service:buffer_assignment",
        "//xla/service:computation_layout",
        "//xla/service:custom_call_status_internal",
        "//xla/service:executable",
        "//xla/service:hlo_dataflow_analysis",
        "//xla/service:hlo_execution_profile",
        "//xla/service:logical_buffer",
        "//xla/service:maybe_owning_device_memory",
        "//xla/service:shaped_buffer",
        "//xla/service:xla_debug_info_manager",
        "//xla/stream_executor",
        "//xla/stream_executor:device_memory_allocator",
        "//xla/stream_executor/host:host_stream",
        "@com_google_absl//absl/algorithm:container",
        "@com_google_absl//absl/cleanup",
        "@com_google_absl//absl/strings",
        "@com_google_absl//absl/strings:str_format",
        "@com_google_absl//absl/types:span",
        "@llvm-project//llvm:OrcJIT",
        "@llvm-project//mlir:FuncDialect",
        "@llvm-project//mlir:Parser",
        "@local_tsl//tsl/platform:env",
        "@local_tsl//tsl/platform:logging",
    ],
)

cc_library(
    name = "ir_emitter",
    srcs = [
        "elemental_ir_emitter.cc",
        "ir_emitter.cc",
    ],
    hdrs = [
        "elemental_ir_emitter.h",
        "ir_emitter.h",
    ],
    copts = tsl_copts(),
    visibility = ["//visibility:public"],
    deps = [
        ":backend_config_proto_cc",
        ":cpu_options",
        ":cpu_runtime",
        ":dot_op_emitter",
        ":ir_emission_utils",
        ":ir_function",
        ":onednn_memory_util",
        ":parallel_loop_emitter",
        ":target_machine_features",
        "//xla:literal_util",
        "//xla:shape_util",
        "//xla:status_macros",
        "//xla:statusor",
        "//xla:types",
        "//xla:util",
        "//xla:window_util",
        "//xla:xla_data_proto_cc",
        "//xla/hlo/ir:hlo",
        "//xla/service:buffer_assignment",
        "//xla/service:collective_ops_utils",
        "//xla/service:elemental_ir_emitter",
        "//xla/service:hlo_module_config",
        "//xla/service:name_uniquer",
        "//xla/service/llvm_ir:alias_analysis",
        "//xla/service/llvm_ir:buffer_assignment_util",
        "//xla/service/llvm_ir:dynamic_update_slice_util",
        "//xla/service/llvm_ir:fused_ir_emitter",
        "//xla/service/llvm_ir:ir_array",
        "//xla/service/llvm_ir:ir_builder_mixin",
        "//xla/service/llvm_ir:llvm_loop",
        "//xla/service/llvm_ir:llvm_type_conversion_util",
        "//xla/service/llvm_ir:llvm_util",
        "//xla/service/llvm_ir:loop_emitter",
        "//xla/service/llvm_ir:tuple_ops",
        "@com_google_absl//absl/cleanup",
        "@com_google_absl//absl/container:flat_hash_map",
        "@com_google_absl//absl/container:flat_hash_set",
        "@com_google_absl//absl/container:inlined_vector",
        "@com_google_absl//absl/strings",
        "@com_google_absl//absl/strings:str_format",
        "@com_google_absl//absl/types:span",
        "@llvm-project//llvm:Core",
        "@llvm-project//llvm:TargetParser",
        "@llvm-project//mlir:IR",
        "@local_tsl//tsl/lib/math:math_util",
        "@local_tsl//tsl/platform:errors",
        "@local_tsl//tsl/platform:logging",
    ],
)

cc_library(
    name = "target_machine_features",
    srcs = [
        "target_machine_features.cc",
    ],
    hdrs = ["target_machine_features.h"],
    visibility = ["//visibility:public"],
    deps = [
        "//xla:cpu_function_runtime",
        "//xla:shape_util",
        "@com_google_absl//absl/container:flat_hash_map",
        "@llvm-project//llvm:Analysis",
        "@llvm-project//llvm:Target",
        "@local_tsl//tsl/platform:logging",
    ],
)

cc_library(
    name = "target_machine_features_fake",
    testonly = 1,
    hdrs = ["target_machine_features_fake.h"],
    visibility = ["//visibility:public"],
    deps = [
        ":target_machine_features",
    ],
)

cc_library(
    name = "ir_function",
    srcs = ["ir_function.cc"],
    hdrs = ["ir_function.h"],
    visibility = ["//visibility:public"],
    deps = [
        ":cpu_runtime",
        ":ir_emission_utils",
        ":shape_partition",
        "//xla:shape_util",
        "//xla:status_macros",
        "//xla:statusor",
        "//xla:types",
        "//xla/service:hlo_module_config",
        "//xla/service/llvm_ir:llvm_util",
        "@com_google_absl//absl/strings",
        "@com_google_absl//absl/types:span",
        "@llvm-project//llvm:Core",
    ],
)

cc_library(
    name = "parallel_loop_emitter",
    srcs = ["parallel_loop_emitter.cc"],
    hdrs = ["parallel_loop_emitter.h"],
    visibility = ["//visibility:public"],
    deps = [
        ":ir_emission_utils",
        "//xla/service/llvm_ir:ir_array",
        "//xla/service/llvm_ir:llvm_loop",
        "//xla/service/llvm_ir:llvm_util",
        "//xla/service/llvm_ir:loop_emitter",
        "@com_google_absl//absl/strings:str_format",
        "@llvm-project//llvm:Core",
        "@local_tsl//tsl/platform:logging",
    ],
)

cc_library(
    name = "tiled_dot_emitter",
    srcs = ["tiled_dot_emitter.cc"],
    hdrs = ["tiled_dot_emitter.h"],
    visibility = ["//visibility:public"],
    deps = [
        ":vector_support_library",
        "//xla:xla_data_proto_cc",
        "//xla/hlo/ir:hlo",
        "//xla/service:hlo_module_config",
        "//xla/service/llvm_ir:kernel_support_library",
        "//xla/service/llvm_ir:llvm_util",
        "@llvm-project//llvm:Core",
        "@local_tsl//tsl/platform:logging",
    ],
)

cc_library(
    name = "dot_op_emitter",
    srcs = ["dot_op_emitter.cc"],
    hdrs = [
        "dot_op_emitter.h",
    ],
    visibility = ["//visibility:public"],
    deps = [
        ":backend_config_proto_cc",
        ":cpu_options",
        ":cpu_runtime",
        ":ir_emission_utils",
        ":mlir_emitter",
        ":target_machine_features",
        ":tiled_dot_emitter",
        ":vector_support_library",
        "//xla:shape_util",
        "//xla:status_macros",
        "//xla:types",
        "//xla:util",
        "//xla:xla_data_proto_cc",
        "//xla/hlo/ir:hlo",
        "//xla/service:hlo_module_config",
        "//xla/service/llvm_ir:ir_array",
        "//xla/service/llvm_ir:kernel_support_library",
        "//xla/service/llvm_ir:llvm_loop",
        "//xla/service/llvm_ir:llvm_util",
        "@com_google_absl//absl/strings",
        "@llvm-project//llvm:Core",
        "@llvm-project//mlir:ArithUtils",
        "@llvm-project//mlir:DialectUtils",
        "@llvm-project//mlir:FuncDialect",
        "@llvm-project//mlir:IR",
        "@llvm-project//mlir:LinalgDialect",
        "@llvm-project//mlir:Pass",
        "@local_tsl//tsl/platform:logging",
        "@local_tsl//tsl/platform:status",
    ],
)

build_test(
    name = "sample_harness_build_test",
    targets = [
        ":sample_harness",
    ],
)

xla_cc_binary(
    name = "sample_harness",
    srcs = ["sample_harness.cc"],
    deps = [
        "//xla:array4d",
        "//xla:literal",
        "//xla:statusor",
        "//xla:types",
        "//xla:xla_data_proto_cc",
        "//xla/client",
        "//xla/client:client_library",
        "//xla/client:global_data",
        "//xla/client:local_client",
        "//xla/client:xla_builder",
        "//xla/client:xla_computation",
        "@com_google_absl//absl/strings:str_format",
        "@local_tsl//tsl/platform:logging",
        "@local_tsl//tsl/platform:platform_port",
    ],
)

cc_library(
    name = "compiler_functor",
    srcs = ["compiler_functor.cc"],
    hdrs = ["compiler_functor.h"],
    visibility = ["//visibility:public"],
    deps = [
        ":cpu_runtime",
        ":llvm_ir_runtime",
        "//xla:statusor",
        "//xla:types",
        "//xla:util",
        "//xla/runtime:execution_engine",
        "//xla/service:llvm_compiler",
        "//xla/service/llvm_ir:llvm_util",
        "@com_google_absl//absl/memory",
        "@llvm-project//llvm:Analysis",
        "@llvm-project//llvm:Core",
        "@llvm-project//llvm:IPO",
        "@llvm-project//llvm:Instrumentation",
        "@llvm-project//llvm:MC",
        "@llvm-project//llvm:Object",
        "@llvm-project//llvm:OrcJIT",
        "@llvm-project//llvm:Passes",
        "@llvm-project//llvm:Support",
        "@llvm-project//llvm:Target",
        "@local_tsl//tsl/platform:logging",
    ],
)

cc_library(
    name = "cpu_runtime",
    srcs = [
        "cpu_runtime.cc",
        "xfeed_manager.cc",
    ],
    hdrs = [
        "cpu_runtime.h",
        "xfeed_manager.h",
    ],
    copts = runtime_copts(),
    visibility = ["//visibility:public"],
    deps = [
        "//xla:executable_run_options",
        "//xla:refcounting_hash_map",
        "//xla:shape_util",
        "//xla:statusor",
        "//xla:types",
        "//xla:xla_data_proto_cc",
        "//xla/hlo/ir:hlo",
        "//xla/service:collective_ops_utils",
        "//xla/service:computation_placer",
        "//xla/service:hlo_parser",
        "//xla/service/llvm_ir:llvm_util",
        "//xla/stream_executor",
        "@com_google_absl//absl/base:core_headers",
        "@com_google_absl//absl/base:dynamic_annotations",
        "@com_google_absl//absl/container:flat_hash_map",
        "@com_google_absl//absl/strings",
        "@com_google_absl//absl/strings:str_format",
        "@com_google_absl//absl/synchronization",
        "@com_google_absl//absl/types:span",
        "@local_tsl//tsl/platform:logging",
        "@local_tsl//tsl/platform:mutex",
        "@local_tsl//tsl/platform:platform_port",
        "@local_tsl//tsl/platform:status",
        "@local_tsl//tsl/profiler/lib:traceme",
    ],
)

cc_library(
    name = "llvm_ir_runtime",
    srcs = [
        "llvm_ir_runtime.cc",
    ],
    hdrs = [
        "llvm_ir_runtime.h",
    ],
    visibility = ["//visibility:public"],
    deps = [
        ":vector_support_library",
        "//xla/service/llvm_ir:llvm_util",
        "//xla/service/llvm_ir:math_ops",
        "@llvm-project//llvm:Core",
        "@llvm-project//llvm:TransformUtils",
        "@local_tsl//tsl/platform:logging",
    ],
)

cc_library(
    name = "runtime_conv2d",
    srcs = [
        "runtime_conv2d.cc",
        "runtime_conv_impl.h",
    ],
    hdrs = ["runtime_conv2d.h"],
    copts = runtime_copts(),
    visibility = ["//visibility:public"],
    deps = [
        ":runtime_lightweight_check",
        "//xla:executable_run_options",
        "@com_google_absl//absl/base:core_headers",
        "@com_google_absl//absl/base:dynamic_annotations",
        "@eigen_archive//:eigen3",
        "@local_tsl//tsl/framework/contraction:eigen_contraction_kernel",
        "@local_tsl//tsl/framework/convolution:eigen_helpers",
        "@local_tsl//tsl/platform:mutex",
    ],
)

cc_library(
    name = "runtime_conv3d",
    srcs = [
        "runtime_conv3d.cc",
        "runtime_conv_impl.h",
    ],
    hdrs = ["runtime_conv3d.h"],
    copts = runtime_copts(),
    visibility = ["//visibility:public"],
    deps = [
        ":runtime_lightweight_check",
        "//xla:executable_run_options",
        "@com_google_absl//absl/base:core_headers",
        "@com_google_absl//absl/base:dynamic_annotations",
        "@eigen_archive//:eigen3",
        "@local_tsl//tsl/framework/contraction:eigen_contraction_kernel",
        "@local_tsl//tsl/framework/convolution:eigen_helpers",
        "@local_tsl//tsl/platform:mutex",
    ],
)

cc_library(
    name = "runtime_custom_call_status",
    srcs = ["runtime_custom_call_status.cc"],
    hdrs = ["runtime_custom_call_status.h"],
    copts = runtime_copts(),
    visibility = ["//visibility:public"],
    deps = [
        "//xla/service:custom_call_status_internal",
        "@com_google_absl//absl/base:core_headers",
        "@com_google_absl//absl/base:dynamic_annotations",
    ],
)

cc_library(
    name = "runtime_conv2d_mkl",
    srcs = [
        "runtime_conv2d_mkl.cc",
    ],
    hdrs = ["runtime_conv2d_mkl.h"],
    copts = runtime_copts() + tf_openmp_copts(),
    visibility = ["//visibility:public"],
    deps = [
        ":runtime_conv2d",
        ":runtime_single_threaded_conv2d",
        "//xla:executable_run_options",
        "@com_google_absl//absl/base:core_headers",
        "@com_google_absl//absl/base:dynamic_annotations",
        "@eigen_archive//:eigen3",
        "@local_tsl//tsl/framework/convolution:eigen_helpers",
    ] + mkl_deps(),
)

cc_library(
    name = "runtime_fft",
    srcs = [
        "runtime_fft.cc",
    ],
    hdrs = ["runtime_fft.h"],
    copts = runtime_copts(),
    visibility = ["//visibility:public"],
    deps = [
        "//xla:executable_run_options",
        "@com_google_absl//absl/base:core_headers",
        "@ducc//:fft_wrapper",
        "@eigen_archive//:eigen3",
    ],
)

cc_library(
    name = "runtime_matmul",
    srcs = [
        "runtime_matmul_c128.cc",
        "runtime_matmul_c64.cc",
        "runtime_matmul_common.h",
        "runtime_matmul_f16.cc",
        "runtime_matmul_f32.cc",
        "runtime_matmul_f64.cc",
        "runtime_matmul_s32.cc",
    ],
    hdrs = ["runtime_matmul.h"],
    copts = runtime_copts(),
    visibility = ["//visibility:public"],
    deps = [
        ":runtime_lightweight_check",
        "//xla:executable_run_options",
        "@com_google_absl//absl/base:core_headers",
        "@com_google_absl//absl/base:dynamic_annotations",
        "@eigen_archive//:eigen3",
        "@local_tsl//tsl/framework/contraction:eigen_contraction_kernel",
        "@local_tsl//tsl/platform:mutex",
    ],
)

cc_library(
    name = "runtime_matmul_acl",
    srcs = ["runtime_matmul_acl.cc"],
    hdrs = ["runtime_matmul_acl.h"],
    copts = tsl_copts(),
    visibility = ["//visibility:public"],
    deps = [
        ":runtime_lightweight_check",
        ":runtime_matmul",
        "//xla:executable_run_options",
        "@eigen_archive//:eigen3",
        "@local_tsl//tsl/platform:dynamic_annotations",
        "@local_tsl//tsl/platform:logging",
        "@local_tsl//tsl/platform:types",
    ] + acl_deps(),
)

cc_library(
    name = "runtime_conv2d_acl",
    srcs = [
        "runtime_conv2d_acl.cc",
    ],
    hdrs = ["runtime_conv2d_acl.h"],
    copts = tsl_copts(),
    visibility = ["//visibility:public"],
    deps = [
        ":runtime_conv2d",
        ":runtime_single_threaded_conv2d",
        "//xla:executable_run_options",
        "@eigen_archive//:eigen3",
        "@local_tsl//tsl/framework/convolution:eigen_helpers",
        "@local_tsl//tsl/platform:dynamic_annotations",
        "@local_tsl//tsl/platform:logging",
        "@local_tsl//tsl/platform:types",
    ] + acl_deps(),
)

cc_library(
    name = "runtime_single_threaded_conv2d",
    srcs = [
        "runtime_conv_impl.h",
        "runtime_single_threaded_conv2d.cc",
    ],
    hdrs = ["runtime_single_threaded_conv2d.h"],
    copts = runtime_copts(),
    visibility = ["//visibility:public"],
    deps = [
        ":runtime_lightweight_check",
        "@com_google_absl//absl/base:core_headers",
        "@com_google_absl//absl/base:dynamic_annotations",
        "@eigen_archive//:eigen3",
        "@local_tsl//tsl/framework/contraction:eigen_contraction_kernel",
        "@local_tsl//tsl/framework/convolution:eigen_helpers",
    ],
)

cc_library(
    name = "runtime_single_threaded_conv3d",
    srcs = [
        "runtime_conv_impl.h",
        "runtime_single_threaded_conv3d.cc",
    ],
    hdrs = ["runtime_single_threaded_conv3d.h"],
    copts = runtime_copts(),
    visibility = ["//visibility:public"],
    deps = [
        ":runtime_lightweight_check",
        "@com_google_absl//absl/base:core_headers",
        "@com_google_absl//absl/base:dynamic_annotations",
        "@eigen_archive//:eigen3",
        "@local_tsl//tsl/framework/contraction:eigen_contraction_kernel",
        "@local_tsl//tsl/framework/convolution:eigen_helpers",
    ],
)

cc_library(
    name = "runtime_single_threaded_fft",
    srcs = [
        "runtime_single_threaded_fft.cc",
    ],
    hdrs = ["runtime_single_threaded_fft.h"],
    copts = runtime_copts(),
    visibility = ["//visibility:public"],
    deps = [
        ":runtime_fft",
        "@com_google_absl//absl/base:core_headers",
    ],
)

cc_library(
    name = "runtime_single_threaded_matmul_impl",
    srcs = [
        "runtime_single_threaded_matmul_c128.cc",
        "runtime_single_threaded_matmul_c64.cc",
        "runtime_single_threaded_matmul_common.h",
        "runtime_single_threaded_matmul_f16.cc",
        "runtime_single_threaded_matmul_f32.cc",
        "runtime_single_threaded_matmul_f64.cc",
        "runtime_single_threaded_matmul_s32.cc",
    ],
    hdrs = ["runtime_single_threaded_matmul.h"],
    compatible_with = get_compatible_with_portable(),
    copts = runtime_copts(),
    linkstatic = 1,
    visibility = ["//visibility:public"],
    deps = [
        "@com_google_absl//absl/base:core_headers",
        "@eigen_archive//:eigen3",
    ],
)

cc_library(
    name = "runtime_single_threaded_matmul",
    hdrs = ["runtime_single_threaded_matmul.h"],
    compatible_with = get_compatible_with_portable(),
    copts = runtime_copts(),
    visibility = ["//visibility:public"],
    deps = [
        ":runtime_single_threaded_matmul_impl",
        "@com_google_absl//absl/base:core_headers",
        "@eigen_archive//:eigen3",
        "@local_tsl//tsl/framework/contraction:eigen_contraction_kernel",
    ],
)

cc_library(
    name = "runtime_single_threaded_matmul_nomkl",
    compatible_with = get_compatible_with_portable(),
    copts = runtime_copts(),
    visibility = ["//visibility:public"],
    deps = [
        ":runtime_single_threaded_matmul_impl",
        "@com_google_absl//absl/base:core_headers",
        "@eigen_archive//:eigen3",
        "@local_tsl//tsl/framework/contraction:eigen_contraction_kernel_no_mkl",
    ],
)

cc_library(
    name = "runtime_key_value_sort",
    srcs = ["runtime_key_value_sort.cc"],
    hdrs = ["runtime_key_value_sort.h"],
    copts = runtime_copts(),
    visibility = ["//visibility:public"],
    deps = [
        "@com_google_absl//absl/base:dynamic_annotations",
        "@eigen_archive//:eigen3",
    ],
)

cc_library(
    name = "runtime_topk",
    srcs = ["runtime_topk.cc"],
    hdrs = ["runtime_topk.h"],
    copts = runtime_copts(),
    visibility = ["//visibility:public"],
    deps = [
        "@com_google_absl//absl/base:dynamic_annotations",
    ],
)

cc_library(
    name = "runtime_fork_join",
    srcs = ["runtime_fork_join.cc"],
    hdrs = ["runtime_fork_join.h"],
    copts = runtime_copts(),
    visibility = ["//visibility:public"],
    deps = [
        "//xla:executable_run_options",
        "//xla/service:custom_call_status_internal",
        "@com_google_absl//absl/base:core_headers",
        "@com_google_absl//absl/base:dynamic_annotations",
        "@com_google_absl//absl/strings",
        "@com_google_absl//absl/strings:str_format",
        "@eigen_archive//:eigen3",
        "@local_tsl//tsl/platform:blocking_counter",
        "@local_tsl//tsl/platform:logging",
        "@local_tsl//tsl/platform:mutex",
    ],
)

xla_cc_test(
    name = "cpu_runtime_test",
    srcs = ["cpu_runtime_test.cc"],
    shard_count = 10,
    tags = ["optonly"],
    deps = [
        ":cpu_runtime",
        ":runtime_custom_call_status",
        ":runtime_matmul",
        ":runtime_matmul_acl",
        ":runtime_single_threaded_matmul",
        "//xla:array2d",
        "//xla:types",
        "//xla:util",
        "//xla/client:local_client",
        "//xla/service:custom_call_status_internal",
        "//xla/tests:xla_internal_test_main",
        "@com_google_absl//absl/memory",
        "@com_google_absl//absl/strings:str_format",
        "@eigen_archive//:eigen3",
        "@local_tsl//tsl/platform:env",
        "@local_tsl//tsl/platform:logging",
        "@local_tsl//tsl/platform:test",
    ],
)

xla_cc_test(
    name = "cpu_instruction_fusion_test",
    srcs = ["cpu_instruction_fusion_test.cc"],
    deps = [
        ":cpu_instruction_fusion",
        "//xla:shape_util",
        "//xla/hlo/utils:hlo_matchers",
        "//xla/service:transpose_folding",
        "//xla/tests:hlo_test_base",
        "//xla/tests:test_utils",
        "//xla/tests:xla_internal_test_main",
        "@com_google_absl//absl/strings",
        "@com_google_absl//absl/types:span",
        "@local_tsl//tsl/platform:logging",
    ],
)

xla_cc_test(
    name = "xfeed_manager_test",
    size = "small",
    srcs = ["xfeed_manager_test.cc"],
    deps = [
        ":cpu_runtime",
        "//xla:shape_util",
        "//xla/tests:xla_internal_test_main",
        "@local_tsl//tsl/lib/core:status_test_util",
        "@local_tsl//tsl/platform:env",
        "@local_tsl//tsl/platform:logging",
        "@local_tsl//tsl/platform:test",
    ],
)

cc_library(
    name = "cpu_instruction_fusion",
    srcs = ["cpu_instruction_fusion.cc"],
    hdrs = ["cpu_instruction_fusion.h"],
    visibility = ["//visibility:public"],
    deps = [
        ":ir_emission_utils",
        "//xla/hlo/ir:hlo",
        "//xla/service:fusion_node_indexing_evaluation",
        "//xla/service:instruction_fusion",
        "//xla/service/llvm_ir:fused_ir_emitter",
        "@com_google_absl//absl/container:flat_hash_map",
    ],
)

cc_library(
    name = "ir_emission_utils",
    srcs = ["ir_emission_utils.cc"],
    hdrs = ["ir_emission_utils.h"],
    visibility = ["//visibility:public"],
    deps = [
        ":cpu_runtime",
        ":target_machine_features",
        "//xla:shape_util",
        "//xla:window_util",
        "//xla/hlo/ir:hlo",
        "@llvm-project//llvm:Core",
    ],
)

xla_cc_test(
    name = "ir_emission_utils_test",
    srcs = ["ir_emission_utils_test.cc"],
    deps = [
        ":ir_emission_utils",
        ":target_machine_features_fake",
        "//xla:test",
        "//xla:test_helpers",
        "//xla:util",
        "//xla/hlo/ir:hlo",
        "//xla/hlo/utils:hlo_matchers",
        "//xla/tests:hlo_test_base",
        "//xla/tests:xla_internal_test_main",
    ],
)

cc_library(
    name = "cpu_layout_assignment",
    srcs = ["cpu_layout_assignment.cc"],
    hdrs = ["cpu_layout_assignment.h"],
    visibility = ["//visibility:public"],
    deps = [
        ":dot_op_emitter",
        ":ir_emission_utils",
        ":target_machine_features",
        "//xla:util",
        "//xla/service:computation_layout",
        "//xla/service:layout_assignment",
        "@com_google_absl//absl/container:flat_hash_map",
        "@local_tsl//tsl/platform:errors",
        "@local_tsl//tsl/platform:status",
    ],
)

xla_cc_test(
    name = "cpu_layout_assignment_test",
    size = "small",
    srcs = ["cpu_layout_assignment_test.cc"],
    deps = [
        ":cpu_layout_assignment",
        ":target_machine_features_fake",
        "//xla:literal",
        "//xla:shape_layout",
        "//xla:shape_util",
        "//xla:test",
        "//xla:test_helpers",
        "//xla:util",
        "//xla:xla_data_proto_cc",
        "//xla/hlo/ir:hlo",
        "//xla/hlo/utils:hlo_matchers",
        "//xla/service:algebraic_simplifier",
        "//xla/service:computation_layout",
        "//xla/tests:hlo_test_base",
        "//xla/tests:test_utils",
        "//xla/tests:xla_internal_test_main",
        "@com_google_absl//absl/types:span",
        "@local_tsl//tsl/platform:status",
    ],
)

cc_library(
    name = "conv_canonicalization",
    srcs = ["conv_canonicalization.cc"],
    hdrs = ["conv_canonicalization.h"],
    visibility = ["//visibility:public"],
    deps = [
        ":cpu_runtime",
        ":ir_emission_utils",
        ":target_machine_features",
        "//xla:permutation_util",
        "//xla:shape_util",
        "//xla:util",
        "//xla:xla_data_proto_cc",
        "//xla/hlo/ir:hlo",
        "//xla/service:hlo_pass",
        "@local_tsl//tsl/platform:errors",
        "@local_tsl//tsl/platform:logging",
    ],
)

xla_cc_test(
    name = "conv_canonicalization_test",
    srcs = ["conv_canonicalization_test.cc"],
    deps = [
        ":conv_canonicalization",
        ":target_machine_features_fake",
        "//xla:test",
        "//xla:test_helpers",
        "//xla:util",
        "//xla/hlo/ir:hlo",
        "//xla/tests:hlo_test_base",
        "//xla/tests:xla_internal_test_main",
    ],
)

cc_library(
    name = "shape_partition",
    srcs = ["shape_partition.cc"],
    hdrs = ["shape_partition.h"],
    visibility = ["//visibility:public"],
    deps = [
        "//xla:shape_util",
    ],
)

xla_cc_test(
    name = "shape_partition_test",
    srcs = ["shape_partition_test.cc"],
    deps = [
        ":shape_partition",
        "//xla:test_helpers",
        "//xla:util",
        "//xla/tests:hlo_test_base",
        "//xla/tests:xla_internal_test_main",
    ],
)

cc_library(
    name = "parallel_task_assignment",
    srcs = ["parallel_task_assignment.cc"],
    hdrs = ["parallel_task_assignment.h"],
    visibility = ["//visibility:public"],
    deps = [
        ":backend_config_proto_cc",
        ":ir_emission_utils",
        ":shape_partition",
        ":target_machine_features",
        "//xla:status",
        "//xla:statusor",
        "//xla:util",
        "//xla/hlo/ir:hlo",
        "//xla/service:hlo_cost_analysis",
        "//xla/service:hlo_pass",
        "//xla/service/llvm_ir:dynamic_update_slice_util",
        "@com_google_absl//absl/algorithm:container",
        "@com_google_absl//absl/container:flat_hash_map",
        "@com_google_absl//absl/container:flat_hash_set",
        "@com_google_absl//absl/strings",
        "@local_tsl//tsl/platform:logging",
        "@local_tsl//tsl/platform:platform_port",
        "@local_tsl//tsl/platform:status",
    ],
)

xla_cc_test(
    name = "parallel_task_assignment_test",
    srcs = ["parallel_task_assignment_test.cc"],
    deps = [
        ":cpu_executable",
        ":parallel_task_assignment",
        ":target_machine_features_fake",
        "//xla:literal",
        "//xla:shape_layout",
        "//xla:shape_util",
        "//xla:test",
        "//xla:test_helpers",
        "//xla:util",
        "//xla:xla_data_proto_cc",
        "//xla/hlo/ir:hlo",
        "//xla/hlo/utils:hlo_matchers",
        "//xla/service:algebraic_simplifier",
        "//xla/service:computation_layout",
        "//xla/tests:hlo_test_base",
        "//xla/tests:test_utils",
        "//xla/tests:xla_internal_test_main",
        "@local_tsl//tsl/lib/core:status_test_util",
        "@local_tsl//tsl/platform:logging",
        "@local_tsl//tsl/platform:test",
    ],
)

cc_library(
    name = "cpu_options",
    srcs = ["cpu_options.cc"],
    hdrs = ["cpu_options.h"],
    visibility = ["//visibility:public"],
    deps = [
        "//xla/service:hlo_module_config",
        "@com_google_absl//absl/strings",
        "@local_tsl//tsl/platform:logging",
    ],
)

cc_library(
    name = "orc_jit_memory_mapper",
    srcs = ["orc_jit_memory_mapper.cc"],
    hdrs = ["orc_jit_memory_mapper.h"],
    visibility = ["//visibility:public"],
    deps = [
        "@com_google_absl//absl/base:core_headers",
        "@com_google_absl//absl/synchronization",
        "@llvm-project//llvm:ExecutionEngine",
        "@local_tsl//tsl/platform:logging",
    ],
)

cc_library(
    name = "vector_support_library",
    srcs = ["vector_support_library.cc"],
    hdrs = ["vector_support_library.h"],
    visibility = ["//visibility:public"],
    deps = [
        ":target_machine_features",
        "//xla:shape_util",
        "//xla:types",
        "//xla:xla_data_proto_cc",
        "//xla/service/llvm_ir:llvm_util",
        "@com_google_absl//absl/algorithm:container",
        "@com_google_absl//absl/types:span",
        "@llvm-project//llvm:Core",
        "@llvm-project//llvm:Support",
        "@local_tsl//tsl/platform:logging",
    ],
)

xla_cc_test(
    name = "cpu_eigen_tensor_alignment_test",
    size = "small",
    srcs = ["cpu_eigen_tensor_alignment_test.cc"],
    deps = [
        ":ir_emission_utils",
        ":target_machine_features_fake",
        "//xla:test",
        "//xla/tests:hlo_test_base",
        "//xla/tests:xla_internal_test_main",
    ],
)

xla_cc_test(
    name = "vectorized_reduce_with_no_vector_registers_test",
    size = "small",
    srcs = ["vectorized_reduce_with_no_vector_registers_test.cc"],
    tags = ["no_aarch64"],
    deps = [
        ":cpu_compiler",
        ":cpu_transfer_manager",
        ":test_header_helper",
        "//xla:test",
        "//xla/tests:hlo_test_base",
        "//xla/tests:xla_internal_test_main",
        "@llvm-project//llvm:Core",
        "@llvm-project//llvm:MC",
        "@llvm-project//llvm:Support",
        "@llvm-project//llvm:Target",
    ],
)

cc_library(
    name = "mlir_emitter",
    srcs = ["mlir_emitter.cc"],
    hdrs = ["mlir_emitter.h"],
    visibility = ["//visibility:public"],
    deps = [
        "//xla:shape_util",
        "//xla:status",
        "//xla/service/llvm_ir:llvm_util",
        "//xla/translate/hlo_to_mhlo:hlo_utils",
        "@llvm-project//llvm:Core",
        "@llvm-project//llvm:IPO",
        "@llvm-project//llvm:Linker",
        "@llvm-project//mlir:AffineToStandard",
        "@llvm-project//mlir:FuncDialect",
        "@llvm-project//mlir:IR",
        "@llvm-project//mlir:LinalgTransforms",
        "@llvm-project//mlir:Pass",
        "@llvm-project//mlir:SCFToControlFlow",
        "@llvm-project//mlir:ToLLVMIRTranslation",
        "@llvm-project//mlir:Transforms",
        "@llvm-project//mlir:VectorToLLVM",
    ],
)

tf_proto_library(
    name = "backend_config_proto",
    srcs = ["backend_config.proto"],
    cc_api_version = 2,
    visibility = ["//visibility:public"],
)

cc_library(
    name = "onednn_memory_util",
    srcs = ["onednn_memory_util.cc"],
    hdrs = ["onednn_memory_util.h"],
    copts = runtime_copts() + tsl_copts(),
    visibility = ["//visibility:public"],
    deps = [
        ":runtime_lightweight_check",
        "//xla:shape_util",
        "//xla:status_macros",
        "//xla:statusor",
        "//xla:types",
        "//xla:util",
        "//xla:xla_data_proto_cc",
        "//xla/hlo/ir:hlo",
        "//xla/service/llvm_ir:ir_array",
        "//xla/service/llvm_ir:ir_builder_mixin",
        "//xla/service/llvm_ir:llvm_util",
        "@com_google_absl//absl/base:core_headers",
        "@com_google_absl//absl/base:dynamic_annotations",
        "@com_google_absl//absl/types:span",
        "@llvm-project//llvm:Core",
        "@llvm-project//llvm:TargetParser",
        "@llvm-project//mlir:IR",
        "@local_tsl//tsl/platform:errors",
        "@local_tsl//tsl/platform:logging",
    ] + mkl_deps(),
)

cc_library(
    name = "onednn_matmul",
    srcs = ["onednn_matmul.cc"],
    hdrs = [
        "onednn_matmul.h",
        "@local_tsl//tsl/util:onednn_util_hdrs",
    ],
    copts = runtime_copts() + tsl_copts(),
    visibility = ["//visibility:public"],
    deps = [
        ":backend_config_proto_cc",
        ":onednn_memory_util",
        ":runtime_lightweight_check",
        "//xla:executable_run_options",
        "@com_google_absl//absl/base:core_headers",
        "@com_google_absl//absl/base:dynamic_annotations",
        "@eigen_archive//:eigen3",
        "@local_tsl//tsl/platform:blocking_counter",
        "@local_tsl//tsl/platform:env",
        "@local_tsl//tsl/platform:platform_port",
    ] + mkl_deps(),
)

cc_library(
    name = "onednn_layer_norm",
    srcs = ["onednn_layer_norm.cc"],
    hdrs = [
        "onednn_layer_norm.h",
        "@local_tsl//tsl/util:onednn_util_hdrs",
    ],
    copts = runtime_copts() + tsl_copts(),
    visibility = ["//visibility:public"],
    deps = [
        ":onednn_memory_util",
        ":backend_config_proto_cc",
        ":runtime_lightweight_check",
        "//xla:executable_run_options",
        "@local_tsl//tsl/platform:blocking_counter",
        "@local_tsl//tsl/platform:env",
        "@local_tsl//tsl/platform:platform_port",
        "//third_party/eigen3",
        "@com_google_absl//absl/base:core_headers",
        "@com_google_absl//absl/base:dynamic_annotations",
    ] + mkl_deps(),
)

cc_library(
    name = "onednn_rewriter",
    srcs = ["onednn_rewriter.cc"],
    hdrs = [
        "onednn_rewriter.h",
        "onednn_util.h",
    ],
    copts = tsl_copts(),
    visibility = ["//visibility:public"],
    deps = [
        ":backend_config_proto_cc",
        ":onednn_memory_util",
        "//xla:status_macros",
        "//xla:xla_data_proto_cc",
        "//xla/hlo/ir:hlo",
        "//xla/service:hlo_creation_utils",
        "//xla/service:hlo_pass",
        "//xla/service:pattern_matcher",
    ] + mkl_deps(),
)

cc_library(
<<<<<<< HEAD
    name = "onednn_ops_rewriter",
    srcs = ["onednn_ops_rewriter.cc"],
    hdrs = [
        "onednn_ops_rewriter.h",
        "onednn_util.h",
    ],
    copts = tsl_copts(),
    deps = [
        ":onednn_memory_util",
        ":backend_config_proto_cc",
        "//xla:status_macros",
        "//xla:xla_data_proto_cc",
        "//xla/hlo/ir:hlo",
        "//xla/service:hlo_creation_utils",
        "//xla/service:hlo_pass",
        "//xla/service:pattern_matcher",
    ] + mkl_deps(),
=======
    name = "cpu_symbol_repository",
    hdrs = ["cpu_symbol_repository.h"],
    visibility = ["//visibility:public"],
    deps = ["//xla/service:symbol_repository"],
>>>>>>> 8f8b5481
)<|MERGE_RESOLUTION|>--- conflicted
+++ resolved
@@ -1676,10 +1676,10 @@
         ":backend_config_proto_cc",
         ":runtime_lightweight_check",
         "//xla:executable_run_options",
+        "@eigen_archive//:eigen3",
         "@local_tsl//tsl/platform:blocking_counter",
         "@local_tsl//tsl/platform:env",
         "@local_tsl//tsl/platform:platform_port",
-        "//third_party/eigen3",
         "@com_google_absl//absl/base:core_headers",
         "@com_google_absl//absl/base:dynamic_annotations",
     ] + mkl_deps(),
@@ -1707,7 +1707,13 @@
 )
 
 cc_library(
-<<<<<<< HEAD
+    name = "cpu_symbol_repository",
+    hdrs = ["cpu_symbol_repository.h"],
+    visibility = ["//visibility:public"],
+    deps = ["//xla/service:symbol_repository"],
+)
+
+cc_library(
     name = "onednn_ops_rewriter",
     srcs = ["onednn_ops_rewriter.cc"],
     hdrs = [
@@ -1725,10 +1731,4 @@
         "//xla/service:hlo_pass",
         "//xla/service:pattern_matcher",
     ] + mkl_deps(),
-=======
-    name = "cpu_symbol_repository",
-    hdrs = ["cpu_symbol_repository.h"],
-    visibility = ["//visibility:public"],
-    deps = ["//xla/service:symbol_repository"],
->>>>>>> 8f8b5481
 )