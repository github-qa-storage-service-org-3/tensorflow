"""Build rules for Tensorflow/XLA testing."""

load("@local_config_cuda//cuda:build_defs.bzl", "cuda_is_configured")
load("//tensorflow/compiler/tests:plugin.bzl", "plugins")

def all_backends():
  b = ["cpu"] + plugins.keys()
  if cuda_is_configured():
<<<<<<< HEAD
    return ["cpu", "gpu"] + plugins.keys()
  else:
    return ["cpu"] + plugins.keys()
=======
    return b + ["gpu"]
  else:
    return b
>>>>>>> 85211a47

def tf_xla_py_test(name, srcs=[], deps=[], tags=[], data=[], main=None,
                   disabled_backends=None, **kwargs):
  """Generates py_test targets, one per XLA backend.

  This rule generates py_test() targets named name_backend, for each backend
  in all_backends(). The rule also generates a test suite with named `name` that
  tests all backends for the test.

  For example, the following rule generates test cases foo_test_cpu,
  foo_test_gpu, and a test suite name foo_test that tests both.
  tf_xla_py_test(
      name="foo_test",
      srcs="foo_test.py",
      deps=[...],
  )

  Args:
    name: Name of the target.
    srcs: Sources for the target.
    deps: Dependencies of the target.
    tags: Tags to apply to the generated targets.
    data: Data dependencies of the target.
    main: Same as py_test's main attribute.
    disabled_backends: A list of backends that should not be tested. Supported
      values include "cpu" and "gpu". If not specified, defaults to None.
    **kwargs: keyword arguments passed onto the generated py_test() rules.
  """
  if disabled_backends == None:
    disabled_backends = []

  enabled_backends = [b for b in all_backends() if b not in disabled_backends]
  test_names = []
  for backend in enabled_backends:
    test_name = "{}_{}".format(name, backend)
    backend_tags = ["tf_xla_{}".format(backend)]
    backend_args = []
    backend_deps = []
    backend_data = []
    if backend == "cpu":
      backend_args += ["--test_device=XLA_CPU",
                       "--types=DT_FLOAT,DT_DOUBLE,DT_INT32,DT_INT64,DT_BOOL"]
    elif backend == "gpu":
      backend_args += ["--test_device=XLA_GPU",
                       "--types=DT_FLOAT,DT_DOUBLE,DT_INT32,DT_INT64,DT_BOOL"]
      backend_tags += ["requires-gpu-sm35"]
    elif backend in plugins:
      backend_args += ["--test_device=" + plugins[backend]["device"],
                       "--types=" + plugins[backend]["types"]]
      backend_tags += plugins[backend]["tags"]
    else:
      fail("Unknown backend {}".format(backend))

    native.py_test(
        name=test_name,
        srcs=srcs,
        srcs_version="PY2AND3",
        args=backend_args,
        main="{}.py".format(name) if main == None else main,
        data=data + backend_data,
        deps=deps + backend_deps,
        tags=tags + backend_tags,
        **kwargs
    )
    test_names.append(test_name)
  native.test_suite(name=name, tests=test_names)

def generate_backend_suites(backends=[]):
  """Generates per-backend test_suites that run all tests for a backend."""
  if not backends:
    backends = all_backends()
  for backend in backends:
    native.test_suite(name="%s_tests" % backend, tags=["tf_xla_%s" % backend])
<|MERGE_RESOLUTION|>--- conflicted
+++ resolved
@@ -6,15 +6,9 @@
 def all_backends():
   b = ["cpu"] + plugins.keys()
   if cuda_is_configured():
-<<<<<<< HEAD
-    return ["cpu", "gpu"] + plugins.keys()
-  else:
-    return ["cpu"] + plugins.keys()
-=======
     return b + ["gpu"]
   else:
     return b
->>>>>>> 85211a47
 
 def tf_xla_py_test(name, srcs=[], deps=[], tags=[], data=[], main=None,
                    disabled_backends=None, **kwargs):
