TensorArrayTest.testTensorArrayEvalEmpty  # Test generates invalid graph
ReduceOpsTest.testReduceSumC64            # No support for C64
ReduceOpsTest.testReduceProdC64           # No support for C64
ReduceOpsTest.testReduceMeanC64           # No support for C64
DepthwiseConv2DTest.testDepthwiseConv2DInputGradCompare # Fails on Valid - T4475
DepthwiseConv2DTest.testDepthwiseConv2DFilterGradCompare # Fails - T4475
Pooling3DTest.testMaxPool3dSamePaddingDifferentStrides  # Too slow at the moment
FFTTest # No support for FFT
MatrixTriangularSolveOpTest.testLarge # Too slow at the moment
SegmentReductionOpsTest.testUnsortedSegmentSum1DIndices1DDataNegativeIndices # Tests negative indices, not allowed in TF Op
BinaryOpsTest.testS64Comparisons # No S64
PoolGradTest.testMaxPool # Tests MaxPoolGradGrad
OutOfMemoryTest.testOutputOutOfMemory # Don't do out of memory yet
WhileTest.testCountingLoopHandrolledC64 # C64
CategoricalTest.testSamplingCorrectness # Failing due to input size to poplibs reduction
Pooling3DTest.testMaxPoolGradValidPadding1_1_3d  # 3D grad_grad
Pooling3DTest.testMaxPoolGradValidPadding2_1_6_3d  # 3D grad_grad
Pooling3DTest.testMaxPoolGradValidPadding2_2_3d  # 3D grad_grad
Pooling3DTest.testMaxPoolGradSamePadding1_1_3d  # 3D grad_grad
Pooling3DTest.testMaxPoolGradSamePadding2_1_3d  # 3D grad_grad
Pooling3DTest.testMaxPoolGradSamePadding2_2_3d  # 3D grad_grad
Pooling3DTest.testMaxPoolGradSamePadding3_1_3d  # 3D grad_grad
StatelessRandomOpsTest.testTruncatedNormalIsInRange  # Too slow
RandomOpsTest.testTruncatedNormalIsInRange  # Too slow
RandomOpsTest.testShuffle1d # Need to implement 'sort'
MatrixBandPartTest  # Too slow
UnaryOpsTest.testAllTypeOps # Need bitwise reductions
QrOpTest.testLarge2000x2000 # Assertion in reduction
GatherTest.testHigherRank # Bad
MatrixTriangularSolveOpTest.testBatch # Arithmetic precision?
XlaOpsTest.testShiftRightLogical # using UINT32
XlaOpsTest.testShiftRightArithmetic # using UINT32
EagerTest.testIdentityOnVariable # Copy back from device failing
EagerTest.testAssignAddVariable
EagerTest.testReadAssignRead
EagerTest.testVariableGradient
EagerTest.testMultipleVariableReads
EagerTest.testAdam
EagerTest.testAdamSparse
ExcessivePaddingTest.testAsFunctionInput
ExcessivePaddingTest.testAsFunctionOutput
EagerFunctionTest # No registered OpKernel
ExcessivePaddingTest.testAsFunctionInput # No registered OpKernel
ExcessivePaddingTest.testAsFunctionOutput # No registered OpKernel
StatelessRandomOpsTest.testRandomUniformIsInRange # Something wrong with Int32
StatelessRandomOpsTest.testDistributionOfStatelessRandomUniform # As above
AdjustContrastTest # Currently taking too long when run alongside other processes
AdjustHueTest
AdjustSaturationTest
ResamplerOpsTest # Don't support the op
ListDiffTest.testNonOverlapping # no int64 iota
ListDiffTest.testEmptyY # no int64 iota
CategoricalTest.testDeterminismMultinomial # No int64 iota
CumsumTest.test6D # Too long
CumsumTest.test3D # Too long
CumprodTest.test6D # Too long
CumprodTest.test3D # Too long
QuantizedOpsTest # No bfloat16
<<<<<<< HEAD
DeuantizedOpsTest # No bfloat16
=======
DeuantizedOpsTest # No bfloat16
ArrayElementwiseOpTest.ClampF32 # Incorrect NaN passing
>>>>>>> f91aeed3
<|MERGE_RESOLUTION|>--- conflicted
+++ resolved
@@ -56,9 +56,5 @@
 CumprodTest.test6D # Too long
 CumprodTest.test3D # Too long
 QuantizedOpsTest # No bfloat16
-<<<<<<< HEAD
 DeuantizedOpsTest # No bfloat16
-=======
-DeuantizedOpsTest # No bfloat16
-ArrayElementwiseOpTest.ClampF32 # Incorrect NaN passing
->>>>>>> f91aeed3
+ArrayElementwiseOpTest.ClampF32 # Incorrect NaN passing