--- conflicted
+++ resolved
@@ -532,8 +532,6 @@
     deps = [
         ":pass_options",
         ":pipeline",
-<<<<<<< HEAD
-=======
         "@llvm-project//mlir:Pass",
     ],
 )
@@ -543,24 +541,11 @@
     hdrs = ["transforms/variable_freezing_pipeline_options.h"],
     deps = [
         "@llvm-project//llvm:Support",
->>>>>>> 638086f2
         "@llvm-project//mlir:Pass",
     ],
 )
 
 cc_library(
-<<<<<<< HEAD
-    name = "variable_freezing_pipeline_options",
-    hdrs = ["transforms/variable_freezing_pipeline_options.h"],
-    deps = [
-        "@llvm-project//llvm:Support",
-        "@llvm-project//mlir:Pass",
-    ],
-)
-
-cc_library(
-=======
->>>>>>> 638086f2
     name = "variable_freezing_pipeline",
     srcs = ["transforms/variable_freezing_pipeline.cc"],
     hdrs = ["transforms/variable_freezing_pipeline.h"],
