--- conflicted
+++ resolved
@@ -509,11 +509,7 @@
   %3 = "tfl.concatenation"(%0, %1, %2) {axis = 0 : i32, fixed_point_scaling = true, fused_activation_function = "NONE"} : (tensor<2xi32>, tensor<2xi32>, tensor<0xi32>) -> tensor<?xi32>
   return %3 : tensor<?xi32>
 
-<<<<<<< HEAD
-  // CHECK: %0 = "tfl.concatenation"(%cst, %cst) {axis = 0 : i32, fixed_point_scaling = true, fused_activation_function = "NONE"}
-=======
-  // CHECK: %0 = "tfl.concatenation"(%[[CST]], %[[CST]]) {axis = 0 : i32, fused_activation_function = "NONE"}
->>>>>>> e0b19f6e
+  // CHECK: %0 = "tfl.concatenation"(%[[CST]], %[[CST]]) {axis = 0 : i32, fixed_point_scaling = true, fused_activation_function = "NONE"}
   // CHECK: return %0 : tensor<?xi32>
 }
 
