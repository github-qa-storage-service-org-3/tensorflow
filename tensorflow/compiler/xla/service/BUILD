# Description:
#   XLA service implementation.

load("//tensorflow/tsl/platform:rules_cc.bzl", "cc_library")
load("//tensorflow/compiler/xla/tests:build_defs.bzl", "xla_test")
load("//tensorflow/compiler/xla:xla.bzl", "xla_cc_binary", "xla_py_proto_library", "xla_py_test_deps")
load(
    "//tensorflow/tsl/platform:build_config.bzl",
    "tf_proto_library",
)
load("//tensorflow:tensorflow.bzl", "tf_cc_test")
load("//tensorflow/tsl:tsl.bzl", "if_libtpu")
load("//tensorflow/tsl:tsl.default.bzl", "filegroup", "get_compatible_with_portable", "internal_hlo_deps")
load(
    "//tensorflow/tsl/platform/default:cuda_build_defs.bzl",
    "if_cuda_is_configured",
)
load(
    "@local_config_rocm//rocm:build_defs.bzl",
    "if_rocm_is_configured",
)
load("//tensorflow/compiler/xla/stream_executor:build_defs.bzl", "if_gpu_is_configured")
load("@local_config_cuda//cuda:build_defs.bzl", "if_cuda")
load("//tensorflow/compiler/xla/service:xla_compile.bzl", "xla_aot_compile_cpu", "xla_aot_compile_gpu")

package(
    # copybara:uncomment default_applicable_licenses = ["//tensorflow:license"],
    default_visibility = [":friends"],
    licenses = ["notice"],
)

package_group(
    name = "friends",
    includes = [
        "//tensorflow/compiler/xla:friends",
    ],
)

tf_proto_library(
    name = "hlo_proto",
    srcs = ["hlo.proto"],
    cc_api_version = 2,
    make_default_target_header_only = True,
    protodeps = ["//tensorflow/compiler/xla:xla_data_proto"],
    visibility = ["//visibility:public"],
)

tf_proto_library(
    name = "hlo_profile_printer_data",
    srcs = ["hlo_profile_printer_data.proto"],
    cc_api_version = 2,
)

tf_proto_library(
    name = "hlo_execution_profile_data",
    srcs = ["hlo_execution_profile_data.proto"],
    cc_api_version = 2,
    protodeps = [":hlo_profile_printer_data"],
)

# Filegroup used to collect source files for dependency checking.
filegroup(
    name = "c_srcs",
    data = glob([
        "**/*.cc",
        "**/*.h",
    ]),
)

cc_library(
    name = "reduce_scatter_utils",
    srcs = ["reduce_scatter_utils.cc"],
    hdrs = ["reduce_scatter_utils.h"],
    deps = [
        "//tensorflow/compiler/xla/hlo/ir:hlo",
    ],
)

cc_library(
    name = "async_collective_creator",
    srcs = ["async_collective_creator.cc"],
    hdrs = ["async_collective_creator.h"],
    deps = [
        ":computation_placer_hdr",
        ":hlo_pass",
        ":shape_inference",
        "//tensorflow/compiler/xla/hlo/ir:hlo",
        "//tensorflow/tsl/platform:errors",
        "@com_google_absl//absl/container:flat_hash_map",
    ],
)

tf_cc_test(
    name = "async_collective_creator_test",
    srcs = ["async_collective_creator_test.cc"],
    deps = [
        ":async_collective_creator",
        "//tensorflow/compiler/xla:util",
        "//tensorflow/compiler/xla/hlo/ir:hlo",
        "//tensorflow/compiler/xla/tests:hlo_test_base",
        "//tensorflow/compiler/xla/tests:xla_internal_test_main",
        "//tensorflow/tsl/lib/core:status_test_util",
        "//tensorflow/tsl/platform:test",
    ],
)

cc_library(
    name = "async_op_canonicalizer",
    srcs = ["async_op_canonicalizer.cc"],
    hdrs = ["async_op_canonicalizer.h"],
    deps = [
        ":hlo_pass",
        "//tensorflow/compiler/xla/hlo/ir:hlo",
    ],
)

tf_cc_test(
    name = "async_op_canonicalizer_test",
    srcs = ["async_op_canonicalizer_test.cc"],
    deps = [
        ":async_op_canonicalizer",
        ":hlo_dce",
        "//tensorflow/compiler/xla/tests:hlo_test_base",
        "//tensorflow/compiler/xla/tests:xla_internal_test_main",
    ],
)

cc_library(
    name = "all_reduce_key",
    srcs = ["all_reduce_key.cc"],
    hdrs = ["all_reduce_key.h"],
    deps = [
        ":hlo_domain_map",
        "//tensorflow/compiler/xla:statusor",
        "//tensorflow/compiler/xla/hlo/ir:hlo",
    ],
)

cc_library(
    name = "all_reduce_reassociate",
    srcs = ["all_reduce_reassociate.cc"],
    hdrs = ["all_reduce_reassociate.h"],
    deps = [
        ":all_reduce_key",
        ":collective_ops_utils",
        ":hlo_domain_map",
        ":hlo_pass",
        ":hlo_query",
        "//tensorflow/compiler/xla:statusor",
        "//tensorflow/compiler/xla/hlo/ir:hlo",
        "//tensorflow/tsl/platform:errors",
    ],
)

tf_cc_test(
    name = "all_reduce_reassociate_test",
    srcs = ["all_reduce_reassociate_test.cc"],
    deps = [
        ":all_reduce_reassociate",
        ":hlo_matchers",
        "//tensorflow/compiler/xla/hlo/ir:hlo",
        "//tensorflow/compiler/xla/tests:hlo_test_base",
        "//tensorflow/compiler/xla/tests:xla_internal_test_main",
        "//tensorflow/tsl/platform:test",
    ],
)

cc_library(
    name = "all_reduce_folder",
    srcs = ["all_reduce_folder.cc"],
    hdrs = ["all_reduce_folder.h"],
    deps = [
        ":all_reduce_key",
        ":hlo_pass",
        ":hlo_query",
        "//tensorflow/compiler/xla:statusor",
        "//tensorflow/compiler/xla/hlo/ir:hlo",
        "@com_google_absl//absl/algorithm:container",
        "@com_google_absl//absl/container:flat_hash_map",
        "@com_google_absl//absl/container:flat_hash_set",
    ],
)

tf_cc_test(
    name = "all_reduce_folder_test",
    srcs = ["all_reduce_folder_test.cc"],
    deps = [
        ":all_reduce_folder",
        ":hlo_matchers",
        "//tensorflow/compiler/xla:test",
        "//tensorflow/compiler/xla/hlo/ir:hlo",
        "//tensorflow/compiler/xla/tests:hlo_test_base",
        "//tensorflow/compiler/xla/tests:xla_internal_test_main",
        "//tensorflow/tsl/platform:test",
    ],
)

cc_library(
    name = "bfloat16_support",
    srcs = ["bfloat16_support.cc"],
    hdrs = ["bfloat16_support.h"],
    deps = [
        "//tensorflow/compiler/xla/hlo/ir:hlo",
    ],
)

cc_library(
    name = "broadcast_canonicalizer",
    srcs = ["broadcast_canonicalizer.cc"],
    hdrs = ["broadcast_canonicalizer.h"],
    deps = [
        ":hlo_creation_utils",
        ":hlo_pass",
    ],
)

tf_cc_test(
    name = "broadcast_canonicalizer_test",
    srcs = ["broadcast_canonicalizer_test.cc"],
    deps = [
        ":broadcast_canonicalizer",
        "//tensorflow/compiler/xla:test",
        "//tensorflow/compiler/xla:test_helpers",
        "//tensorflow/compiler/xla/tests:filecheck",
        "//tensorflow/compiler/xla/tests:hlo_test_base",
        "//tensorflow/compiler/xla/tests:literal_test_util",
        "//tensorflow/compiler/xla/tests:xla_internal_test_main",  # fixdeps: keep
    ],
)

cc_library(
    name = "bfloat16_conversion_folding",
    srcs = ["bfloat16_conversion_folding.cc"],
    hdrs = ["bfloat16_conversion_folding.h"],
    deps = [
        ":bfloat16_support",
        ":hlo_dataflow_analysis",
        ":hlo_pass",
        "//tensorflow/compiler/xla:status_macros",
        "//tensorflow/compiler/xla:xla_data_proto_cc",
        "//tensorflow/compiler/xla/hlo/ir:hlo",
        "//tensorflow/tsl/platform:logging",
        "@com_google_absl//absl/types:span",
    ],
)

tf_cc_test(
    name = "bfloat16_conversion_folding_test",
    srcs = ["bfloat16_conversion_folding_test.cc"],
    deps = [
        ":bfloat16_conversion_folding",
        ":bfloat16_support",
        "//tensorflow/compiler/xla:shape_util",
        "//tensorflow/compiler/xla:status_macros",
        "//tensorflow/compiler/xla:test",
        "//tensorflow/compiler/xla:test_helpers",
        "//tensorflow/compiler/xla:types",
        "//tensorflow/compiler/xla:xla_data_proto_cc",
        "//tensorflow/compiler/xla/hlo/ir:hlo",
        "//tensorflow/compiler/xla/tests:hlo_test_base",
        "//tensorflow/compiler/xla/tests:xla_internal_test_main",
        "//tensorflow/tsl/platform:logging",
    ],
)

cc_library(
    name = "bfloat16_normalization",
    srcs = ["bfloat16_normalization.cc"],
    hdrs = ["bfloat16_normalization.h"],
    deps = [
        ":bfloat16_support",
        ":hlo_dce",
        ":hlo_pass",
        ":tuple_simplifier",
        "//tensorflow/compiler/xla:shape_util",
        "//tensorflow/compiler/xla:status_macros",
        "//tensorflow/compiler/xla:xla_data_proto_cc",
        "//tensorflow/compiler/xla/hlo/ir:hlo",
        "//tensorflow/tsl/platform:errors",
        "//tensorflow/tsl/platform:logging",
        "@com_google_absl//absl/types:span",
    ],
)

tf_cc_test(
    name = "bfloat16_normalization_test",
    srcs = ["bfloat16_normalization_test.cc"],
    deps = [
        ":bfloat16_normalization",
        ":bfloat16_support",
        ":hlo_creation_utils",
        ":hlo_verifier",
        "//tensorflow/compiler/xla:shape_util",
        "//tensorflow/compiler/xla:status_macros",
        "//tensorflow/compiler/xla:test",
        "//tensorflow/compiler/xla:test_helpers",
        "//tensorflow/compiler/xla:types",
        "//tensorflow/compiler/xla:xla_data_proto_cc",
        "//tensorflow/compiler/xla/hlo/ir:hlo",
        "//tensorflow/compiler/xla/tests:hlo_test_base",
        "//tensorflow/compiler/xla/tests:xla_internal_test_main",
        "//tensorflow/tsl/platform:logging",
    ],
)

cc_library(
    name = "bfloat16_propagation",
    srcs = ["bfloat16_propagation.cc"],
    hdrs = ["bfloat16_propagation.h"],
    deps = [
        ":bfloat16_support",
        ":hlo_dataflow_analysis",
        ":hlo_dce",
        ":hlo_pass",
        ":tuple_simplifier",
        "//tensorflow/compiler/xla:literal",
        "//tensorflow/compiler/xla:shape_tree",
        "//tensorflow/compiler/xla:shape_util",
        "//tensorflow/compiler/xla:util",
        "//tensorflow/compiler/xla/hlo/ir:hlo",
        "//tensorflow/tsl/platform:logging",
        "@com_google_absl//absl/algorithm:container",
        "@com_google_absl//absl/cleanup",
        "@com_google_absl//absl/container:flat_hash_map",
        "@com_google_absl//absl/container:flat_hash_set",
    ],
)

tf_cc_test(
    name = "bfloat16_propagation_test",
    srcs = ["bfloat16_propagation_test.cc"],
    deps = [
        ":bfloat16_propagation",
        ":bfloat16_support",
        "//tensorflow/compiler/xla:literal_util",
        "//tensorflow/compiler/xla:shape_util",
        "//tensorflow/compiler/xla:test",
        "//tensorflow/compiler/xla:test_helpers",
        "//tensorflow/compiler/xla:xla_data_proto_cc",
        "//tensorflow/compiler/xla/hlo/ir:hlo",
        "//tensorflow/compiler/xla/tests:hlo_test_base",
        "//tensorflow/compiler/xla/tests:literal_test_util",
        "//tensorflow/compiler/xla/tests:xla_internal_test_main",  # fixdeps: keep
    ],
)

cc_library(
    name = "dump",
    srcs = ["dump.cc"],
    hdrs = ["dump.h"],
    deps = [
        ":hlo_graph_dumper",
        ":hlo_proto_util",
        "//tensorflow/compiler/xla:status",
        "//tensorflow/compiler/xla:util",
        "//tensorflow/compiler/xla:xla_proto_cc",
        "//tensorflow/compiler/xla/hlo/ir:hlo",
        "//tensorflow/tsl/lib/io:zlib_compression_options",
        "//tensorflow/tsl/lib/io:zlib_outputbuffer",
        "//tensorflow/tsl/lib/strings:proto_serialization",
        "//tensorflow/tsl/platform:env",
        "//tensorflow/tsl/platform:logging",
        "//tensorflow/tsl/platform:path",
        "//tensorflow/tsl/platform:regexp",
        "//tensorflow/tsl/platform:status",
        "@com_google_absl//absl/strings",
        "@llvm-project//llvm:Support",
        "@llvm-project//mlir:IR",
        "@llvm-project//mlir:Support",
        "@llvm-project//mlir:Transforms",
    ],
)

cc_library(
    name = "shape_inference",
    srcs = ["shape_inference.cc"],
    hdrs = ["shape_inference.h"],
    deps = [
        "//tensorflow/compiler/xla:permutation_util",
        "//tensorflow/compiler/xla:shape_util",
        "//tensorflow/compiler/xla:status_macros",
        "//tensorflow/compiler/xla:statusor",
        "//tensorflow/compiler/xla:types",
        "//tensorflow/compiler/xla:util",
        "//tensorflow/compiler/xla:window_util",
        "//tensorflow/compiler/xla:xla_data_proto_cc",
        "//tensorflow/compiler/xla/hlo/ir:hlo",
        "//tensorflow/tsl/platform:errors",
        "//tensorflow/tsl/platform:logging",
        "//tensorflow/tsl/platform:protobuf",
        "//tensorflow/tsl/platform:statusor",
        "@com_google_absl//absl/algorithm:container",
        "@com_google_absl//absl/container:flat_hash_set",
        "@com_google_absl//absl/strings",
        "@com_google_absl//absl/strings:str_format",
        "@com_google_absl//absl/types:span",
    ],
)

tf_cc_test(
    name = "shape_inference_test",
    srcs = ["shape_inference_test.cc"],
    deps = [
        ":shape_inference",
        "//tensorflow/compiler/xla:shape_util",
        "//tensorflow/compiler/xla:test",
        "//tensorflow/compiler/xla:test_helpers",
        "//tensorflow/compiler/xla:types",
        "//tensorflow/compiler/xla:xla_data_proto_cc",
        "//tensorflow/compiler/xla/client:padding",
        "//tensorflow/compiler/xla/hlo/ir:hlo",
        "//tensorflow/compiler/xla/tests:xla_internal_test_main",  # fixdeps: keep
        "@com_google_absl//absl/strings",
        "@com_google_absl//absl/types:span",
        "@com_google_googletest//:gtest_main",
    ],
)

tf_cc_test(
    name = "hlo_opcode_test",
    srcs = ["hlo_opcode_test.cc"],
    deps = [
        "//tensorflow/compiler/xla:test",
        "//tensorflow/compiler/xla:types",
        "//tensorflow/compiler/xla/hlo/ir:hlo",
        "//tensorflow/compiler/xla/tests:xla_internal_test_main",
    ],
)

cc_library(
    name = "hlo_live_range",
    srcs = [
        "hlo_live_range.cc",
    ],
    hdrs = [
        "hlo_live_range.h",
    ],
    deps = [
        ":hlo_alias_analysis",
        ":hlo_buffer",
        ":hlo_dataflow_analysis",
        ":hlo_ordering",
        ":hlo_value",
        "//tensorflow/compiler/xla:statusor",
        "//tensorflow/compiler/xla:types",
        "//tensorflow/compiler/xla/hlo/ir:hlo",
        "//tensorflow/tsl/platform:status",
        "@com_google_absl//absl/container:flat_hash_map",
        "@com_google_absl//absl/container:flat_hash_set",
        "@com_google_absl//absl/strings:str_format",
        "@com_google_absl//absl/types:span",
    ],
)

tf_cc_test(
    name = "hlo_live_range_test",
    srcs = ["hlo_live_range_test.cc"],
    deps = [
        ":call_graph",
        ":hlo_alias_analysis",
        ":hlo_live_range",
        ":hlo_memory_scheduler",
        ":hlo_ordering",
        ":hlo_parser",
        ":hlo_value",
        "//tensorflow/compiler/xla:literal",
        "//tensorflow/compiler/xla:shape_util",
        "//tensorflow/compiler/xla:status_macros",
        "//tensorflow/compiler/xla:statusor",
        "//tensorflow/compiler/xla:test",
        "//tensorflow/compiler/xla:test_helpers",
        "//tensorflow/compiler/xla:types",
        "//tensorflow/compiler/xla:util",
        "//tensorflow/compiler/xla:xla_data_proto_cc",
        "//tensorflow/compiler/xla/hlo/ir:hlo",
        "//tensorflow/compiler/xla/tests:hlo_test_base",
        "//tensorflow/compiler/xla/tests:xla_internal_test_main",
        "//tensorflow/tsl/lib/core:status_test_util",
        "//tensorflow/tsl/platform:logging",
        "//tensorflow/tsl/platform:test",
        "@com_google_absl//absl/container:flat_hash_set",
        "@com_google_absl//absl/memory",
        "@com_google_absl//absl/strings:str_format",
    ],
)

cc_library(
    name = "hlo_sharding_util",
    srcs = [
        "hlo_sharding_util.cc",
    ],
    hdrs = [
        "hlo_sharding_util.h",
    ],
    deps = [
        ":call_graph",
        "//tensorflow/compiler/xla:array",
        "//tensorflow/compiler/xla:literal_util",
        "//tensorflow/compiler/xla:protobuf_util",
        "//tensorflow/compiler/xla:util",
        "//tensorflow/compiler/xla:xla_data_proto_cc",
        "//tensorflow/compiler/xla/hlo/ir:hlo",
        "@com_google_absl//absl/algorithm:container",
        "@com_google_absl//absl/container:flat_hash_set",
        "@com_google_absl//absl/container:inlined_vector",
        "@com_google_absl//absl/types:span",
    ],
)

tf_cc_test(
    name = "hlo_sharding_util_test",
    srcs = [
        "hlo_sharding_util_test.cc",
    ],
    deps = [
        ":hlo_sharding_util",
        "//tensorflow/compiler/xla:test",
        "//tensorflow/compiler/xla:xla_data_proto_cc",
        "//tensorflow/compiler/xla/tests:xla_internal_test_main",
    ],
)

cc_library(
    name = "sharding_propagation",
    srcs = [
        "sharding_propagation.cc",
    ],
    hdrs = [
        "sharding_propagation.h",
    ],
    deps = [
        ":call_graph",
        ":custom_call_sharding_helper",
        ":dot_as_convolution_util",
        ":hlo_graph_dumper",
        ":hlo_pass",
        ":hlo_sharding_util",
        "//tensorflow/compiler/xla:protobuf_util",
        "//tensorflow/compiler/xla:shape_util",
        "//tensorflow/compiler/xla:sharding_op_util",
        "//tensorflow/compiler/xla:status_macros",
        "//tensorflow/compiler/xla:statusor",
        "//tensorflow/compiler/xla:util",
        "//tensorflow/compiler/xla:xla_data_proto_cc",
        "//tensorflow/compiler/xla/hlo/ir:hlo",
        "//tensorflow/tsl/platform:errors",
        "//tensorflow/tsl/platform:logging",
        "//tensorflow/tsl/platform:statusor",
        "@com_google_absl//absl/algorithm:container",
        "@com_google_absl//absl/container:flat_hash_map",
        "@com_google_absl//absl/container:flat_hash_set",
        "@com_google_absl//absl/status",
        "@com_google_absl//absl/strings",
        "@com_google_absl//absl/types:span",
    ],
)

tf_cc_test(
    name = "sharding_propagation_test",
    srcs = [
        "sharding_propagation_test.cc",
    ],
    deps = [
        ":hlo_matchers",
        ":hlo_parser",
        ":sharding_propagation",
        "//tensorflow/compiler/xla:protobuf_util",
        "//tensorflow/compiler/xla:status_macros",
        "//tensorflow/compiler/xla:xla_data_proto_cc",
        "//tensorflow/compiler/xla/hlo/ir:hlo",
        "//tensorflow/compiler/xla/tests:hlo_test_base",
        "//tensorflow/compiler/xla/tests:xla_internal_test_main",
        "@com_google_absl//absl/strings",
    ],
)

cc_library(
    name = "sharding_remover",
    srcs = [
        "sharding_remover.cc",
    ],
    hdrs = [
        "sharding_remover.h",
    ],
    deps = [
        ":hlo_pass",
        "//tensorflow/compiler/xla:statusor",
        "//tensorflow/compiler/xla/hlo/ir:hlo",
        "//tensorflow/tsl/platform:errors",
        "//tensorflow/tsl/platform:logging",
        "//tensorflow/tsl/platform:status",
        "@com_google_absl//absl/strings",
    ],
)

tf_cc_test(
    name = "sharding_remover_test",
    size = "small",
    srcs = [
        "sharding_remover_test.cc",
    ],
    deps = [
        ":hlo_matchers",
        ":hlo_parser",
        ":sharding_remover",
        "//tensorflow/compiler/xla:status_macros",
        "//tensorflow/compiler/xla/tests:hlo_test_base",
        "//tensorflow/compiler/xla/tests:xla_internal_test_main",
    ],
)

cc_library(
    name = "dot_as_convolution_util",
    srcs = [
        "dot_as_convolution_util.cc",
    ],
    hdrs = [
        "dot_as_convolution_util.h",
    ],
    deps = [
        ":shape_inference",
        "//tensorflow/compiler/xla:status_macros",
        "//tensorflow/compiler/xla:xla_data_proto_cc",
        "//tensorflow/compiler/xla/hlo/ir:hlo",
    ],
)

tf_cc_test(
    name = "dynamic_parameter_binding_test",
    srcs = ["dynamic_parameter_binding_test.cc"],
    deps = [
        ":hlo_dce",
        ":hlo_memory_scheduler",
        ":hlo_ordering",
        "//tensorflow/compiler/xla:shape_util",
        "//tensorflow/compiler/xla:types",
        "//tensorflow/compiler/xla:xla_data_proto_cc",
        "//tensorflow/compiler/xla/hlo/ir:hlo",
        "//tensorflow/compiler/xla/tests:hlo_test_base",
        "//tensorflow/compiler/xla/tests:xla_internal_test_main",
        "//tensorflow/tsl/lib/core:status_test_util",
        "//tensorflow/tsl/platform:test",
        "@com_google_absl//absl/algorithm:container",
    ],
)

xla_test(
    name = "dynamic_update_slice_test",
    srcs = ["dynamic_update_slice_test.cc"],
    backends = [
        "cpu",
        "gpu",
    ],
    deps = [
        ":hlo_parser",
        "//tensorflow/compiler/xla:execution_options_util",
        "//tensorflow/compiler/xla:status_macros",
        "//tensorflow/compiler/xla:test",
        "//tensorflow/compiler/xla/service/cpu:cpu_executable",
        "//tensorflow/compiler/xla/service/cpu:parallel_task_assignment",
        "//tensorflow/compiler/xla/service/cpu:target_machine_features",
        "//tensorflow/compiler/xla/tests:client_library_test_base",
        "//tensorflow/compiler/xla/tests:hlo_test_base",
        "//tensorflow/compiler/xla/tests:test_macros_header",
        "//tensorflow/compiler/xla/tests:xla_internal_test_main",
    ],
)

tf_cc_test(
    name = "dfs_hlo_visitor_with_default_test",
    srcs = ["dfs_hlo_visitor_with_default_test.cc"],
    deps = [
        ":hlo_runner",
        "//tensorflow/compiler/xla:shape_util",
        "//tensorflow/compiler/xla:test",
        "//tensorflow/compiler/xla:test_helpers",
        "//tensorflow/compiler/xla:util",
        "//tensorflow/compiler/xla:xla_data_proto_cc",
        "//tensorflow/compiler/xla/hlo/ir:hlo",
        "//tensorflow/compiler/xla/tests:hlo_test_base",
        "//tensorflow/compiler/xla/tests:xla_internal_test_main",
        "//tensorflow/tsl/lib/core:status_test_util",
        "//tensorflow/tsl/platform:test",
    ],
)

cc_library(
    name = "pattern_matcher",
    hdrs = ["pattern_matcher.h"],
    deps = [
        "//tensorflow/compiler/xla:literal_util",
        "//tensorflow/compiler/xla:shape_util",
        "//tensorflow/compiler/xla/hlo/ir:hlo",
        "@com_google_absl//absl/strings",
        "@com_google_absl//absl/utility",
    ],
)

tf_cc_test(
    name = "pattern_matcher_test",
    srcs = ["pattern_matcher_test.cc"],
    deps = [
        ":pattern_matcher",
        "//tensorflow/compiler/xla:shape_util",
        "//tensorflow/compiler/xla:test",
        "//tensorflow/compiler/xla/hlo/ir:hlo",
        "//tensorflow/compiler/xla/tests:hlo_test_base",
        "//tensorflow/compiler/xla/tests:xla_internal_test_main",
        "//tensorflow/tsl/platform:test",
        "@com_google_absl//absl/strings",
    ],
)

cc_library(
    name = "pattern_matcher_gmock",
    testonly = 1,
    hdrs = ["pattern_matcher_gmock.h"],
    deps = [
        ":pattern_matcher",
        "//tensorflow/compiler/xla:test",
        "//tensorflow/tsl/platform:test",
    ],
)

tf_cc_test(
    name = "pattern_matcher_gmock_test",
    srcs = ["pattern_matcher_gmock_test.cc"],
    deps = [
        ":pattern_matcher",
        ":pattern_matcher_gmock",
        "//tensorflow/compiler/xla:shape_util",
        "//tensorflow/compiler/xla:test",
        "//tensorflow/compiler/xla/hlo/ir:hlo",
        "//tensorflow/compiler/xla/tests:xla_internal_test_main",
        "//tensorflow/tsl/platform:test",
    ],
)

cc_library(
    name = "hlo_reachability",
    srcs = ["hlo_reachability.cc"],
    hdrs = ["hlo_reachability.h"],
    deps = [
        "//tensorflow/compiler/xla:types",
        "//tensorflow/compiler/xla:util",
        "//tensorflow/compiler/xla/hlo/ir:hlo",
        "//tensorflow/tsl/platform:logging",
        "//tensorflow/tsl/platform:status",
        "@com_google_absl//absl/base",
        "@com_google_absl//absl/container:flat_hash_map",
        "@com_google_absl//absl/types:span",
    ],
)

tf_cc_test(
    name = "hlo_reachability_test",
    srcs = ["hlo_reachability_test.cc"],
    deps = [
        ":computation_placer",
        ":hlo_reachability",
        "//tensorflow/compiler/xla:test",
        "//tensorflow/compiler/xla:test_helpers",
        "//tensorflow/compiler/xla/hlo/ir:hlo",
        "//tensorflow/compiler/xla/tests:hlo_test_base",
        "//tensorflow/compiler/xla/tests:xla_internal_test_main",
    ],
)

cc_library(
    name = "hlo_matchers",
    testonly = 1,
    srcs = ["hlo_matchers.cc"],
    hdrs = ["hlo_matchers.h"],
    deps = [
        ":hlo_parser",
        "//tensorflow/compiler/xla:test",
        "//tensorflow/compiler/xla/hlo/ir:hlo",
        "@com_google_absl//absl/strings",
    ],
)

tf_cc_test(
    name = "hlo_matchers_test",
    srcs = ["hlo_matchers_test.cc"],
    deps = [
        ":hlo_matchers",
        "//tensorflow/compiler/xla:literal_util",
        "//tensorflow/compiler/xla:shape_util",
        "//tensorflow/compiler/xla/tests:hlo_test_base",
        "//tensorflow/compiler/xla/tests:xla_internal_test_main",
    ],
)

tf_cc_test(
    name = "hlo_instruction_test",
    srcs = ["hlo_instruction_test.cc"],
    deps = [
        "//tensorflow/compiler/xla:literal",
        "//tensorflow/compiler/xla:protobuf_util",
        "//tensorflow/compiler/xla:shape_util",
        "//tensorflow/compiler/xla:test",
        "//tensorflow/compiler/xla:test_helpers",
        "//tensorflow/compiler/xla:util",
        "//tensorflow/compiler/xla:window_util",
        "//tensorflow/compiler/xla/hlo/ir:hlo",
        "//tensorflow/compiler/xla/service/gpu:backend_configs_cc",
        "//tensorflow/compiler/xla/tests:hlo_test_base",
        "//tensorflow/compiler/xla/tests:xla_internal_test_main",
        "//tensorflow/tsl/lib/core:status_test_util",
        "//tensorflow/tsl/platform:test",
        "@com_google_absl//absl/container:flat_hash_map",
    ],
)

tf_cc_test(
    name = "hlo_sharding_test",
    srcs = ["hlo_sharding_test.cc"],
    deps = [
        ":hlo_parser",
        "//tensorflow/compiler/xla:literal",
        "//tensorflow/compiler/xla:protobuf_util",
        "//tensorflow/compiler/xla:shape_util",
        "//tensorflow/compiler/xla:test",
        "//tensorflow/compiler/xla:test_helpers",
        "//tensorflow/compiler/xla:util",
        "//tensorflow/compiler/xla:xla_data_proto_cc",
        "//tensorflow/compiler/xla/hlo/ir:hlo",
        "//tensorflow/compiler/xla/tests:hlo_test_base",
        "//tensorflow/compiler/xla/tests:xla_internal_test_main",
    ],
)

cc_library(
    name = "call_graph",
    srcs = ["call_graph.cc"],
    hdrs = ["call_graph.h"],
    deps = [
        "//tensorflow/compiler/xla:status_macros",
        "//tensorflow/compiler/xla:util",
        "//tensorflow/compiler/xla/hlo/ir:hlo",
        "//tensorflow/tsl/platform:errors",
        "//tensorflow/tsl/platform:status",
        "@com_google_absl//absl/container:flat_hash_map",
        "@com_google_absl//absl/container:flat_hash_set",
        "@com_google_absl//absl/functional:function_ref",
        "@com_google_absl//absl/strings",
        "@com_google_absl//absl/strings:str_format",
    ],
)

tf_cc_test(
    name = "call_graph_test",
    srcs = ["call_graph_test.cc"],
    deps = [
        ":call_graph",
        "//tensorflow/compiler/xla:literal",
        "//tensorflow/compiler/xla:shape_util",
        "//tensorflow/compiler/xla:status_macros",
        "//tensorflow/compiler/xla:test",
        "//tensorflow/compiler/xla:test_helpers",
        "//tensorflow/compiler/xla:util",
        "//tensorflow/compiler/xla:xla_data_proto_cc",
        "//tensorflow/compiler/xla/hlo/ir:hlo",
        "//tensorflow/compiler/xla/tests:hlo_test_base",
        "//tensorflow/compiler/xla/tests:xla_internal_test_main",
        "//tensorflow/tsl/lib/core:status_test_util",
        "//tensorflow/tsl/platform:test",
        "@com_google_absl//absl/container:flat_hash_set",
    ],
)

cc_library(
    name = "flatten_call_graph",
    srcs = ["flatten_call_graph.cc"],
    hdrs = ["flatten_call_graph.h"],
    deps = [
        ":call_graph",
        ":hlo_pass",
        "//tensorflow/compiler/xla:statusor",
        "//tensorflow/compiler/xla:util",
        "//tensorflow/compiler/xla/hlo/ir:hlo",
        "//tensorflow/tsl/platform:errors",
        "//tensorflow/tsl/platform:logging",
        "//tensorflow/tsl/platform:status",
    ],
)

cc_library(
    name = "call_inliner",
    srcs = ["call_inliner.cc"],
    hdrs = ["call_inliner.h"],
    deps = [
        ":call_graph",
        ":hlo_dce",
        ":hlo_domain_isolator",
        ":hlo_pass",
        "//tensorflow/compiler/xla:statusor",
        "//tensorflow/compiler/xla/hlo/ir:hlo",
        "//tensorflow/tsl/platform:errors",
        "//tensorflow/tsl/platform:logging",
        "//tensorflow/tsl/platform:status",
        "@com_google_absl//absl/container:flat_hash_map",
    ],
)

tf_cc_test(
    name = "call_inliner_test",
    size = "small",
    srcs = ["call_inliner_test.cc"],
    deps = [
        ":call_inliner",
        ":hlo_matchers",
        ":hlo_pass",
        "//tensorflow/compiler/xla:literal",
        "//tensorflow/compiler/xla:shape_util",
        "//tensorflow/compiler/xla:test",
        "//tensorflow/compiler/xla:types",
        "//tensorflow/compiler/xla:util",
        "//tensorflow/compiler/xla:xla_data_proto_cc",
        "//tensorflow/compiler/xla/hlo/ir:hlo",
        "//tensorflow/compiler/xla/tests:hlo_test_base",
        "//tensorflow/compiler/xla/tests:xla_internal_test_main",
        "//tensorflow/tsl/lib/core:status_test_util",
        "//tensorflow/tsl/platform:logging",
        "//tensorflow/tsl/platform:status",
        "//tensorflow/tsl/platform:test",
        "@com_google_absl//absl/memory",
    ],
)

cc_library(
    name = "hlo_computation_deduplicator",
    srcs = ["hlo_computation_deduplicator.cc"],
    hdrs = ["hlo_computation_deduplicator.h"],
    deps = [
        ":hlo_pass",
        "//tensorflow/compiler/xla/hlo/ir:hlo",
    ],
)

tf_cc_test(
    name = "hlo_computation_deduplicator_test",
    size = "small",
    srcs = ["hlo_computation_deduplicator_test.cc"],
    deps = [
        ":hlo_computation_deduplicator",
        ":hlo_matchers",
        ":hlo_pass",
        "//tensorflow/compiler/xla:literal",
        "//tensorflow/compiler/xla:shape_util",
        "//tensorflow/compiler/xla:test",
        "//tensorflow/compiler/xla:types",
        "//tensorflow/compiler/xla:xla_data_proto_cc",
        "//tensorflow/compiler/xla/hlo/ir:hlo",
        "//tensorflow/compiler/xla/tests:hlo_test_base",
        "//tensorflow/compiler/xla/tests:xla_internal_test_main",
        "//tensorflow/tsl/lib/core:status_test_util",
        "//tensorflow/tsl/platform:test",
        "@com_google_googletest//:gtest_main",
    ],
)

tf_cc_test(
    name = "flatten_call_graph_test",
    srcs = ["flatten_call_graph_test.cc"],
    deps = [
        ":call_graph",
        ":flatten_call_graph",
        "//tensorflow/compiler/xla:literal",
        "//tensorflow/compiler/xla:shape_util",
        "//tensorflow/compiler/xla:status_macros",
        "//tensorflow/compiler/xla:test",
        "//tensorflow/compiler/xla:test_helpers",
        "//tensorflow/compiler/xla:util",
        "//tensorflow/compiler/xla:xla_data_proto_cc",
        "//tensorflow/compiler/xla/hlo/ir:hlo",
        "//tensorflow/compiler/xla/tests:hlo_test_base",
        "//tensorflow/compiler/xla/tests:xla_internal_test_main",
        "//tensorflow/tsl/lib/core:status_test_util",
        "//tensorflow/tsl/platform:test",
    ],
)

cc_library(
    name = "platform_util",
    srcs = ["platform_util.cc"],
    hdrs = ["platform_util.h"],
    deps = [
        ":compiler",
        "//tensorflow/compiler/xla:debug_options_flags",
        "//tensorflow/compiler/xla:status_macros",
        "//tensorflow/compiler/xla:statusor",
        "//tensorflow/compiler/xla:types",
        "//tensorflow/compiler/xla:util",
        "//tensorflow/compiler/xla/stream_executor",
        "//tensorflow/compiler/xla/stream_executor/cuda:cuda_platform_id",
        "//tensorflow/compiler/xla/stream_executor/host:host_platform_id",
        "//tensorflow/compiler/xla/stream_executor/rocm:rocm_platform_id",
        "//tensorflow/tsl/platform:env",
        "//tensorflow/tsl/platform:logging",
        "//tensorflow/tsl/platform:status",
        "@com_google_absl//absl/strings",
    ],
)

cc_library(
    name = "backend",
    srcs = ["backend.cc"],
    hdrs = ["backend.h"],
    deps = [
        ":compiler",
        ":computation_placer",
        ":platform_util",
        ":stream_pool",
        ":transfer_manager",
        "//tensorflow/compiler/xla:status_macros",
        "//tensorflow/compiler/xla:statusor",
        "//tensorflow/compiler/xla:types",
        "//tensorflow/compiler/xla:util",
        "//tensorflow/compiler/xla/stream_executor",
        "//tensorflow/compiler/xla/stream_executor:device_memory_allocator",
        "//tensorflow/compiler/xla/stream_executor/host:host_platform_id",
        "//tensorflow/tsl/platform:env",
        "//tensorflow/tsl/platform:errors",
        "//tensorflow/tsl/platform:logging",
        "//tensorflow/tsl/platform:platform_port",
        "//tensorflow/tsl/platform:status",
        "//third_party/eigen3",
        "@com_google_absl//absl/container:flat_hash_map",
        "@com_google_absl//absl/strings",
        "@com_google_absl//absl/types:span",
    ],
)

cc_library(
    name = "service",
    srcs = ["service.cc"],
    hdrs = ["service.h"],
    deps = [
        ":allocation_tracker",
        ":backend",
        ":channel_tracker",
        ":compilation_cache",
        ":compiler",
        ":computation_layout",
        ":computation_placer",
        ":dump",
        ":dynamic_dimension_inference",
        ":dynamic_padder",
        ":executable",
        ":execution_tracker",
        ":hlo_cost_analysis",
        ":hlo_execution_profile",
        ":hlo_module_config",
        ":hlo_module_util",
        ":hlo_proto_util",
        ":platform_util",
        ":source_map_util",
        ":stream_pool",
        ":transfer_manager",
        "//tensorflow/compiler/xla:debug_options_flags",
        "//tensorflow/compiler/xla:executable_run_options",
        "//tensorflow/compiler/xla:execution_options_util",
        "//tensorflow/compiler/xla:service_interface",
        "//tensorflow/compiler/xla:shape_layout",
        "//tensorflow/compiler/xla:shape_util",
        "//tensorflow/compiler/xla:status_macros",
        "//tensorflow/compiler/xla:statusor",
        "//tensorflow/compiler/xla:types",
        "//tensorflow/compiler/xla:util",
        "//tensorflow/compiler/xla:xla_data_proto_cc",
        "//tensorflow/compiler/xla:xla_proto_cc",
        "//tensorflow/compiler/xla/hlo/evaluator:hlo_evaluator",
        "//tensorflow/compiler/xla/hlo/ir:hlo",
        "//tensorflow/compiler/xla/hlo/ir:hlo_module_group",
        "//tensorflow/compiler/xla/stream_executor",
        "//tensorflow/compiler/xla/stream_executor:device_memory_allocator",
        "//tensorflow/tsl/platform:env",
        "//tensorflow/tsl/platform:errors",
        "//tensorflow/tsl/platform:logging",
        "//tensorflow/tsl/platform:protobuf",
        "//tensorflow/tsl/platform:status",
        "//tensorflow/tsl/util:ptr_util",
        "@com_google_absl//absl/strings",
        "@com_google_absl//absl/strings:str_format",
        "@com_google_absl//absl/types:span",
    ],
    alwayslink = 1,
)

cc_library(
    name = "local_service",
    srcs = ["local_service.cc"],
    hdrs = ["local_service.h"],
    deps = [
        ":backend",
        ":compiler",
        ":computation_layout",
        ":executable",
        ":hlo_execution_profile",
        ":hlo_module_config",
        ":hlo_module_util",
        ":platform_util",
        ":service",
        ":shaped_buffer",
        "//tensorflow/compiler/xla:execution_options_util",
        "//tensorflow/compiler/xla:shape_layout",
        "//tensorflow/compiler/xla:shape_util",
        "//tensorflow/compiler/xla:status_macros",
        "//tensorflow/compiler/xla:statusor",
        "//tensorflow/compiler/xla:types",
        "//tensorflow/compiler/xla:util",
        "//tensorflow/compiler/xla:xla_data_proto_cc",
        "//tensorflow/compiler/xla/client:executable_build_options",
        "//tensorflow/compiler/xla/client:xla_computation",
        "//tensorflow/compiler/xla/hlo/ir:hlo",
        "//tensorflow/compiler/xla/stream_executor",
        "//tensorflow/compiler/xla/stream_executor:device_memory_allocator",
        "//tensorflow/tsl/platform:logging",
        "//tensorflow/tsl/platform:status",
        "@com_google_absl//absl/memory",
        "@com_google_absl//absl/strings",
        "@com_google_absl//absl/strings:str_format",
        "@com_google_absl//absl/types:span",
    ],
)

cc_library(
    name = "latency_hiding_scheduler",
    srcs = ["latency_hiding_scheduler.cc"],
    hdrs = ["latency_hiding_scheduler.h"],
    deps = [
        ":hlo_alias_analysis",
        ":hlo_buffer",
        ":hlo_cost_analysis",
        ":hlo_dataflow_analysis",
        ":hlo_pass",
        ":hlo_reachability",
        ":tuple_points_to_analysis",
        "//tensorflow/compiler/xla:status",
        "//tensorflow/compiler/xla:util",
        "//tensorflow/compiler/xla/hlo/ir:hlo",
        "@com_google_absl//absl/algorithm:container",
        "@com_google_absl//absl/container:btree",
        "@com_google_absl//absl/container:flat_hash_map",
        "@com_google_absl//absl/container:flat_hash_set",
        "@com_google_absl//absl/container:inlined_vector",
        "@com_google_absl//absl/strings",
        "@com_google_absl//absl/types:span",
    ],
)

tf_cc_test(
    name = "latency_hiding_scheduler_test",
    srcs = ["latency_hiding_scheduler_test.cc"],
    deps = [
        ":async_collective_creator",
        ":latency_hiding_scheduler",
        "//tensorflow/compiler/xla/hlo/ir:hlo",
        "//tensorflow/compiler/xla/tests:hlo_test_base",
        "//tensorflow/compiler/xla/tests:xla_internal_test_main",
        "//tensorflow/tsl/lib/core:status_test_util",
        "@com_google_absl//absl/algorithm:container",
        "@com_google_absl//absl/container:flat_hash_map",
        "@com_google_absl//absl/container:flat_hash_set",
    ],
)

cc_library(
    name = "compile_only_service",
    srcs = ["compile_only_service.cc"],
    hdrs = ["compile_only_service.h"],
    deps = [
        ":backend",
        ":compiler",
        ":computation_layout",
        ":dump",
        ":platform_util",
        ":service",
        "//tensorflow/compiler/xla:debug_options_flags",
        "//tensorflow/compiler/xla:status_macros",
        "//tensorflow/compiler/xla:statusor",
        "//tensorflow/compiler/xla:types",
        "//tensorflow/compiler/xla:util",
        "//tensorflow/compiler/xla:xla_data_proto_cc",
        "//tensorflow/compiler/xla/stream_executor",
        "//tensorflow/tsl/platform:logging",
        "//tensorflow/tsl/platform:status",
        "@com_google_absl//absl/strings",
    ],
)

cc_library(
    name = "cpu_plugin",
    compatible_with = [],
    deps = [
        ":service",
        "//tensorflow/compiler/xla/service/cpu:cpu_compiler",
        "//tensorflow/compiler/xla/service/cpu:cpu_transfer_manager",
        "//tensorflow/compiler/xla/stream_executor",
        "//tensorflow/compiler/xla/stream_executor/host:host_platform",
    ],
)

cc_library(
    name = "gpu_plugin_impl",
    compatible_with = [],
    deps = if_gpu_is_configured([
        ":service",
        "//tensorflow/compiler/xla/service/gpu:gpu_compiler",
        "//tensorflow/compiler/xla/service/gpu:gpu_transfer_manager",
        "//tensorflow/compiler/xla/stream_executor",
    ]) + if_cuda_is_configured([
        "//tensorflow/compiler/xla/service/gpu:nvptx_compiler",
        "//tensorflow/compiler/xla/stream_executor/cuda:stream_executor_cuda",
    ]) + if_rocm_is_configured([
        "//tensorflow/compiler/xla/service/gpu:amdgpu_compiler",
        "//tensorflow/compiler/xla/stream_executor/rocm:stream_executor_rocm",
    ]),
)

cc_library(
    name = "gpu_plugin_stub",
)

alias(
    name = "gpu_plugin_noncuda",
    actual = if_libtpu("gpu_plugin_stub", "gpu_plugin_impl"),
)

alias(
    name = "gpu_plugin",
    actual = if_cuda("gpu_plugin_impl", "gpu_plugin_noncuda"),
)

cc_library(
    name = "interpreter_plugin",
    deps = [
        ":service",
        "//tensorflow/compiler/xla/backends/interpreter:compiler",
        "//tensorflow/compiler/xla/backends/interpreter:interpreter_transfer_manager",
        "//tensorflow/compiler/xla/backends/interpreter:platform",
        "//tensorflow/compiler/xla/stream_executor",
    ],
)

cc_library(
    name = "shaped_buffer",
    srcs = ["shaped_buffer.cc"],
    hdrs = ["shaped_buffer.h"],
    visibility = ["//visibility:public"],
    deps = [
        "//tensorflow/compiler/xla:shape_tree",
        "//tensorflow/compiler/xla:shape_util",
        "//tensorflow/compiler/xla:status_macros",
        "//tensorflow/compiler/xla:statusor",
        "//tensorflow/compiler/xla:types",
        "//tensorflow/compiler/xla:util",
        "//tensorflow/compiler/xla:xla_data_proto_cc",
        "//tensorflow/compiler/xla/stream_executor",
        "//tensorflow/compiler/xla/stream_executor:device_memory_allocator",
        "//tensorflow/tsl/platform:logging",
        "//tensorflow/tsl/platform:status",
        "@com_google_absl//absl/container:flat_hash_set",
        "@com_google_absl//absl/memory",
        "@com_google_absl//absl/strings",
        "@com_google_absl//absl/strings:str_format",
        "@com_google_absl//absl/types:span",
    ],
)

tf_cc_test(
    name = "shaped_buffer_test",
    srcs = ["shaped_buffer_test.cc"],
    deps = [
        ":cpu_plugin",
        ":platform_util",
        ":shaped_buffer",
        "//tensorflow/compiler/xla:shape_util",
        "//tensorflow/compiler/xla:test",
        "//tensorflow/compiler/xla:test_helpers",
        "//tensorflow/compiler/xla/stream_executor",
        "//tensorflow/compiler/xla/stream_executor:device_memory_allocator",
        "//tensorflow/compiler/xla/tests:xla_internal_test_main",
        "//tensorflow/tsl/platform:test",
        "//tensorflow/tsl/platform:test_benchmark",
        "//tensorflow/tsl/util:ptr_util",
        "@com_google_absl//absl/memory",
    ],
)

cc_library(
    name = "executable",
    srcs = ["executable.cc"],
    hdrs = [
        "executable.h",
        "service_executable_run_options.h",
    ],
    deps = [
        ":computation_layout",
        ":dump",
        "//tensorflow/compiler/xla/hlo/ir:hlo",
        ":hlo_execution_profile",
        ":hlo_graph_dumper",
        ":hlo_proto_cc",
        ":maybe_owning_device_memory",
        ":shaped_buffer",
        ":stream_pool",
        "@com_google_absl//absl/memory",
        "@com_google_absl//absl/strings:str_format",
        "@com_google_absl//absl/types:span",
        "@com_google_absl//absl/types:variant",
        "//tensorflow/compiler/xla:debug_options_flags",
        "//tensorflow/compiler/xla:executable_run_options",
        "//tensorflow/compiler/xla:shape_tree",
        "//tensorflow/compiler/xla:status",
        "//tensorflow/compiler/xla:status_macros",
        "//tensorflow/compiler/xla:statusor",
        "//tensorflow/compiler/xla:util",
        "//tensorflow/compiler/xla:xla_data_proto_cc",
        "//tensorflow/compiler/xla/stream_executor",
        "//tensorflow/compiler/xla/stream_executor:device_description",
        "//tensorflow/compiler/xla/stream_executor:device_memory_allocator",
        "//tensorflow/tsl/platform:env",
        "//tensorflow/tsl/platform:errors",
        "//tensorflow/tsl/platform:logging",
        "//tensorflow/tsl/platform:status",
        "//tensorflow/tsl/lib/strings:proto_serialization",
    ] + internal_hlo_deps(),
)

cc_library(
    name = "compiler",
    srcs = ["compiler.cc"],
    hdrs = ["compiler.h"],
    deps = [
        ":buffer_assignment",
        ":buffer_value",
        ":computation_placer",
        ":executable",
        ":hlo_module_config",
        ":logical_buffer",
        ":metrics_hook_interface",
        "//tensorflow/compiler/xla:statusor",
        "//tensorflow/compiler/xla:types",
        "//tensorflow/compiler/xla:util",
        "//tensorflow/compiler/xla/hlo/ir:hlo",
        "//tensorflow/compiler/xla/hlo/ir:hlo_module_group",
        "//tensorflow/compiler/xla/stream_executor",
        "//tensorflow/tsl/platform:env",
        "//tensorflow/tsl/platform:logging",
        "//tensorflow/tsl/platform:protobuf",
        "@com_google_absl//absl/strings",
        "@com_google_absl//absl/types:span",
    ],
)

cc_library(
    name = "llvm_compiler",
    srcs = ["llvm_compiler.cc"],
    hdrs = ["llvm_compiler.h"],
    deps = [
        ":compiler",
        "//tensorflow/tsl/platform:denormal",
        "@llvm-project//llvm:Core",
    ],
)

cc_library(
    name = "transfer_manager",
    srcs = ["transfer_manager.cc"],
    hdrs = ["transfer_manager.h"],
    deps = [
        ":compiler",
        ":executable",
        ":maybe_owning_device_memory",
        ":shaped_buffer",
        "//tensorflow/compiler/xla:literal",
        "//tensorflow/compiler/xla:shape_util",
        "//tensorflow/compiler/xla:status_macros",
        "//tensorflow/compiler/xla:statusor",
        "//tensorflow/compiler/xla:types",
        "//tensorflow/compiler/xla:util",
        "//tensorflow/compiler/xla:xla_data_proto_cc",
        "//tensorflow/compiler/xla/stream_executor",
        "//tensorflow/compiler/xla/stream_executor:device_memory",
        "//tensorflow/tsl/platform:logging",
        "//tensorflow/tsl/platform:notification",
        "//tensorflow/tsl/platform:status",
        "@com_google_absl//absl/cleanup",
        "@com_google_absl//absl/container:flat_hash_map",
        "@com_google_absl//absl/memory",
        "@com_google_absl//absl/strings",
        "@com_google_absl//absl/types:span",
    ],
)

cc_library(
    name = "allocation_tracker",
    srcs = ["allocation_tracker.cc"],
    hdrs = ["allocation_tracker.h"],
    deps = [
        ":backend",
        ":transfer_manager",
        "//tensorflow/compiler/xla:shape_util",
        "//tensorflow/compiler/xla:status_macros",
        "//tensorflow/compiler/xla:statusor",
        "//tensorflow/compiler/xla:types",
        "//tensorflow/compiler/xla:util",
        "//tensorflow/compiler/xla:xla_data_proto_cc",
        "//tensorflow/compiler/xla/stream_executor:device_memory_allocator",
        "//tensorflow/tsl/platform:errors",
        "//tensorflow/tsl/platform:logging",
        "//tensorflow/tsl/platform:status",
        "@com_google_absl//absl/container:flat_hash_map",
        "@com_google_absl//absl/memory",
        "@com_google_absl//absl/strings",
    ],
)

cc_library(
    name = "execution_tracker",
    srcs = ["execution_tracker.cc"],
    hdrs = ["execution_tracker.h"],
    deps = [
        ":backend",
        ":stream_pool",
        "//tensorflow/compiler/xla:executable_run_options",
        "//tensorflow/compiler/xla:statusor",
        "//tensorflow/compiler/xla:util",
        "//tensorflow/compiler/xla:xla_data_proto_cc",
        "//tensorflow/compiler/xla/stream_executor",
        "//tensorflow/tsl/platform:logging",
        "//tensorflow/tsl/platform:status",
        "@com_google_absl//absl/memory",
    ],
)

cc_library(
    name = "channel_tracker",
    srcs = ["channel_tracker.cc"],
    hdrs = ["channel_tracker.h"],
    deps = [
        "//tensorflow/compiler/xla:status",
        "//tensorflow/compiler/xla:status_macros",
        "//tensorflow/compiler/xla:statusor",
        "//tensorflow/compiler/xla:types",
        "//tensorflow/compiler/xla:util",
        "//tensorflow/compiler/xla:xla_data_proto_cc",
        "//tensorflow/compiler/xla/hlo/ir:hlo",
        "//tensorflow/tsl/platform:logging",
        "//tensorflow/tsl/platform:status",
        "@com_google_absl//absl/container:flat_hash_map",
        "@com_google_absl//absl/memory",
        "@com_google_absl//absl/strings",
        "@com_google_absl//absl/types:span",
    ],
)

cc_library(
    name = "name_uniquer",
    srcs = ["name_uniquer.cc"],
    hdrs = ["name_uniquer.h"],
    deps = [
        "//tensorflow/compiler/xla:shape_util",
        "//tensorflow/compiler/xla:types",
        "//tensorflow/tsl/platform:logging",
        "@com_google_absl//absl/container:flat_hash_map",
        "@com_google_absl//absl/container:flat_hash_set",
        "@com_google_absl//absl/strings",
    ],
)

tf_cc_test(
    name = "name_uniquer_test",
    srcs = ["name_uniquer_test.cc"],
    deps = [
        ":name_uniquer",
        "//tensorflow/compiler/xla:test",
        "//tensorflow/compiler/xla:test_helpers",
        "//tensorflow/compiler/xla/tests:xla_internal_test_main",
        "//tensorflow/tsl/platform:test",
    ],
)

cc_library(
    name = "buffer_assignment",
    srcs = [
        "buffer_assignment.cc",
    ],
    hdrs = [
        "buffer_assignment.h",
    ],
    deps = [
        ":buffer_value_containers",
        ":heap_simulator",
        ":hlo_alias_analysis",
        ":hlo_buffer",
        ":hlo_dataflow_analysis",
        ":hlo_live_range",
        ":hlo_proto_cc",
        ":hlo_value",
        ":logical_buffer",
        ":memory_space_assignment",
        ":tuple_points_to_analysis",
        "//tensorflow/compiler/xla:shape_util",
        "//tensorflow/compiler/xla:status_macros",
        "//tensorflow/compiler/xla:statusor",
        "//tensorflow/compiler/xla:types",
        "//tensorflow/compiler/xla:util",
        "//tensorflow/compiler/xla/hlo/ir:hlo",
        "//tensorflow/tsl/platform:errors",
        "//tensorflow/tsl/platform:logging",
        "//tensorflow/tsl/platform:numbers",
        "//tensorflow/tsl/platform:status",
        "@com_google_absl//absl/algorithm:container",
        "@com_google_absl//absl/container:btree",
        "@com_google_absl//absl/container:flat_hash_map",
        "@com_google_absl//absl/container:flat_hash_set",
        "@com_google_absl//absl/memory",
        "@com_google_absl//absl/strings",
        "@com_google_absl//absl/strings:str_format",
        "@com_google_absl//absl/types:span",
    ],
)

tf_cc_test(
    name = "buffer_assignment_test",
    srcs = ["buffer_assignment_test.cc"],
    deps = [
        ":async_op_canonicalizer",
        ":buffer_assignment",
        ":buffer_value",
        ":call_graph",
        ":copy_insertion",
        ":cpu_plugin",
        ":flatten_call_graph",
        ":hlo_dce",
        ":hlo_memory_scheduler",
        ":hlo_ordering",
        ":hlo_parser",
        "//tensorflow/compiler/xla:literal",
        "//tensorflow/compiler/xla:shape_util",
        "//tensorflow/compiler/xla:test",
        "//tensorflow/compiler/xla:test_helpers",
        "//tensorflow/compiler/xla:types",
        "//tensorflow/compiler/xla:util",
        "//tensorflow/compiler/xla:xla_data_proto_cc",
        "//tensorflow/compiler/xla/hlo/ir:hlo",
        "//tensorflow/compiler/xla/tests:hlo_test_base",
        "//tensorflow/compiler/xla/tests:xla_internal_test_main",
        "//tensorflow/tsl/lib/core:status_test_util",
        "//tensorflow/tsl/platform:logging",
        "//tensorflow/tsl/platform:status",
        "//tensorflow/tsl/platform:test",
        "@com_google_absl//absl/container:flat_hash_set",
        "@com_google_absl//absl/memory",
        "@com_google_absl//absl/strings",
    ],
)

cc_library(
    name = "hlo_ordering",
    srcs = ["hlo_ordering.cc"],
    hdrs = ["hlo_ordering.h"],
    deps = [
        ":call_graph",
        ":hlo_dataflow_analysis",
        ":hlo_proto_cc",
        ":hlo_reachability",
        ":hlo_value",
        "//tensorflow/compiler/xla:shape_util",
        "//tensorflow/compiler/xla:status_macros",
        "//tensorflow/compiler/xla:statusor",
        "//tensorflow/compiler/xla:types",
        "//tensorflow/compiler/xla:util",
        "//tensorflow/compiler/xla/hlo/ir:hlo",
        "//tensorflow/tsl/platform:errors",
        "//tensorflow/tsl/platform:logging",
        "//tensorflow/tsl/platform:status",
        "@com_google_absl//absl/container:flat_hash_map",
        "@com_google_absl//absl/strings",
        "@com_google_absl//absl/strings:str_format",
    ],
)

tf_cc_test(
    name = "hlo_ordering_test",
    size = "small",
    srcs = ["hlo_ordering_test.cc"],
    deps = [
        ":hlo_dataflow_analysis",
        ":hlo_memory_scheduler",
        ":hlo_ordering",
        "//tensorflow/compiler/xla:shape_util",
        "//tensorflow/compiler/xla:types",
        "//tensorflow/compiler/xla:xla_data_proto_cc",
        "//tensorflow/compiler/xla/hlo/ir:hlo",
        "//tensorflow/compiler/xla/tests:hlo_test_base",
        "//tensorflow/compiler/xla/tests:xla_internal_test_main",
        "//tensorflow/tsl/lib/core:status_test_util",
        "//tensorflow/tsl/platform:test",
    ],
)

cc_library(
    name = "heap_simulator",
    srcs = ["heap_simulator.cc"],
    hdrs = ["heap_simulator.h"],
    deps = [
        ":buffer_value",
        ":buffer_value_containers",
        ":hlo_alias_analysis",
        ":hlo_buffer",
        ":hlo_dataflow_analysis",
        ":hlo_live_range",
        ":hlo_ordering",
        ":hlo_proto_cc",
        ":memory_space_assignment_repacking",
        ":tuple_points_to_analysis",
        "//tensorflow/compiler/xla:comparison_util",
        "//tensorflow/compiler/xla:statusor",
        "//tensorflow/compiler/xla:util",
        "//tensorflow/compiler/xla/hlo/ir:hlo",
        "@com_google_absl//absl/algorithm:container",
        "@com_google_absl//absl/container:btree",
        "@com_google_absl//absl/container:flat_hash_map",
        "@com_google_absl//absl/container:flat_hash_set",
    ],
)

tf_cc_test(
    name = "heap_simulator_test",
    srcs = ["heap_simulator_test.cc"],
    deps = [
        ":buffer_value",
        ":heap_simulator",
        ":hlo_alias_analysis",
        ":hlo_buffer",
        ":hlo_dataflow_analysis",
        ":hlo_ordering",
        ":hlo_value",
        ":tuple_points_to_analysis",
        "//tensorflow/compiler/xla:literal",
        "//tensorflow/compiler/xla:status_macros",
        "//tensorflow/compiler/xla/hlo/ir:hlo",
        "//tensorflow/compiler/xla/tests:hlo_test_base",
        "//tensorflow/compiler/xla/tests:xla_internal_test_main",
        "//tensorflow/tsl/lib/core:status_test_util",
        "//tensorflow/tsl/platform:logging",
        "//tensorflow/tsl/platform:status",
        "//tensorflow/tsl/platform:test",
        "@com_google_absl//absl/container:flat_hash_map",
        "@com_google_absl//absl/memory",
    ],
)

tf_cc_test(
    name = "hlo_module_group_test",
    srcs = ["hlo_module_group_test.cc"],
    # TODO(b/148211710) Test fails in OSS.
    tags = ["no_oss"],
    deps = [
        ":hlo_matchers",
        ":hlo_module_group_metadata",
        ":hlo_proto_cc",
        "//tensorflow/compiler/xla:test",
        "//tensorflow/compiler/xla:util",
        "//tensorflow/compiler/xla/hlo/ir:hlo",
        "//tensorflow/compiler/xla/hlo/ir:hlo_module_group",
        "//tensorflow/compiler/xla/tests:hlo_test_base",
        "//tensorflow/compiler/xla/tests:xla_internal_test_main",
        "//tensorflow/tsl/lib/core:status_test_util",
        "//tensorflow/tsl/platform:logging",
        "//tensorflow/tsl/platform:status",
        "//tensorflow/tsl/platform:test",
    ],
)

cc_library(
    name = "hlo_module_group_metadata",
    srcs = ["hlo_module_group_metadata.cc"],
    hdrs = ["hlo_module_group_metadata.h"],
    deps = [
        ":hlo_alias_analysis",
        ":tuple_points_to_analysis",
        "//tensorflow/compiler/xla:shape_util",
        "//tensorflow/compiler/xla:status",
        "//tensorflow/compiler/xla:status_macros",
        "//tensorflow/compiler/xla:statusor",
        "//tensorflow/compiler/xla:util",
        "//tensorflow/compiler/xla/hlo/ir:hlo",
        "//tensorflow/tsl/platform:errors",
        "//tensorflow/tsl/platform:logging",
        "//tensorflow/tsl/platform:status",
        "@com_google_absl//absl/container:flat_hash_map",
        "@com_google_absl//absl/container:flat_hash_set",
        "@com_google_absl//absl/memory",
    ],
)

cc_library(
    name = "hlo_module_util",
    srcs = ["hlo_module_util.cc"],
    hdrs = ["hlo_module_util.h"],
    deps = [
        ":compiler",
        ":hlo_module_config",
        "//tensorflow/compiler/xla:shape_util",
        "//tensorflow/compiler/xla:status",
        "//tensorflow/compiler/xla:statusor",
        "@com_google_absl//absl/types:span",
    ],
)

cc_library(
    name = "hlo_module_group_util",
    srcs = ["hlo_module_group_util.cc"],
    hdrs = ["hlo_module_group_util.h"],
    deps = [
        ":hlo_module_group_metadata",
        ":hlo_reachability",
        "//tensorflow/compiler/xla:status",
        "//tensorflow/compiler/xla:status_macros",
        "//tensorflow/compiler/xla:statusor",
        "//tensorflow/compiler/xla:types",
        "//tensorflow/compiler/xla:util",
        "//tensorflow/compiler/xla/hlo/ir:hlo",
        "//tensorflow/tsl/platform:errors",
        "//tensorflow/tsl/platform:logging",
        "//tensorflow/tsl/platform:status",
        "@com_google_absl//absl/container:flat_hash_map",
        "@com_google_absl//absl/container:flat_hash_set",
        "@com_google_absl//absl/functional:function_ref",
        "@com_google_absl//absl/strings",
        "@com_google_absl//absl/types:span",
    ],
)

tf_cc_test(
    name = "hlo_schedule_test",
    srcs = ["hlo_schedule_test.cc"],
    deps = [
        ":hlo_dce",
        ":hlo_memory_scheduler",
        ":hlo_ordering",
        "//tensorflow/compiler/xla:shape_util",
        "//tensorflow/compiler/xla:types",
        "//tensorflow/compiler/xla:xla_data_proto_cc",
        "//tensorflow/compiler/xla/hlo/ir:hlo",
        "//tensorflow/compiler/xla/tests:hlo_test_base",
        "//tensorflow/compiler/xla/tests:xla_internal_test_main",
        "//tensorflow/tsl/lib/core:status_test_util",
        "//tensorflow/tsl/platform:test",
        "@com_google_absl//absl/algorithm:container",
    ],
)

tf_cc_test(
    name = "hlo_input_output_alias_config_test",
    srcs = ["hlo_input_output_alias_config_test.cc"],
    deps = [
        ":hlo_dce",
        ":hlo_memory_scheduler",
        ":hlo_ordering",
        "//tensorflow/compiler/xla:shape_util",
        "//tensorflow/compiler/xla:types",
        "//tensorflow/compiler/xla:xla_data_proto_cc",
        "//tensorflow/compiler/xla/hlo/ir:hlo",
        "//tensorflow/compiler/xla/tests:hlo_test_base",
        "//tensorflow/compiler/xla/tests:xla_internal_test_main",
        "//tensorflow/tsl/lib/core:status_test_util",
        "//tensorflow/tsl/platform:test",
        "@com_google_absl//absl/algorithm:container",
    ],
)

cc_library(
    name = "hlo_memory_scheduler",
    srcs = ["hlo_memory_scheduler.cc"],
    hdrs = ["hlo_memory_scheduler.h"],
    deps = [
        ":heap_simulator",
        ":hlo_alias_analysis",
        ":hlo_ordering",
        ":hlo_pass",
        ":logical_buffer",
        ":tuple_points_to_analysis",
        "//tensorflow/compiler/xla:shape_util",
        "//tensorflow/compiler/xla:status_macros",
        "//tensorflow/compiler/xla:statusor",
        "//tensorflow/compiler/xla:types",
        "//tensorflow/compiler/xla:util",
        "//tensorflow/compiler/xla/hlo/ir:hlo",
        "//tensorflow/tsl/lib/gtl:map_util",
        "//tensorflow/tsl/platform:errors",
        "//tensorflow/tsl/platform:logging",
        "//tensorflow/tsl/platform:status",
        "@com_google_absl//absl/container:flat_hash_map",
        "@com_google_absl//absl/container:flat_hash_set",
    ],
)

tf_cc_test(
    name = "hlo_memory_scheduler_test",
    srcs = ["hlo_memory_scheduler_test.cc"],
    deps = [
        ":heap_simulator",
        ":hlo_dce",
        ":hlo_memory_scheduler",
        ":hlo_ordering",
        ":hlo_parser",
        "//tensorflow/compiler/xla:shape_util",
        "//tensorflow/compiler/xla:types",
        "//tensorflow/compiler/xla:xla_data_proto_cc",
        "//tensorflow/compiler/xla/hlo/ir:hlo",
        "//tensorflow/compiler/xla/tests:hlo_test_base",
        "//tensorflow/compiler/xla/tests:xla_internal_test_main",
        "//tensorflow/tsl/lib/core:status_test_util",
        "//tensorflow/tsl/platform:test",
        "@com_google_absl//absl/algorithm:container",
        "@com_google_absl//absl/container:flat_hash_map",
    ],
)

cc_library(
    name = "hlo_query",
    srcs = ["hlo_query.cc"],
    hdrs = ["hlo_query.h"],
    deps = [
        "//tensorflow/compiler/xla:literal",
        "//tensorflow/compiler/xla:shape_util",
        "//tensorflow/compiler/xla/hlo/ir:hlo",
        "@com_google_absl//absl/container:flat_hash_set",
    ],
)

cc_library(
    name = "fusion_queue",
    hdrs = ["fusion_queue.h"],
    deps = [
        "//tensorflow/compiler/xla/hlo/ir:hlo",
        "@com_google_absl//absl/strings",
    ],
)

cc_library(
    name = "instruction_fusion",
    srcs = ["instruction_fusion.cc"],
    hdrs = ["instruction_fusion.h"],
    deps = [
        ":fusion_queue",
        ":hlo_dataflow_analysis",
        ":hlo_graph_dumper",
        ":hlo_pass",
        ":hlo_reachability",
        ":pattern_matcher",
        "//tensorflow/compiler/xla:debug_options_flags",
        "//tensorflow/compiler/xla:util",
        "//tensorflow/compiler/xla/hlo/ir:hlo",
        "//tensorflow/tsl/platform:errors",
        "//tensorflow/tsl/platform:logging",
        "//tensorflow/tsl/platform:status",
        "@com_google_absl//absl/algorithm:container",
        "@com_google_absl//absl/container:flat_hash_map",
        "@com_google_absl//absl/container:flat_hash_set",
    ],
)

tf_cc_test(
    name = "instruction_fusion_test",
    srcs = ["instruction_fusion_test.cc"],
    deps = [
        ":hlo_matchers",
        ":hlo_parser",
        ":instruction_fusion",
        "//tensorflow/compiler/xla/tests:hlo_test_base",
        "//tensorflow/compiler/xla/tests:xla_internal_test_main",
    ],
)

cc_library(
    name = "multi_output_fusion",
    srcs = ["multi_output_fusion.cc"],
    hdrs = ["multi_output_fusion.h"],
    deps = [
        ":hlo_dataflow_analysis",
        ":hlo_dce",
        ":hlo_pass",
        ":hlo_reachability",
        "//tensorflow/compiler/xla:debug_options_flags",
        "//tensorflow/compiler/xla:shape_util",
        "//tensorflow/compiler/xla:statusor",
        "//tensorflow/compiler/xla:util",
        "//tensorflow/compiler/xla/hlo/ir:hlo",
        "//tensorflow/tsl/platform:logging",
        "//tensorflow/tsl/platform:status",
        "@com_google_absl//absl/container:flat_hash_map",
        "@com_google_absl//absl/container:flat_hash_set",
        "@com_google_absl//absl/strings",
    ],
)

cc_library(
    name = "hlo_creation_utils",
    srcs = ["hlo_creation_utils.cc"],
    hdrs = [
        "hlo_creation_utils.h",
    ],
    deps = [
        ":hlo_module_config",
        ":shape_inference",
        "//tensorflow/compiler/xla:comparison_util",
        "//tensorflow/compiler/xla:literal",
        "//tensorflow/compiler/xla:literal_util",
        "//tensorflow/compiler/xla:statusor",
        "//tensorflow/compiler/xla:util",
        "//tensorflow/compiler/xla/client:xla_builder",
        "//tensorflow/compiler/xla/client:xla_computation",
        "//tensorflow/compiler/xla/client/lib:comparators",
        "//tensorflow/compiler/xla/hlo/ir:hlo",
        "@com_google_absl//absl/algorithm:container",
        "@com_google_absl//absl/strings",
    ],
)

cc_library(
    name = "fusion_node_indexing_evaluation",
    srcs = ["fusion_node_indexing_evaluation.cc"],
    hdrs = ["fusion_node_indexing_evaluation.h"],
    deps = [
        ":elemental_ir_emitter",
        "//tensorflow/compiler/xla:types",
        "//tensorflow/compiler/xla/hlo/ir:hlo",
        "//tensorflow/tsl/platform:logging",
        "//tensorflow/tsl/platform:status",
        "@com_google_absl//absl/container:flat_hash_map",
        "@com_google_absl//absl/container:flat_hash_set",
    ],
)

tf_cc_test(
    name = "fusion_node_indexing_evaluation_test",
    srcs = ["fusion_node_indexing_evaluation_test.cc"],
    deps = [
        ":fusion_node_indexing_evaluation",
        ":hlo_parser",
        ":instruction_fusion",
        "//tensorflow/compiler/xla/hlo/ir:hlo",
        "//tensorflow/compiler/xla/tests:hlo_test_base",
        "//tensorflow/compiler/xla/tests:xla_internal_test_main",
        "//tensorflow/tsl/platform:test",
        "@com_google_absl//absl/container:flat_hash_map",
    ],
)

tf_cc_test(
    name = "hlo_creation_utils_test",
    srcs = ["hlo_creation_utils_test.cc"],
    deps = [
        ":hlo_creation_utils",
        ":pattern_matcher",
        ":pattern_matcher_gmock",
        "//tensorflow/compiler/xla:shape_util",
        "//tensorflow/compiler/xla:test",
        "//tensorflow/compiler/xla:xla_data_proto_cc",
        "//tensorflow/compiler/xla/hlo/evaluator:hlo_evaluator",
        "//tensorflow/compiler/xla/hlo/ir:hlo",
        "//tensorflow/compiler/xla/tests:hlo_test_base",
        "//tensorflow/compiler/xla/tests:xla_internal_test_main",
        "//tensorflow/tsl/platform:test",
    ],
)

cc_library(
    name = "batchnorm_expander",
    srcs = ["batchnorm_expander.cc"],
    hdrs = ["batchnorm_expander.h"],
    deps = [
        ":hlo_pass",
        "//tensorflow/compiler/xla:literal",
        "//tensorflow/compiler/xla:literal_util",
        "//tensorflow/compiler/xla:shape_util",
        "//tensorflow/compiler/xla:status_macros",
        "//tensorflow/compiler/xla:types",
        "//tensorflow/compiler/xla:util",
        "//tensorflow/compiler/xla:xla_data_proto_cc",
        "//tensorflow/compiler/xla/hlo/ir:hlo",
        "//tensorflow/tsl/platform:errors",
        "//tensorflow/tsl/platform:logging",
        "//tensorflow/tsl/platform:status",
        "@com_google_absl//absl/types:span",
    ],
)

cc_library(
    name = "op_expander_pass",
    srcs = ["op_expander_pass.cc"],
    hdrs = ["op_expander_pass.h"],
    deps = [
        ":hlo_creation_utils",
        ":hlo_pass",
        "//tensorflow/compiler/xla:statusor",
        "//tensorflow/compiler/xla:util",
        "//tensorflow/compiler/xla/hlo/ir:hlo",
        "@com_google_absl//absl/algorithm:container",
    ],
)

cc_library(
    name = "gather_expander",
    srcs = ["gather_expander.cc"],
    hdrs = ["gather_expander.h"],
    deps = [
        ":hlo_creation_utils",
        ":hlo_pass",
        ":op_expander_pass",
        ":while_util",
        "//tensorflow/compiler/xla:literal_util",
        "//tensorflow/compiler/xla:statusor",
        "//tensorflow/compiler/xla:util",
        "//tensorflow/compiler/xla/hlo/ir:hlo",
        "@com_google_absl//absl/algorithm:container",
    ],
)

cc_library(
    name = "optimization_barrier_expander",
    srcs = ["optimization_barrier_expander.cc"],
    hdrs = ["optimization_barrier_expander.h"],
    deps = [
        ":op_expander_pass",
    ],
)

cc_library(
    name = "comparison_expander",
    srcs = ["comparison_expander.cc"],
    hdrs = ["comparison_expander.h"],
    deps = [
        ":hlo_creation_utils",
        ":hlo_pass",
        ":op_expander_pass",
        "//tensorflow/compiler/xla:statusor",
        "//tensorflow/compiler/xla:util",
        "//tensorflow/compiler/xla/client/lib:comparators",
        "//tensorflow/compiler/xla/hlo/ir:hlo",
    ],
)

cc_library(
    name = "scatter_expander",
    srcs = ["scatter_expander.cc"],
    hdrs = ["scatter_expander.h"],
    deps = [
        ":call_inliner",
        ":hlo_creation_utils",
        ":op_expander_pass",
        ":while_util",
        "//tensorflow/compiler/xla:literal_util",
        "//tensorflow/compiler/xla:statusor",
        "//tensorflow/compiler/xla/hlo/ir:hlo",
        "@com_google_absl//absl/algorithm:container",
    ],
)

tf_cc_test(
    name = "scatter_expander_test",
    srcs = ["scatter_expander_test.cc"],
    deps = [
        ":hlo_matchers",
        ":hlo_parser",
        ":scatter_expander",
        "//tensorflow/compiler/xla:literal",
        "//tensorflow/compiler/xla:shape_util",
        "//tensorflow/compiler/xla:test",
        "//tensorflow/compiler/xla:types",
        "//tensorflow/compiler/xla:util",
        "//tensorflow/compiler/xla/hlo/ir:hlo",
        "//tensorflow/compiler/xla/tests:hlo_test_base",
        "//tensorflow/compiler/xla/tests:xla_internal_test_main",
        "//tensorflow/tsl/lib/core:status_test_util",
        "//tensorflow/tsl/platform:test",
        "@com_google_absl//absl/algorithm:container",
        "@com_google_absl//absl/memory",
    ],
)

cc_library(
    name = "triangular_solve_expander",
    srcs = ["triangular_solve_expander.cc"],
    hdrs = ["triangular_solve_expander.h"],
    deps = [
        ":op_expander_pass",
        "//tensorflow/compiler/xla:literal",
        "//tensorflow/compiler/xla:shape_util",
        "//tensorflow/compiler/xla:status_macros",
        "//tensorflow/compiler/xla:statusor",
        "//tensorflow/compiler/xla:util",
        "//tensorflow/compiler/xla/client:xla_builder",
        "//tensorflow/compiler/xla/client:xla_computation",
        "//tensorflow/compiler/xla/client/lib:constants",
        "//tensorflow/compiler/xla/client/lib:math",
        "//tensorflow/compiler/xla/client/lib:matrix",
        "//tensorflow/compiler/xla/client/lib:slicing",
        "//tensorflow/tsl/platform:logging",
        "//tensorflow/tsl/platform:status",
        "@com_google_absl//absl/container:flat_hash_map",
        "@com_google_absl//absl/types:span",
    ],
)

tf_cc_test(
    name = "triangular_solve_expander_test",
    size = "medium",
    srcs = ["triangular_solve_expander_test.cc"],
    shard_count = 12,
    deps = [
        ":triangular_solve_expander",
        "//tensorflow/compiler/xla:literal",
        "//tensorflow/compiler/xla:reference_util",
        "//tensorflow/compiler/xla:test",
        "//tensorflow/compiler/xla:types",
        "//tensorflow/compiler/xla/hlo/ir:hlo",
        "//tensorflow/compiler/xla/tests:hlo_test_base",
        "//tensorflow/compiler/xla/tests:verified_hlo_module",
        "//tensorflow/compiler/xla/tests:xla_internal_test_main",
        "//tensorflow/tsl/lib/core:status_test_util",
        "//tensorflow/tsl/platform:test",
        "@com_google_absl//absl/algorithm:container",
        "@com_google_absl//absl/memory",
    ],
)

cc_library(
    name = "cholesky_expander",
    srcs = ["cholesky_expander.cc"],
    hdrs = ["cholesky_expander.h"],
    deps = [
        ":op_expander_pass",
        "//tensorflow/compiler/xla:literal",
        "//tensorflow/compiler/xla:shape_util",
        "//tensorflow/compiler/xla:status_macros",
        "//tensorflow/compiler/xla:statusor",
        "//tensorflow/compiler/xla:util",
        "//tensorflow/compiler/xla/client:xla_builder",
        "//tensorflow/compiler/xla/client/lib:arithmetic",
        "//tensorflow/compiler/xla/client/lib:constants",
        "//tensorflow/compiler/xla/client/lib:loops",
        "//tensorflow/compiler/xla/client/lib:math",
        "//tensorflow/compiler/xla/client/lib:matrix",
        "//tensorflow/compiler/xla/client/lib:slicing",
        "//tensorflow/tsl/platform:errors",
        "//tensorflow/tsl/platform:logging",
        "@com_google_absl//absl/container:flat_hash_map",
    ],
)

cc_library(
    name = "qr_expander",
    srcs = ["qr_expander.cc"],
    hdrs = ["qr_expander.h"],
    deps = [
        ":op_expander_pass",
        "//tensorflow/compiler/xla:literal",
        "//tensorflow/compiler/xla:shape_util",
        "//tensorflow/compiler/xla:status_macros",
        "//tensorflow/compiler/xla:statusor",
        "//tensorflow/compiler/xla:util",
        "//tensorflow/compiler/xla/client:xla_builder",
        "//tensorflow/compiler/xla/client/lib:arithmetic",
        "//tensorflow/compiler/xla/client/lib:constants",
        "//tensorflow/compiler/xla/client/lib:loops",
        "//tensorflow/compiler/xla/client/lib:math",
        "//tensorflow/compiler/xla/client/lib:matrix",
        "//tensorflow/compiler/xla/client/lib:qr",
        "//tensorflow/compiler/xla/client/lib:slicing",
        "//tensorflow/tsl/platform:errors",
        "//tensorflow/tsl/platform:logging",
        "@com_google_absl//absl/container:flat_hash_map",
    ],
)

cc_library(
    name = "real_imag_expander",
    srcs = ["real_imag_expander.cc"],
    hdrs = ["real_imag_expander.h"],
    deps = [
        ":op_expander_pass",
        "//tensorflow/compiler/xla:literal",
        "//tensorflow/compiler/xla:literal_util",
        "//tensorflow/compiler/xla:shape_util",
        "//tensorflow/compiler/xla:status_macros",
        "//tensorflow/compiler/xla:statusor",
        "//tensorflow/compiler/xla:util",
    ],
)

tf_cc_test(
    name = "real_imag_expander_test",
    size = "small",
    srcs = ["real_imag_expander_test.cc"],
    deps = [
        ":hlo_creation_utils",
        ":hlo_matchers",
        ":hlo_parser",
        ":hlo_pass",
        ":pattern_matcher",
        ":pattern_matcher_gmock",
        ":real_imag_expander",
        "//tensorflow/compiler/xla:literal",
        "//tensorflow/compiler/xla:shape_util",
        "//tensorflow/compiler/xla:test",
        "//tensorflow/compiler/xla:types",
        "//tensorflow/compiler/xla:util",
        "//tensorflow/compiler/xla:xla_data_proto_cc",
        "//tensorflow/compiler/xla/hlo/ir:hlo",
        "//tensorflow/compiler/xla/tests:hlo_test_base",
        "//tensorflow/compiler/xla/tests:xla_internal_test_main",
        "//tensorflow/tsl/lib/core:status_test_util",
        "//tensorflow/tsl/platform:logging",
        "//tensorflow/tsl/platform:test",
        "@com_google_absl//absl/memory",
    ],
)

cc_library(
    name = "eigh_expander",
    srcs = ["eigh_expander.cc"],
    hdrs = ["eigh_expander.h"],
    deps = [
        ":op_expander_pass",
        "//tensorflow/compiler/xla:literal_util",
        "//tensorflow/compiler/xla:shape_util",
        "//tensorflow/compiler/xla:status_macros",
        "//tensorflow/compiler/xla:statusor",
        "//tensorflow/compiler/xla:util",
        "//tensorflow/compiler/xla/client:xla_builder",
        "//tensorflow/compiler/xla/client/lib:arithmetic",
        "//tensorflow/compiler/xla/client/lib:comparators",
        "//tensorflow/compiler/xla/client/lib:constants",
        "//tensorflow/compiler/xla/client/lib:loops",
        "//tensorflow/compiler/xla/client/lib:math",
        "//tensorflow/compiler/xla/client/lib:matrix",
        "//tensorflow/compiler/xla/client/lib:slicing",
        "//tensorflow/tsl/platform:errors",
        "//tensorflow/tsl/platform:logging",
        "@com_google_absl//absl/container:flat_hash_map",
    ],
)

cc_library(
    name = "convolution_4d_expander",
    srcs = ["convolution_4d_expander.cc"],
    hdrs = ["convolution_4d_expander.h"],
    deps = [
        ":op_expander_pass",
        "//tensorflow/compiler/xla:shape_util",
        "//tensorflow/compiler/xla:status_macros",
        "//tensorflow/compiler/xla:statusor",
        "//tensorflow/compiler/xla:xla_data_proto_cc",
        "//tensorflow/compiler/xla/hlo/ir:hlo",
        "@com_google_absl//absl/algorithm:container",
        "@com_google_absl//absl/strings",
    ],
)

tf_cc_test(
    name = "convolution_4d_expander_test",
    srcs = ["convolution_4d_expander_test.cc"],
    deps = [
        "convolution_4d_expander",
        ":hlo_matchers",
        "//tensorflow/compiler/xla:test",
        "//tensorflow/compiler/xla:types",
        "//tensorflow/compiler/xla/hlo/ir:hlo",
        "//tensorflow/compiler/xla/tests:hlo_test_base",
        "//tensorflow/compiler/xla/tests:xla_internal_test_main",
    ],
)

cc_library(
    name = "convolution_pred_expander",
    srcs = ["convolution_pred_expander.cc"],
    hdrs = ["convolution_pred_expander.h"],
    deps = [
        ":hlo_creation_utils",
        ":op_expander_pass",
        ":pattern_matcher",
        "//tensorflow/compiler/xla:statusor",
        "//tensorflow/compiler/xla:xla_data_proto_cc",
        "//tensorflow/compiler/xla/hlo/ir:hlo",
        "@com_google_absl//absl/algorithm:container",
        "@com_google_absl//absl/container:inlined_vector",
        "@com_google_absl//absl/strings",
    ],
)

tf_cc_test(
    name = "convolution_pred_expander_test",
    srcs = ["convolution_pred_expander_test.cc"],
    deps = [
        ":convolution_pred_expander",
        ":pattern_matcher",
        ":pattern_matcher_gmock",
        "//tensorflow/compiler/xla:test",
        "//tensorflow/compiler/xla/tests:hlo_test_base",
        "//tensorflow/compiler/xla/tests:xla_internal_test_main",
    ],
)

tf_cc_test(
    name = "batchnorm_expander_test",
    size = "small",
    srcs = ["batchnorm_expander_test.cc"],
    deps = [
        ":batchnorm_expander",
        ":hlo_matchers",
        ":hlo_parser",
        ":hlo_pass",
        "//tensorflow/compiler/xla:literal",
        "//tensorflow/compiler/xla:shape_util",
        "//tensorflow/compiler/xla:test",
        "//tensorflow/compiler/xla:types",
        "//tensorflow/compiler/xla:util",
        "//tensorflow/compiler/xla:xla_data_proto_cc",
        "//tensorflow/compiler/xla/hlo/ir:hlo",
        "//tensorflow/compiler/xla/tests:hlo_test_base",
        "//tensorflow/compiler/xla/tests:xla_internal_test_main",
        "//tensorflow/tsl/platform:logging",
        "@com_google_absl//absl/memory",
    ],
)

cc_library(
    name = "algebraic_simplifier",
    srcs = ["algebraic_simplifier.cc"],
    hdrs = ["algebraic_simplifier.h"],
    deps = [
        ":hlo_creation_utils",
        ":hlo_pass",
        ":hlo_query",
        ":pattern_matcher",
        "//tensorflow/compiler/xla:comparison_util",
        "//tensorflow/compiler/xla:literal",
        "//tensorflow/compiler/xla:literal_comparison",
        "//tensorflow/compiler/xla:literal_util",
        "//tensorflow/compiler/xla:permutation_util",
        "//tensorflow/compiler/xla:shape_util",
        "//tensorflow/compiler/xla:status_macros",
        "//tensorflow/compiler/xla:types",
        "//tensorflow/compiler/xla:util",
        "//tensorflow/compiler/xla:window_util",
        "//tensorflow/compiler/xla:xla_data_proto_cc",
        "//tensorflow/compiler/xla/hlo/evaluator:hlo_evaluator",
        "//tensorflow/compiler/xla/hlo/ir:hlo",
        "//tensorflow/compiler/xla/stream_executor/lib",
        "//tensorflow/tsl/platform:errors",
        "//tensorflow/tsl/platform:logging",
        "//tensorflow/tsl/platform:status",
        "//tensorflow/tsl/platform:statusor",
        "@com_google_absl//absl/algorithm:container",
        "@com_google_absl//absl/container:flat_hash_map",
        "@com_google_absl//absl/container:flat_hash_set",
        "@com_google_absl//absl/container:inlined_vector",
        "@com_google_absl//absl/memory",
        "@com_google_absl//absl/strings",
        "@com_google_absl//absl/types:span",
    ],
)

cc_library(
    name = "tree_reduction_rewriter",
    srcs = ["tree_reduction_rewriter.cc"],
    hdrs = ["tree_reduction_rewriter.h"],
    deps = [
        ":hlo_pass",
        ":shape_inference",
        "//tensorflow/compiler/xla:shape_util",
        "//tensorflow/compiler/xla:statusor",
        "//tensorflow/compiler/xla:util",
        "//tensorflow/compiler/xla:xla_data_proto_cc",
        "//tensorflow/compiler/xla/client:padding",
        "//tensorflow/compiler/xla/hlo/ir:hlo",
        "//tensorflow/compiler/xla/stream_executor/lib",
        "//tensorflow/tsl/platform:errors",
        "//tensorflow/tsl/platform:status",
        "@com_google_absl//absl/algorithm:container",
        "@com_google_absl//absl/strings",
    ],
)

tf_cc_test(
    name = "algebraic_simplifier_test",
    srcs = ["algebraic_simplifier_test.cc"],
    deps = [
        ":algebraic_simplifier",
        ":hlo_creation_utils",
        ":hlo_parser",
        ":hlo_pass",
        ":hlo_pass_pipeline",
        ":pattern_matcher",
        ":pattern_matcher_gmock",
        ":shape_inference",
        "//tensorflow/compiler/xla:literal",
        "//tensorflow/compiler/xla:shape_util",
        "//tensorflow/compiler/xla:test",
        "//tensorflow/compiler/xla:types",
        "//tensorflow/compiler/xla:util",
        "//tensorflow/compiler/xla:window_util",
        "//tensorflow/compiler/xla:xla_data_proto_cc",
        "//tensorflow/compiler/xla/hlo/ir:hlo",
        "//tensorflow/compiler/xla/tests:hlo_test_base",
        "//tensorflow/compiler/xla/tests:xla_internal_test_main",  # fixdeps: keep
        "//tensorflow/tsl/lib/core:status_test_util",
        "//tensorflow/tsl/platform:logging",
        "//tensorflow/tsl/platform:statusor",
        "//tensorflow/tsl/platform:test",
        "@com_google_absl//absl/memory",
        "@com_google_absl//absl/strings",
    ],
)

xla_test(
    name = "algebraic_simplifier_overflow_test",
    srcs = ["algebraic_simplifier_overflow_test.cc"],
    deps = [
        "//tensorflow/compiler/xla:test",
        "//tensorflow/compiler/xla/tests:hlo_test_base",
        "//tensorflow/compiler/xla/tests:xla_internal_test_main",
    ],
)

cc_library(
    name = "simplify_fp_conversions",
    srcs = ["simplify_fp_conversions.cc"],
    hdrs = ["simplify_fp_conversions.h"],
    deps = [
        ":hlo_pass",
        "//tensorflow/compiler/xla:comparison_util",
        "//tensorflow/compiler/xla/hlo/ir:hlo",
        "//tensorflow/tsl/platform:statusor",
    ],
)

tf_cc_test(
    name = "simplify_fp_conversions_test",
    srcs = ["simplify_fp_conversions_test.cc"],
    deps = [
        ":hlo_matchers",
        ":simplify_fp_conversions",
        "//tensorflow/compiler/xla/hlo/ir:hlo",
        "//tensorflow/compiler/xla/tests:hlo_test_base",
        "//tensorflow/compiler/xla/tests:xla_internal_test_main",  # fixdeps: keep
        "//tensorflow/tsl/platform:status_matchers",
        "@com_google_absl//absl/strings",
    ],
)

cc_library(
    name = "logistic_expander",
    srcs = ["logistic_expander.cc"],
    hdrs = ["logistic_expander.h"],
    deps = [
        ":hlo_creation_utils",
        ":hlo_pass",
        ":op_expander_pass",
        "//tensorflow/compiler/xla:literal",
        "//tensorflow/compiler/xla:literal_util",
        "//tensorflow/compiler/xla:shape_util",
        "//tensorflow/compiler/xla:status_macros",
        "//tensorflow/compiler/xla:types",
        "//tensorflow/compiler/xla:util",
        "//tensorflow/compiler/xla:xla_data_proto_cc",
        "//tensorflow/compiler/xla/hlo/ir:hlo",
        "//tensorflow/tsl/platform:errors",
        "//tensorflow/tsl/platform:logging",
        "//tensorflow/tsl/platform:status",
        "@com_google_absl//absl/types:span",
    ],
)

tf_cc_test(
    name = "logistic_expander_test",
    srcs = ["logistic_expander_test.cc"],
    deps = [
        ":hlo_creation_utils",
        ":hlo_parser",
        ":hlo_pass",
        ":hlo_pass_pipeline",
        ":logistic_expander",
        ":pattern_matcher",
        ":pattern_matcher_gmock",
        ":shape_inference",
        "//tensorflow/compiler/xla:literal",
        "//tensorflow/compiler/xla:shape_util",
        "//tensorflow/compiler/xla:test",
        "//tensorflow/compiler/xla:types",
        "//tensorflow/compiler/xla:util",
        "//tensorflow/compiler/xla:window_util",
        "//tensorflow/compiler/xla:xla_data_proto_cc",
        "//tensorflow/compiler/xla/hlo/ir:hlo",
        "//tensorflow/compiler/xla/tests:hlo_test_base",
        "//tensorflow/compiler/xla/tests:xla_internal_test_main",  # fixdeps: keep
        "//tensorflow/tsl/lib/core:status_test_util",
        "//tensorflow/tsl/platform:logging",
        "//tensorflow/tsl/platform:test",
        "@com_google_absl//absl/memory",
        "@com_google_absl//absl/strings",
    ],
)

cc_library(
    name = "collectives_schedule_linearizer",
    srcs = ["collectives_schedule_linearizer.cc"],
    hdrs = ["collectives_schedule_linearizer.h"],
    deps = [
        ":hlo_domain_map",
        ":hlo_pass",
        ":hlo_query",
        ":hlo_reachability",
        ":shape_inference",
        "//tensorflow/compiler/xla:array2d",
        "//tensorflow/compiler/xla:literal",
        "//tensorflow/compiler/xla:shape_util",
        "//tensorflow/compiler/xla:status_macros",
        "//tensorflow/compiler/xla:statusor",
        "//tensorflow/compiler/xla:xla_data_proto_cc",
        "//tensorflow/compiler/xla/hlo/ir:hlo",
        "//tensorflow/tsl/platform:errors",
        "//tensorflow/tsl/platform:logging",
        "@com_google_absl//absl/container:flat_hash_map",
        "@com_google_absl//absl/container:flat_hash_set",
        "@com_google_absl//absl/strings",
    ],
)

tf_cc_test(
    name = "collectives_schedule_linearizer_test",
    srcs = ["collectives_schedule_linearizer_test.cc"],
    deps = [
        ":collectives_schedule_linearizer",
        ":hlo_graph_dumper",
        ":hlo_matchers",
        ":hlo_runner",
        ":pattern_matcher",
        "//tensorflow/compiler/xla:debug_options_flags",
        "//tensorflow/compiler/xla:literal",
        "//tensorflow/compiler/xla:shape_util",
        "//tensorflow/compiler/xla:test",
        "//tensorflow/compiler/xla:test_helpers",
        "//tensorflow/compiler/xla:xla_data_proto_cc",
        "//tensorflow/compiler/xla/hlo/ir:hlo",
        "//tensorflow/compiler/xla/tests:hlo_test_base",
        "//tensorflow/compiler/xla/tests:xla_internal_test_main",
        "//tensorflow/tsl/platform:test",
        "//tensorflow/tsl/platform:test_benchmark",
    ],
)

cc_library(
    name = "collective_combiner_utils",
    hdrs = ["collective_combiner_utils.h"],
    deps = [
        ":hlo_domain_map",
        ":hlo_reachability",
        "//tensorflow/compiler/xla:shape_util",
        "//tensorflow/compiler/xla:status_macros",
        "//tensorflow/compiler/xla:xla_data_proto_cc",
        "//tensorflow/compiler/xla/hlo/ir:hlo",
        "//tensorflow/tsl/platform:errors",
        "@com_google_absl//absl/container:flat_hash_map",
        "@com_google_absl//absl/container:flat_hash_set",
        "@com_google_absl//absl/functional:function_ref",
    ],
)

cc_library(
    name = "collective_decomposer_utils",
    srcs = ["collective_decomposer_utils.cc"],
    hdrs = ["collective_decomposer_utils.h"],
    deps = [
        ":collective_ops_utils",
        ":hlo_module_config",
        "//tensorflow/compiler/xla:literal_util",
        "//tensorflow/compiler/xla:shape_util",
        "//tensorflow/compiler/xla:status_macros",
        "//tensorflow/compiler/xla:statusor",
        "//tensorflow/compiler/xla/hlo/ir:hlo",
        "@com_google_absl//absl/strings",
    ],
)

cc_library(
    name = "all_gather_broadcast_reorder",
    srcs = ["all_gather_broadcast_reorder.cc"],
    hdrs = ["all_gather_broadcast_reorder.h"],
    deps = [
        ":hlo_pass",
        ":hlo_query",
        "//tensorflow/compiler/xla:shape_util",
        "//tensorflow/compiler/xla:statusor",
        "//tensorflow/compiler/xla:util",
        "//tensorflow/compiler/xla/hlo/ir:hlo",
        "@com_google_absl//absl/algorithm:container",
        "@com_google_absl//absl/container:flat_hash_set",
    ],
)

cc_library(
    name = "bitcast_dtypes_expander",
    srcs = ["bitcast_dtypes_expander.cc"],
    hdrs = ["bitcast_dtypes_expander.h"],
    deps = [
        ":hlo_pass",
        ":op_expander_pass",
        "//tensorflow/compiler/xla:literal_util",
        "//tensorflow/compiler/xla:shape_util",
        "//tensorflow/compiler/xla:status_macros",
        "//tensorflow/compiler/xla:statusor",
        "//tensorflow/compiler/xla:types",
        "//tensorflow/compiler/xla/client:xla_builder",
        "//tensorflow/compiler/xla/client/lib:arithmetic",
        "//tensorflow/compiler/xla/client/lib:broadcast",
        "//tensorflow/compiler/xla/client/lib:constants",
        "//tensorflow/compiler/xla/hlo/ir:hlo",
        "//tensorflow/tsl/platform:logging",
        "@com_google_absl//absl/algorithm:container",
        "@com_google_absl//absl/strings",
    ],
)

tf_cc_test(
    name = "bitcast_dtypes_expander_test",
    srcs = ["bitcast_dtypes_expander_test.cc"],
    deps = [
        ":bitcast_dtypes_expander",
        ":hlo_matchers",
        "//tensorflow/compiler/xla/hlo/ir:hlo",
        "//tensorflow/compiler/xla/tests:filecheck",
        "//tensorflow/compiler/xla/tests:hlo_test_base",
        "//tensorflow/compiler/xla/tests:xla_internal_test_main",
        "//tensorflow/tsl/lib/core:status_test_util",
        "//tensorflow/tsl/platform:statusor",
        "//tensorflow/tsl/platform:test",
    ],
)

tf_cc_test(
    name = "all_gather_broadcast_reorder_test",
    srcs = ["all_gather_broadcast_reorder_test.cc"],
    deps = [
        ":all_gather_broadcast_reorder",
        ":hlo_matchers",
        "//tensorflow/compiler/xla/hlo/ir:hlo",
        "//tensorflow/compiler/xla/tests:hlo_test_base",
        "//tensorflow/compiler/xla/tests:xla_internal_test_main",
        "//tensorflow/tsl/platform:statusor",
        "//tensorflow/tsl/platform:test",
    ],
)

cc_library(
    name = "all_gather_combiner",
    srcs = ["all_gather_combiner.cc"],
    hdrs = ["all_gather_combiner.h"],
    deps = [
        ":collective_combiner_utils",
        ":hlo_domain_map",
        ":hlo_pass",
        ":hlo_query",
        ":hlo_reachability",
        ":hlo_sharding_util",
        ":shape_inference",
        "//tensorflow/compiler/xla:array2d",
        "//tensorflow/compiler/xla:literal",
        "//tensorflow/compiler/xla:shape_util",
        "//tensorflow/compiler/xla:status_macros",
        "//tensorflow/compiler/xla:statusor",
        "//tensorflow/compiler/xla:xla_data_proto_cc",
        "//tensorflow/compiler/xla/hlo/ir:hlo",
        "//tensorflow/tsl/platform:errors",
        "//tensorflow/tsl/platform:logging",
        "@com_google_absl//absl/container:flat_hash_map",
        "@com_google_absl//absl/container:flat_hash_set",
        "@com_google_absl//absl/strings",
    ],
)

tf_cc_test(
    name = "all_gather_combiner_test",
    srcs = ["all_gather_combiner_test.cc"],
    deps = [
        ":all_gather_combiner",
        ":hlo_matchers",
        "//tensorflow/compiler/xla:literal",
        "//tensorflow/compiler/xla:literal_util",
        "//tensorflow/compiler/xla:shape_util",
        "//tensorflow/compiler/xla:types",
        "//tensorflow/compiler/xla:xla_data_proto_cc",
        "//tensorflow/compiler/xla/hlo/ir:hlo",
        "//tensorflow/compiler/xla/tests:hlo_test_base",
        "//tensorflow/compiler/xla/tests:test_utils",
        "//tensorflow/tsl/lib/core:status_test_util",
        "//tensorflow/tsl/platform:logging",
        "//tensorflow/tsl/platform:test",
        "//tensorflow/tsl/platform:test_main",
        "@com_google_absl//absl/memory",
    ],
)

cc_library(
    name = "all_reduce_combiner",
    srcs = ["all_reduce_combiner.cc"],
    hdrs = ["all_reduce_combiner.h"],
    deps = [
        ":all_reduce_key",
        ":collective_combiner_utils",
        ":hlo_domain_map",
        ":hlo_pass",
        ":hlo_query",
        ":hlo_reachability",
        ":hlo_sharding_util",
        ":shape_inference",
        "//tensorflow/compiler/xla:array2d",
        "//tensorflow/compiler/xla:literal",
        "//tensorflow/compiler/xla:shape_util",
        "//tensorflow/compiler/xla:status_macros",
        "//tensorflow/compiler/xla:statusor",
        "//tensorflow/compiler/xla:xla_data_proto_cc",
        "//tensorflow/compiler/xla/hlo/ir:hlo",
        "//tensorflow/tsl/platform:errors",
        "//tensorflow/tsl/platform:logging",
        "@com_google_absl//absl/container:flat_hash_map",
        "@com_google_absl//absl/container:flat_hash_set",
        "@com_google_absl//absl/strings",
    ],
)

tf_cc_test(
    name = "all_reduce_combiner_test",
    srcs = ["all_reduce_combiner_test.cc"],
    deps = [
        ":all_reduce_combiner",
        ":hlo_matchers",
        "//tensorflow/compiler/xla:literal",
        "//tensorflow/compiler/xla:literal_util",
        "//tensorflow/compiler/xla:shape_util",
        "//tensorflow/compiler/xla:types",
        "//tensorflow/compiler/xla:xla_data_proto_cc",
        "//tensorflow/compiler/xla/hlo/ir:hlo",
        "//tensorflow/compiler/xla/tests:hlo_test_base",
        "//tensorflow/compiler/xla/tests:test_utils",
        "//tensorflow/tsl/lib/core:status_test_util",
        "//tensorflow/tsl/platform:logging",
        "//tensorflow/tsl/platform:test",
        "//tensorflow/tsl/platform:test_main",
        "@com_google_absl//absl/memory",
    ],
)

cc_library(
    name = "all_reduce_contiguous",
    srcs = ["all_reduce_contiguous.cc"],
    hdrs = ["all_reduce_contiguous.h"],
    deps = [
        ":hlo_pass",
        ":hlo_query",
        "//tensorflow/compiler/xla:shape_util",
        "//tensorflow/compiler/xla:status_macros",
        "//tensorflow/compiler/xla:statusor",
        "//tensorflow/compiler/xla/hlo/ir:hlo",
    ],
)

tf_cc_test(
    name = "all_reduce_contiguous_test",
    srcs = ["all_reduce_contiguous_test.cc"],
    deps = [
        ":all_reduce_contiguous",
        ":hlo_matchers",
        "//tensorflow/compiler/xla/hlo/ir:hlo",
        "//tensorflow/compiler/xla/tests:hlo_test_base",
        "//tensorflow/compiler/xla/tests:test_utils",
        "//tensorflow/tsl/platform:test_main",
    ],
)

cc_library(
    name = "reduce_scatter_combiner",
    srcs = ["reduce_scatter_combiner.cc"],
    hdrs = ["reduce_scatter_combiner.h"],
    deps = [
        ":all_reduce_key",
        ":collective_combiner_utils",
        ":collective_ops_utils",
        ":hlo_domain_map",
        ":hlo_pass",
        ":hlo_query",
        ":hlo_reachability",
        ":shape_inference",
        "//tensorflow/compiler/xla:array2d",
        "//tensorflow/compiler/xla:literal",
        "//tensorflow/compiler/xla:shape_util",
        "//tensorflow/compiler/xla:status_macros",
        "//tensorflow/compiler/xla:statusor",
        "//tensorflow/compiler/xla:xla_data_proto_cc",
        "//tensorflow/compiler/xla/hlo/ir:hlo",
        "//tensorflow/tsl/platform:errors",
        "//tensorflow/tsl/platform:logging",
        "@com_google_absl//absl/container:flat_hash_map",
        "@com_google_absl//absl/container:flat_hash_set",
        "@com_google_absl//absl/strings",
    ],
)

tf_cc_test(
    name = "reduce_scatter_combiner_test",
    srcs = ["reduce_scatter_combiner_test.cc"],
    deps = [
        ":hlo_matchers",
        ":reduce_scatter_combiner",
        "//tensorflow/compiler/xla:literal",
        "//tensorflow/compiler/xla:literal_util",
        "//tensorflow/compiler/xla:shape_util",
        "//tensorflow/compiler/xla:types",
        "//tensorflow/compiler/xla:xla_data_proto_cc",
        "//tensorflow/compiler/xla/hlo/ir:hlo",
        "//tensorflow/compiler/xla/tests:hlo_test_base",
        "//tensorflow/compiler/xla/tests:test_utils",
        "//tensorflow/tsl/platform:logging",
        "//tensorflow/tsl/platform:test",
        "//tensorflow/tsl/platform:test_main",
        "@com_google_absl//absl/memory",
    ],
)

cc_library(
    name = "all_reduce_simplifier",
    srcs = ["all_reduce_simplifier.cc"],
    hdrs = ["all_reduce_simplifier.h"],
    deps = [
        ":hlo_pass",
        ":hlo_replication_analysis",
        "//tensorflow/compiler/xla:literal_util",
        "//tensorflow/compiler/xla:shape_util",
        "//tensorflow/compiler/xla:statusor",
        "//tensorflow/compiler/xla/hlo/ir:hlo",
    ],
)

tf_cc_test(
    name = "all_reduce_simplifier_test",
    srcs = ["all_reduce_simplifier_test.cc"],
    deps = [
        ":all_reduce_simplifier",
        ":hlo_parser",
        ":hlo_pass",
        ":pattern_matcher",
        ":pattern_matcher_gmock",
        "//tensorflow/compiler/xla:literal",
        "//tensorflow/compiler/xla:shape_util",
        "//tensorflow/compiler/xla:test",
        "//tensorflow/compiler/xla:types",
        "//tensorflow/compiler/xla:window_util",
        "//tensorflow/compiler/xla/hlo/ir:hlo",
        "//tensorflow/compiler/xla/tests:hlo_test_base",
        "//tensorflow/compiler/xla/tests:xla_internal_test_main",  # fixdeps: keep
        "//tensorflow/tsl/lib/core:status_test_util",
        "//tensorflow/tsl/platform:logging",
        "//tensorflow/tsl/platform:test",
        "@com_google_absl//absl/memory",
        "@com_google_absl//absl/strings",
    ],
)

cc_library(
    name = "reduce_scatter_decomposer",
    srcs = ["reduce_scatter_decomposer.cc"],
    hdrs = ["reduce_scatter_decomposer.h"],
    deps = [
        ":collective_decomposer_utils",
        ":collective_ops_utils",
        ":hlo_creation_utils",
        ":hlo_module_config",
        ":hlo_pass",
        ":hlo_query",
        "//tensorflow/compiler/xla:literal_util",
        "//tensorflow/compiler/xla:shape_util",
        "//tensorflow/compiler/xla:statusor",
        "//tensorflow/compiler/xla/hlo/ir:hlo",
        "@com_google_absl//absl/strings",
    ],
)

tf_cc_test(
    name = "reduce_scatter_decomposer_test",
    srcs = ["reduce_scatter_decomposer_test.cc"],
    deps = [
        ":collective_ops_utils",
        ":hlo_matchers",
        ":hlo_parser",
        ":reduce_scatter_decomposer",
        "//tensorflow/compiler/xla:literal_util",
        "//tensorflow/compiler/xla:status_macros",
        "//tensorflow/compiler/xla:types",
        "//tensorflow/compiler/xla/hlo/ir:hlo",
        "//tensorflow/compiler/xla/tests:hlo_test_base",
        "//tensorflow/compiler/xla/tests:test_utils",
        "//tensorflow/compiler/xla/tests:xla_internal_test_main",  # fixdeps: keep
        "//tensorflow/tsl/platform:logging",
        "//tensorflow/tsl/platform:statusor",
        "//tensorflow/tsl/platform:test",
    ],
)

cc_library(
    name = "reduce_scatter_reassociate",
    srcs = ["reduce_scatter_reassociate.cc"],
    hdrs = ["reduce_scatter_reassociate.h"],
    deps = [
        ":all_reduce_key",
        ":collective_ops_utils",
        ":hlo_domain_map",
        ":hlo_pass",
        ":hlo_query",
        "//tensorflow/compiler/xla:statusor",
        "//tensorflow/compiler/xla/hlo/ir:hlo",
        "//tensorflow/tsl/platform:errors",
    ],
)

tf_cc_test(
    name = "reduce_scatter_reassociate_test",
    srcs = ["reduce_scatter_reassociate_test.cc"],
    deps = [
        ":hlo_matchers",
        ":reduce_scatter_reassociate",
        "//tensorflow/compiler/xla/hlo/ir:hlo",
        "//tensorflow/compiler/xla/tests:hlo_test_base",
        "//tensorflow/compiler/xla/tests:xla_internal_test_main",
        "//tensorflow/tsl/platform:test",
    ],
)

cc_library(
    name = "batch_dot_simplification",
    srcs = ["batch_dot_simplification.cc"],
    hdrs = ["batch_dot_simplification.h"],
    deps = [
        ":hlo_creation_utils",
        ":hlo_pass",
        "//tensorflow/compiler/xla/hlo/ir:hlo",
        "@com_google_absl//absl/algorithm:container",
    ],
)

tf_cc_test(
    name = "batch_dot_simplification_test",
    srcs = ["batch_dot_simplification_test.cc"],
    deps = [
        ":batch_dot_simplification",
        ":hlo_matchers",
        ":hlo_pass",
        "//tensorflow/compiler/xla:literal",
        "//tensorflow/compiler/xla:shape_util",
        "//tensorflow/compiler/xla:test",
        "//tensorflow/compiler/xla:types",
        "//tensorflow/compiler/xla:util",
        "//tensorflow/compiler/xla:window_util",
        "//tensorflow/compiler/xla:xla_data_proto_cc",
        "//tensorflow/compiler/xla/hlo/ir:hlo",
        "//tensorflow/compiler/xla/tests:hlo_test_base",
        "//tensorflow/compiler/xla/tests:xla_internal_test_main",  # fixdeps: keep
        "//tensorflow/tsl/platform:logging",
        "//tensorflow/tsl/platform:test",
    ],
)

tf_cc_test(
    name = "gather_expander_test",
    srcs = ["gather_expander_test.cc"],
    deps = [
        ":gather_expander",
        ":hlo_query",
        "//tensorflow/compiler/xla:test",
        "//tensorflow/compiler/xla/tests:hlo_test_base",
        "//tensorflow/compiler/xla/tests:test_macros_header",
        "//tensorflow/compiler/xla/tests:xla_internal_test_main",  # fixdeps: keep
    ],
)

cc_library(
    name = "conditional_simplifier",
    srcs = ["conditional_simplifier.cc"],
    hdrs = ["conditional_simplifier.h"],
    deps = [
        ":call_graph",
        ":call_inliner",
        ":hlo_pass",
        "//tensorflow/compiler/xla:literal",
        "//tensorflow/compiler/xla:shape_util",
        "//tensorflow/compiler/xla:status_macros",
        "//tensorflow/compiler/xla:statusor",
        "//tensorflow/compiler/xla:types",
        "//tensorflow/compiler/xla:util",
        "//tensorflow/compiler/xla/hlo/ir:hlo",
        "//tensorflow/tsl/platform:errors",
        "//tensorflow/tsl/platform:logging",
        "@com_google_absl//absl/algorithm:container",
        "@com_google_absl//absl/container:flat_hash_map",
        "@com_google_absl//absl/container:flat_hash_set",
        "@com_google_absl//absl/strings",
    ],
)

tf_cc_test(
    name = "conditional_simplifier_test",
    srcs = ["conditional_simplifier_test.cc"],
    deps = [
        ":conditional_simplifier",
        ":hlo_matchers",
        "//tensorflow/compiler/xla:literal_util",
        "//tensorflow/compiler/xla:shape_util",
        "//tensorflow/compiler/xla:test",
        "//tensorflow/compiler/xla:types",
        "//tensorflow/compiler/xla:xla_data_proto_cc",
        "//tensorflow/compiler/xla/hlo/ir:hlo",
        "//tensorflow/compiler/xla/stream_executor/lib",
        "//tensorflow/compiler/xla/tests:hlo_test_base",
        "//tensorflow/compiler/xla/tests:xla_internal_test_main",
        "//tensorflow/tsl/lib/core:status_test_util",
        "//tensorflow/tsl/platform:status",
        "//tensorflow/tsl/platform:test",
    ],
)

cc_library(
    name = "conditional_code_motion",
    srcs = ["conditional_code_motion.cc"],
    hdrs = ["conditional_code_motion.h"],
    deps = [
        ":call_graph",
        ":call_inliner",
        ":hlo_cse",
        ":hlo_dce",
        ":hlo_pass",
        ":hlo_pass_pipeline",
        ":hlo_verifier",
        ":tuple_simplifier",
        "//tensorflow/compiler/xla:debug_options_flags",
        "//tensorflow/compiler/xla:literal",
        "//tensorflow/compiler/xla:shape_util",
        "//tensorflow/compiler/xla:status_macros",
        "//tensorflow/compiler/xla:statusor",
        "//tensorflow/compiler/xla:types",
        "//tensorflow/compiler/xla:util",
        "//tensorflow/compiler/xla/hlo/ir:hlo",
        "//tensorflow/tsl/platform:errors",
        "//tensorflow/tsl/platform:logging",
        "@com_google_absl//absl/algorithm:container",
        "@com_google_absl//absl/strings",
    ],
)

tf_cc_test(
    name = "conditional_code_motion_test",
    srcs = ["conditional_code_motion_test.cc"],
    deps = [
        ":conditional_code_motion",
        ":hlo_matchers",
        "//tensorflow/compiler/xla:literal_util",
        "//tensorflow/compiler/xla:shape_util",
        "//tensorflow/compiler/xla:test",
        "//tensorflow/compiler/xla:types",
        "//tensorflow/compiler/xla:xla_data_proto_cc",
        "//tensorflow/compiler/xla/hlo/ir:hlo",
        "//tensorflow/compiler/xla/tests:hlo_test_base",
        "//tensorflow/compiler/xla/tests:xla_internal_test_main",
        "//tensorflow/tsl/lib/core:status_test_util",
        "//tensorflow/tsl/platform:status",
        "//tensorflow/tsl/platform:test",
        "@com_google_googletest//:gtest_main",
    ],
)

cc_library(
    name = "convolution_group_converter",
    srcs = ["convolution_group_converter.cc"],
    hdrs = ["convolution_group_converter.h"],
    deps = [
        ":hlo_creation_utils",
        ":hlo_pass",
        "//tensorflow/compiler/xla:literal",
        "//tensorflow/compiler/xla:literal_util",
        "//tensorflow/compiler/xla:shape_util",
        "//tensorflow/compiler/xla:status_macros",
        "//tensorflow/compiler/xla:types",
        "//tensorflow/compiler/xla:util",
        "//tensorflow/compiler/xla:xla_data_proto_cc",
        "//tensorflow/compiler/xla/hlo/ir:hlo",
        "//tensorflow/tsl/platform:errors",
        "//tensorflow/tsl/platform:logging",
        "//tensorflow/tsl/platform:status",
        "@com_google_absl//absl/strings",
    ],
)

tf_cc_test(
    name = "convolution_group_converter_test",
    size = "small",
    srcs = ["convolution_group_converter_test.cc"],
    deps = [
        ":convolution_group_converter",
        ":hlo_matchers",
        "//tensorflow/compiler/xla:test",
        "//tensorflow/compiler/xla:types",
        "//tensorflow/compiler/xla/hlo/ir:hlo",
        "//tensorflow/compiler/xla/tests:hlo_test_base",
        "//tensorflow/compiler/xla/tests:xla_internal_test_main",  # fixdeps: keep
    ],
)

cc_library(
    name = "space_to_batch_converter",
    srcs = ["space_to_batch_converter.cc"],
    hdrs = ["space_to_batch_converter.h"],
    deps = [
        ":hlo_creation_utils",
        ":hlo_pass",
        ":pattern_matcher",
        ":shape_inference",
        "//tensorflow/compiler/xla:debug_options_flags",
        "//tensorflow/compiler/xla:literal",
        "//tensorflow/compiler/xla:literal_util",
        "//tensorflow/compiler/xla:shape_util",
        "//tensorflow/compiler/xla:status_macros",
        "//tensorflow/compiler/xla:statusor",
        "//tensorflow/compiler/xla:types",
        "//tensorflow/compiler/xla:util",
        "//tensorflow/compiler/xla:xla_data_proto_cc",
        "//tensorflow/compiler/xla/hlo/ir:hlo",
        "//tensorflow/compiler/xla/stream_executor/lib",
        "//tensorflow/tsl/lib/core:bitmap",
        "//tensorflow/tsl/platform:errors",
        "//tensorflow/tsl/platform:logging",
        "//tensorflow/tsl/platform:status",
        "@com_google_absl//absl/algorithm",
        "@com_google_absl//absl/algorithm:container",
        "@com_google_absl//absl/container:flat_hash_map",
        "@com_google_absl//absl/container:flat_hash_set",
        "@com_google_absl//absl/strings",
        "@com_google_absl//absl/types:span",
    ],
)

tf_cc_test(
    name = "space_to_batch_converter_test",
    size = "small",
    srcs = ["space_to_batch_converter_test.cc"],
    deps = [
        ":hlo_matchers",
        ":space_to_batch_converter",
        "//tensorflow/compiler/xla:test",
        "//tensorflow/compiler/xla:types",
        "//tensorflow/compiler/xla/hlo/ir:hlo",
        "//tensorflow/compiler/xla/tests:hlo_test_base",
        "//tensorflow/compiler/xla/tests:xla_internal_test_main",  # fixdeps: keep
    ],
)

cc_library(
    name = "while_loop_analysis",
    srcs = ["while_loop_analysis.cc"],
    hdrs = ["while_loop_analysis.h"],
    deps = [
        ":hlo_reachability",
        ":pattern_matcher",
        "//tensorflow/compiler/xla/hlo/evaluator:hlo_evaluator",
        "//tensorflow/compiler/xla/hlo/ir:hlo",
        "@com_google_absl//absl/base",
    ],
)

tf_cc_test(
    name = "while_loop_analysis_test",
    srcs = ["while_loop_analysis_test.cc"],
    deps = [
        ":hlo_parser",
        ":while_loop_analysis",
        "//tensorflow/compiler/xla:test",
        "//tensorflow/compiler/xla/tests:hlo_test_base",
        "//tensorflow/compiler/xla/tests:xla_internal_test_main",
        "//tensorflow/tsl/lib/core:status_test_util",
        "//tensorflow/tsl/platform:test",
    ],
)

cc_library(
    name = "while_loop_simplifier",
    srcs = ["while_loop_simplifier.cc"],
    hdrs = ["while_loop_simplifier.h"],
    deps = [
        ":call_inliner",
        ":hlo_pass",
        ":hlo_query",
        ":pattern_matcher",
        ":while_loop_analysis",
        "//tensorflow/compiler/xla:shape_util",
        "//tensorflow/compiler/xla:statusor",
        "//tensorflow/compiler/xla:union_find",
        "//tensorflow/compiler/xla/hlo/ir:hlo",
        "@com_google_absl//absl/algorithm:container",
        "@com_google_absl//absl/container:flat_hash_map",
        "@com_google_absl//absl/container:flat_hash_set",
        "@com_google_absl//absl/strings",
    ],
)

tf_cc_test(
    name = "while_loop_simplifier_test",
    srcs = ["while_loop_simplifier_test.cc"],
    deps = [
        ":algebraic_simplifier",
        ":hlo_cse",
        ":hlo_dce",
        ":hlo_matchers",
        ":hlo_parser",
        ":hlo_pass",
        ":hlo_pass_pipeline",
        ":tuple_simplifier",
        ":while_loop_simplifier",
        "//tensorflow/compiler/xla:test",
        "//tensorflow/compiler/xla/hlo/ir:hlo",
        "//tensorflow/compiler/xla/tests:hlo_test_base",
        "//tensorflow/compiler/xla/tests:xla_internal_test_main",
        "//tensorflow/tsl/lib/core:status_test_util",
        "//tensorflow/tsl/platform:logging",
        "//tensorflow/tsl/platform:test",
        "@com_google_absl//absl/strings",
    ],
)

cc_library(
    name = "while_loop_trip_count_annotator",
    srcs = ["while_loop_trip_count_annotator.cc"],
    hdrs = ["while_loop_trip_count_annotator.h"],
    deps = [
        ":hlo_pass",
        ":while_loop_analysis",
        "//tensorflow/compiler/xla:statusor",
        "//tensorflow/compiler/xla:xla_data_proto_cc",
        "//tensorflow/compiler/xla/hlo/ir:hlo",
    ],
)

tf_cc_test(
    name = "while_loop_trip_count_annotator_test",
    srcs = ["while_loop_trip_count_annotator_test.cc"],
    deps = [
        ":pattern_matcher",
        ":while_loop_simplifier",
        ":while_loop_trip_count_annotator",
        "//tensorflow/compiler/xla:literal",
        "//tensorflow/compiler/xla:shape_util",
        "//tensorflow/compiler/xla:status_macros",
        "//tensorflow/compiler/xla:test",
        "//tensorflow/compiler/xla/tests:hlo_test_base",
        "//tensorflow/compiler/xla/tests:xla_internal_test_main",  # fixdeps: keep
        "//tensorflow/tsl/lib/core:status_test_util",
        "//tensorflow/tsl/platform:test",
    ],
)

cc_library(
    name = "defuser",
    srcs = ["defuser.cc"],
    hdrs = ["defuser.h"],
    deps = [
        ":call_graph",
        ":hlo_pass",
        "//tensorflow/compiler/xla:status_macros",
        "//tensorflow/compiler/xla:types",
        "//tensorflow/compiler/xla:util",
        "//tensorflow/compiler/xla/hlo/ir:hlo",
        "//tensorflow/tsl/platform:errors",
        "//tensorflow/tsl/platform:logging",
        "//tensorflow/tsl/platform:status",
        "@com_google_absl//absl/container:flat_hash_map",
    ],
)

tf_cc_test(
    name = "defuser_test",
    srcs = ["defuser_test.cc"],
    deps = [
        ":defuser",
        ":hlo_matchers",
        "//tensorflow/compiler/xla:literal",
        "//tensorflow/compiler/xla:shape_util",
        "//tensorflow/compiler/xla/tests:hlo_test_base",
        "//tensorflow/compiler/xla/tests:xla_internal_test_main",
    ],
)

tf_cc_test(
    name = "despecializer_test",
    srcs = ["despecializer_test.cc"],
    deps = [
        ":despecializer",
        ":hlo_matchers",
        "//tensorflow/compiler/xla:literal",
        "//tensorflow/compiler/xla:shape_util",
        "//tensorflow/compiler/xla/hlo/ir:hlo",
        "//tensorflow/compiler/xla/tests:hlo_test_base",
        "//tensorflow/compiler/xla/tests:xla_internal_test_main",
        "@com_google_googletest//:gtest_main",
    ],
)

cc_library(
    name = "dot_decomposer",
    srcs = ["dot_decomposer.cc"],
    hdrs = ["dot_decomposer.h"],
    deps = [
        ":hlo_pass",
        "//tensorflow/compiler/xla:permutation_util",
        "//tensorflow/compiler/xla:shape_util",
        "//tensorflow/compiler/xla:status_macros",
        "//tensorflow/compiler/xla:types",
        "//tensorflow/compiler/xla/hlo/ir:hlo",
        "//tensorflow/tsl/platform:logging",
        "@com_google_absl//absl/algorithm:container",
        "@com_google_absl//absl/strings",
    ],
)

tf_cc_test(
    name = "dot_decomposer_test",
    srcs = ["dot_decomposer_test.cc"],
    deps = [
        ":dot_decomposer",
        ":hlo_matchers",
        ":hlo_parser",
        "//tensorflow/compiler/xla/tests:hlo_test_base",
        "//tensorflow/compiler/xla/tests:test_utils",
        "//tensorflow/compiler/xla/tests:xla_internal_test_main",  # fixdeps: keep
    ],
)

cc_library(
    name = "dot_merger",
    srcs = ["dot_merger.cc"],
    hdrs = ["dot_merger.h"],
    deps = [
        ":hlo_pass",
        ":shape_inference",
        "//tensorflow/compiler/xla/hlo/ir:hlo",
        "//tensorflow/compiler/xla/service/graphcycles",
    ],
)

tf_cc_test(
    name = "dot_merger_test",
    srcs = ["dot_merger_test.cc"],
    deps = [
        ":algebraic_simplifier",
        ":dot_merger",
        ":hlo_matchers",
        ":hlo_parser",
        ":pattern_matcher",
        ":pattern_matcher_gmock",
        "//tensorflow/compiler/xla/tests:hlo_test_base",
        "//tensorflow/compiler/xla/tests:test_utils",
        "//tensorflow/compiler/xla/tests:xla_internal_test_main",  # fixdeps: keep
        "//tensorflow/tsl/lib/core:status_test_util",
        "//tensorflow/tsl/platform:test",
    ],
)

cc_library(
    name = "convert_mover",
    srcs = ["convert_mover.cc"],
    hdrs = ["convert_mover.h"],
    deps = [
        ":hlo_creation_utils",
        ":hlo_pass",
        "//tensorflow/compiler/xla/hlo/ir:hlo",
        "//tensorflow/compiler/xla/service/graphcycles",
    ],
)

tf_cc_test(
    name = "convert_mover_test",
    srcs = ["convert_mover_test.cc"],
    deps = [
        ":algebraic_simplifier",
        ":convert_mover",
        ":hlo_matchers",
        ":hlo_parser",
        ":pattern_matcher",
        ":pattern_matcher_gmock",
        "//tensorflow/compiler/xla/tests:hlo_test_base",
        "//tensorflow/compiler/xla/tests:test_utils",
        "//tensorflow/compiler/xla/tests:xla_internal_test_main",  # fixdeps: keep
        "//tensorflow/tsl/platform:test",
    ],
)

cc_library(
    name = "all_to_all_decomposer",
    srcs = ["all_to_all_decomposer.cc"],
    hdrs = ["all_to_all_decomposer.h"],
    deps = [
        ":hlo_pass",
        ":op_expander_pass",
        "//tensorflow/compiler/xla:literal_util",
        "//tensorflow/compiler/xla:shape_util",
        "//tensorflow/compiler/xla:status_macros",
        "//tensorflow/compiler/xla:types",
        "//tensorflow/compiler/xla:util",
        "//tensorflow/compiler/xla/hlo/ir:hlo",
        "//tensorflow/tsl/platform:logging",
        "@com_google_absl//absl/algorithm:container",
        "@com_google_absl//absl/strings",
    ],
)

cc_library(
    name = "all_gather_decomposer",
    srcs = ["all_gather_decomposer.cc"],
    hdrs = ["all_gather_decomposer.h"],
    deps = [
        ":collective_decomposer_utils",
        ":collective_ops_utils",
        ":hlo_pass",
        "//tensorflow/compiler/xla:literal_util",
        "//tensorflow/compiler/xla:shape_util",
        "//tensorflow/compiler/xla:status_macros",
        "//tensorflow/compiler/xla:types",
        "//tensorflow/compiler/xla/hlo/ir:hlo",
        "//tensorflow/tsl/platform:logging",
        "@com_google_absl//absl/algorithm:container",
        "@com_google_absl//absl/strings",
    ],
)

tf_cc_test(
    name = "all_gather_decomposer_test",
    srcs = ["all_gather_decomposer_test.cc"],
    deps = [
        ":all_gather_decomposer",
        ":hlo_matchers",
        ":hlo_parser",
        "//tensorflow/compiler/xla:status_macros",
        "//tensorflow/compiler/xla:types",
        "//tensorflow/compiler/xla/hlo/ir:hlo",
        "//tensorflow/compiler/xla/tests:hlo_test_base",
        "//tensorflow/compiler/xla/tests:test_utils",
        "//tensorflow/compiler/xla/tests:xla_internal_test_main",  # fixdeps: keep
        "//tensorflow/tsl/lib/core:status_test_util",
        "//tensorflow/tsl/platform:logging",
        "//tensorflow/tsl/platform:test",
    ],
)

cc_library(
    name = "tuple_simplifier",
    srcs = ["tuple_simplifier.cc"],
    hdrs = ["tuple_simplifier.h"],
    deps = [
        ":hlo_pass",
        "//tensorflow/compiler/xla:status_macros",
        "//tensorflow/compiler/xla:types",
        "//tensorflow/compiler/xla:util",
        "//tensorflow/compiler/xla/hlo/ir:hlo",
        "//tensorflow/tsl/platform:errors",
        "//tensorflow/tsl/platform:logging",
        "//tensorflow/tsl/platform:status",
    ],
)

tf_cc_test(
    name = "tuple_simplifier_test",
    srcs = ["tuple_simplifier_test.cc"],
    deps = [
        ":hlo_matchers",
        ":tuple_simplifier",
        "//tensorflow/compiler/xla:literal",
        "//tensorflow/compiler/xla:shape_util",
        "//tensorflow/compiler/xla:test",
        "//tensorflow/compiler/xla:types",
        "//tensorflow/compiler/xla/hlo/ir:hlo",
        "//tensorflow/compiler/xla/tests:hlo_test_base",
        "//tensorflow/compiler/xla/tests:xla_internal_test_main",
        "//tensorflow/tsl/lib/core:status_test_util",
        "//tensorflow/tsl/platform:test",
    ],
)

cc_library(
    name = "reshape_mover",
    srcs = ["reshape_mover.cc"],
    hdrs = ["reshape_mover.h"],
    deps = [
        ":hlo_pass",
        "//tensorflow/compiler/xla:literal",
        "//tensorflow/compiler/xla:permutation_util",
        "//tensorflow/compiler/xla:shape_util",
        "//tensorflow/compiler/xla:status_macros",
        "//tensorflow/compiler/xla:util",
        "//tensorflow/tsl/platform:errors",
        "//tensorflow/tsl/platform:logging",
        "@com_google_absl//absl/algorithm:container",
    ],
)

cc_library(
    name = "reshape_decomposer",
    srcs = ["reshape_decomposer.cc"],
    hdrs = ["reshape_decomposer.h"],
    deps = [
        ":hlo_creation_utils",
        ":hlo_pass",
        "//tensorflow/compiler/xla:status",
        "//tensorflow/compiler/xla/hlo/ir:hlo",
    ],
)

cc_library(
    name = "reduce_decomposer",
    srcs = ["reduce_decomposer.cc"],
    hdrs = ["reduce_decomposer.h"],
    deps = [
        ":hlo_creation_utils",
        ":hlo_pass",
        "//tensorflow/compiler/xla:status",
        "//tensorflow/compiler/xla/hlo/ir:hlo",
    ],
)

tf_cc_test(
    name = "reduce_decomposer_test",
    srcs = ["reduce_decomposer_test.cc"],
    deps = [
        ":hlo_creation_utils",
        ":hlo_matchers",
        ":hlo_parser",
        ":reduce_decomposer",
        "//tensorflow/compiler/xla:literal",
        "//tensorflow/compiler/xla:shape_util",
        "//tensorflow/compiler/xla:test",
        "//tensorflow/compiler/xla:test_helpers",
        "//tensorflow/compiler/xla:types",
        "//tensorflow/compiler/xla:util",
        "//tensorflow/compiler/xla:xla_data_proto_cc",
        "//tensorflow/compiler/xla/hlo/ir:hlo",
        "//tensorflow/compiler/xla/tests:filecheck",
        "//tensorflow/compiler/xla/tests:hlo_test_base",
        "//tensorflow/compiler/xla/tests:xla_internal_test_main",
        "//tensorflow/tsl/platform:logging",
        "@com_google_absl//absl/memory",
    ],
)

tf_cc_test(
    name = "reshape_decomposer_test",
    srcs = ["reshape_decomposer_test.cc"],
    deps = [
        ":hlo_creation_utils",
        ":hlo_matchers",
        ":hlo_parser",
        ":reshape_decomposer",
        ":reshape_mover",
        "//tensorflow/compiler/xla:literal",
        "//tensorflow/compiler/xla:shape_util",
        "//tensorflow/compiler/xla:test",
        "//tensorflow/compiler/xla:test_helpers",
        "//tensorflow/compiler/xla:types",
        "//tensorflow/compiler/xla:util",
        "//tensorflow/compiler/xla:xla_data_proto_cc",
        "//tensorflow/compiler/xla/hlo/ir:hlo",
        "//tensorflow/compiler/xla/tests:filecheck",
        "//tensorflow/compiler/xla/tests:hlo_test_base",
        "//tensorflow/compiler/xla/tests:xla_internal_test_main",
        "//tensorflow/tsl/platform:logging",
        "@com_google_absl//absl/memory",
    ],
)

cc_library(
    name = "dynamic_window_utils",
    srcs = ["dynamic_window_utils.cc"],
    hdrs = ["dynamic_window_utils.h"],
    deps = [
        ":shape_inference",
        "//tensorflow/compiler/xla:literal",
        "//tensorflow/compiler/xla:literal_util",
        "//tensorflow/compiler/xla:status",
        "//tensorflow/compiler/xla:statusor",
        "//tensorflow/compiler/xla:types",
        "//tensorflow/compiler/xla/hlo/ir:hlo",
    ],
)

cc_library(
    name = "dynamic_dimension_inference",
    srcs = ["dynamic_dimension_inference.cc"],
    hdrs = ["dynamic_dimension_inference.h"],
    deps = [
        ":dynamic_window_utils",
        ":hlo_creation_utils",
        ":tuple_util",
        ":while_util",
        "//tensorflow/compiler/xla:literal_util",
        "//tensorflow/compiler/xla:shape_tree",
        "//tensorflow/compiler/xla:shape_util",
        "//tensorflow/compiler/xla:status",
        "//tensorflow/compiler/xla:status_macros",
        "//tensorflow/compiler/xla:statusor",
        "//tensorflow/compiler/xla:types",
        "//tensorflow/compiler/xla:util",
        "//tensorflow/compiler/xla:window_util",
        "//tensorflow/compiler/xla/hlo/ir:hlo",
        "//tensorflow/tsl/platform:status",
        "@com_google_absl//absl/container:flat_hash_map",
        "@com_google_absl//absl/strings",
        "@com_google_absl//absl/types:span",
    ],
)

cc_library(
    name = "dynamic_dimension_simplifier",
    srcs = ["dynamic_dimension_simplifier.cc"],
    hdrs = ["dynamic_dimension_simplifier.h"],
    deps = [
        ":hlo_pass",
        "//tensorflow/compiler/xla:status_macros",
        "//tensorflow/compiler/xla/hlo/ir:hlo",
    ],
)

tf_cc_test(
    name = "dynamic_dimension_simplifier_test",
    srcs = ["dynamic_dimension_simplifier_test.cc"],
    deps = [
        ":dynamic_dimension_simplifier",
        ":hlo_creation_utils",
        ":hlo_parser",
        ":hlo_pass",
        ":hlo_pass_pipeline",
        ":pattern_matcher",
        ":pattern_matcher_gmock",
        ":shape_inference",
        "//tensorflow/compiler/xla:literal",
        "//tensorflow/compiler/xla:shape_util",
        "//tensorflow/compiler/xla:test",
        "//tensorflow/compiler/xla:types",
        "//tensorflow/compiler/xla:util",
        "//tensorflow/compiler/xla:window_util",
        "//tensorflow/compiler/xla:xla_data_proto_cc",
        "//tensorflow/compiler/xla/hlo/ir:hlo",
        "//tensorflow/compiler/xla/tests:hlo_test_base",
        "//tensorflow/compiler/xla/tests:xla_internal_test_main",  # fixdeps: keep
        "//tensorflow/tsl/lib/core:status_test_util",
        "//tensorflow/tsl/platform:logging",
        "//tensorflow/tsl/platform:test",
        "@com_google_absl//absl/memory",
        "@com_google_absl//absl/strings",
    ],
)

cc_library(
    name = "dynamic_padder",
    srcs = ["dynamic_padder.cc"],
    hdrs = ["dynamic_padder.h"],
    deps = [
        ":dynamic_dimension_inference",
        ":dynamic_window_utils",
        ":hlo_creation_utils",
        ":hlo_dce",
        ":hlo_pass",
        ":pattern_matcher",
        ":shape_inference",
        "//tensorflow/compiler/xla:comparison_util",
        "//tensorflow/compiler/xla:literal",
        "//tensorflow/compiler/xla:literal_util",
        "//tensorflow/compiler/xla:shape_util",
        "//tensorflow/compiler/xla:status_macros",
        "//tensorflow/compiler/xla:util",
        "//tensorflow/compiler/xla:window_util",
        "//tensorflow/compiler/xla:xla_data_proto_cc",
        "//tensorflow/compiler/xla/client:xla_builder",
        "//tensorflow/compiler/xla/hlo/ir:hlo",
        "//tensorflow/tsl/lib/monitoring:gauge",
        "//tensorflow/tsl/platform:errors",
        "//tensorflow/tsl/platform:logging",
        "@com_google_absl//absl/algorithm:container",
        "@com_google_absl//absl/container:flat_hash_map",
        "@com_google_absl//absl/container:flat_hash_set",
        "@com_google_absl//absl/functional:function_ref",
        "@com_google_absl//absl/strings:str_format",
    ],
)

xla_test(
    name = "dynamic_padder_test",
    srcs = ["dynamic_padder_test.cc"],
    deps = [
        ":dynamic_dimension_inference",
        ":dynamic_dimension_simplifier",
        ":dynamic_padder",
        ":hlo_dce",
        ":hlo_matchers",
        ":hlo_parser",
        ":pattern_matcher",
        ":pattern_matcher_gmock",
        ":tuple_simplifier",
        "//tensorflow/compiler/xla:literal",
        "//tensorflow/compiler/xla:shape_util",
        "//tensorflow/compiler/xla:status_macros",
        "//tensorflow/compiler/xla:test",
        "//tensorflow/compiler/xla:test_helpers",
        "//tensorflow/compiler/xla:util",
        "//tensorflow/compiler/xla:xla_data_proto_cc",
        "//tensorflow/compiler/xla/client:xla_builder",
        "//tensorflow/compiler/xla/hlo/ir:hlo",
        "//tensorflow/compiler/xla/tests:client_library_test_base",
        "//tensorflow/compiler/xla/tests:hlo_test_base",
        "//tensorflow/compiler/xla/tests:literal_test_util",
        "//tensorflow/compiler/xla/tests:llvm_irgen_test_base",
        "//tensorflow/compiler/xla/tests:test_macros_header",
        "//tensorflow/compiler/xla/tests:xla_internal_test_main",
        "//tensorflow/tsl/lib/core:status_test_util",
        "//tensorflow/tsl/platform:test",
        "//tensorflow/tsl/platform:test_benchmark",
        "//tensorflow/tsl/protobuf:error_codes_proto_impl_cc",
        "@com_google_absl//absl/strings",
    ],
)

tf_cc_test(
    name = "dynamic_dimension_inference_test",
    srcs = ["dynamic_dimension_inference_test.cc"],
    deps = [
        ":dynamic_dimension_inference",
        ":hlo_matchers",
        ":hlo_runner",
        "//tensorflow/compiler/xla:debug_options_flags",
        "//tensorflow/compiler/xla:literal",
        "//tensorflow/compiler/xla:shape_util",
        "//tensorflow/compiler/xla:test",
        "//tensorflow/compiler/xla:test_helpers",
        "//tensorflow/compiler/xla:xla_data_proto_cc",
        "//tensorflow/compiler/xla/client:xla_builder",
        "//tensorflow/compiler/xla/hlo/ir:hlo",
        "//tensorflow/compiler/xla/tests:filecheck",
        "//tensorflow/compiler/xla/tests:hlo_test_base",
        "//tensorflow/compiler/xla/tests:xla_internal_test_main",
        "//tensorflow/tsl/lib/core:status_test_util",
        "//tensorflow/tsl/platform:test",
        "//tensorflow/tsl/platform:test_benchmark",
    ],
)

tf_cc_test(
    name = "reshape_mover_test",
    srcs = ["reshape_mover_test.cc"],
    deps = [
        ":hlo_matchers",
        ":reshape_mover",
        "//tensorflow/compiler/xla:literal",
        "//tensorflow/compiler/xla:shape_util",
        "//tensorflow/compiler/xla:test",
        "//tensorflow/compiler/xla:test_helpers",
        "//tensorflow/compiler/xla:types",
        "//tensorflow/compiler/xla:util",
        "//tensorflow/compiler/xla:xla_data_proto_cc",
        "//tensorflow/compiler/xla/hlo/ir:hlo",
        "//tensorflow/compiler/xla/tests:hlo_test_base",
        "//tensorflow/compiler/xla/tests:xla_internal_test_main",
        "//tensorflow/tsl/platform:logging",
        "@com_google_absl//absl/memory",
    ],
)

cc_library(
    name = "computation_placer",
    srcs = ["computation_placer.cc"],
    hdrs = ["computation_placer.h"],
    deps = [
        ":global_device_id",
        "@com_google_absl//absl/container:flat_hash_map",
        "@com_google_absl//absl/memory",
        "@com_google_absl//absl/strings",
        "//tensorflow/compiler/xla:array2d",
        "//tensorflow/compiler/xla:literal",
        "//tensorflow/compiler/xla:shape_util",
        "//tensorflow/compiler/xla:status",
        "//tensorflow/compiler/xla:status_macros",
        "//tensorflow/compiler/xla:statusor",
        "//tensorflow/compiler/xla:types",
        "//tensorflow/compiler/xla:util",
        "//tensorflow/compiler/xla:xla_data_proto_cc",
        "//tensorflow/tsl/platform:errors",
        "//tensorflow/tsl/platform:logging",
        "//tensorflow/tsl/platform:status",
        "//tensorflow/compiler/xla/stream_executor",
        "//tensorflow/compiler/xla/stream_executor:platform",
        "//tensorflow/compiler/xla/stream_executor/cuda:cuda_platform_id",
        "//tensorflow/compiler/xla/stream_executor/host:host_platform_id",
        "//tensorflow/compiler/xla/stream_executor/rocm:rocm_platform_id",
    ] + if_libtpu([":tpu_computation_placer"]),
    alwayslink = True,  # Contains per-platform computation placer registration
)

cc_library(
    name = "computation_placer_hdr",
    hdrs = ["computation_placer.h"],
    deps = [
        ":global_device_id",
        "//tensorflow/compiler/xla:array2d",
        "//tensorflow/compiler/xla:status",
        "//tensorflow/compiler/xla:statusor",
        "//tensorflow/compiler/xla:xla_data_proto_cc",
        "//tensorflow/compiler/xla/stream_executor:stream_executor_headers",
        "//tensorflow/tsl/platform:status",
        "@com_google_absl//absl/container:flat_hash_map",
    ],
)

cc_library(
    name = "tpu_computation_placer",
    srcs = ["tpu_computation_placer.cc"],
    hdrs = ["tpu_computation_placer.h"],
    visibility = ["//visibility:public"],
    deps = [
        ":computation_placer_hdr",
        "//tensorflow/compiler/xla:statusor",
        "//tensorflow/compiler/xla/stream_executor/tpu:status_helper",
        "//tensorflow/compiler/xla/stream_executor/tpu:tpu_api",
        "//tensorflow/compiler/xla/stream_executor/tpu:tpu_executor_c_api_hdrs",
        "//tensorflow/compiler/xla/stream_executor/tpu:tpu_platform_hdr",
        "//tensorflow/compiler/xla/stream_executor/tpu:tpu_platform_id",
        "//tensorflow/compiler/xla/stream_executor/tpu:tpu_topology_external",
    ],
    alwayslink = True,  # Contains TPU computation placer registration
)

cc_library(
    name = "human_readable_profile_builder",
    srcs = ["human_readable_profile_builder.cc"],
    hdrs = ["human_readable_profile_builder.h"],
    deps = [
        "//tensorflow/compiler/xla:metric_table_report",
        "//tensorflow/compiler/xla:types",
        "//tensorflow/compiler/xla:util",
        "//tensorflow/tsl/platform:logging",
        "//tensorflow/tsl/platform:numbers",
        "@com_google_absl//absl/strings",
        "@com_google_absl//absl/strings:str_format",
    ],
)

cc_library(
    name = "generic_transfer_manager",
    srcs = ["generic_transfer_manager.cc"],
    hdrs = ["generic_transfer_manager.h"],
    deps = [
        ":transfer_manager",
        "//tensorflow/compiler/xla:literal",
        "//tensorflow/compiler/xla:shape_util",
        "//tensorflow/compiler/xla:status_macros",
        "//tensorflow/compiler/xla:types",
        "//tensorflow/compiler/xla:util",
        "//tensorflow/compiler/xla:xla_data_proto_cc",
        "//tensorflow/compiler/xla/stream_executor",
        "//tensorflow/tsl/platform:errors",
        "//tensorflow/tsl/platform:logging",
    ],
    alwayslink = True,  # Contains per-platform transfer manager registration
)

cc_library(
    name = "hlo_cost_analysis",
    srcs = ["hlo_cost_analysis.cc"],
    hdrs = ["hlo_cost_analysis.h"],
    deps = [
        "//tensorflow/compiler/xla:shape_util",
        "//tensorflow/compiler/xla:status_macros",
        "//tensorflow/compiler/xla:statusor",
        "//tensorflow/compiler/xla:util",
        "//tensorflow/compiler/xla:window_util",
        "//tensorflow/compiler/xla:xla_data_proto_cc",
        "//tensorflow/compiler/xla/hlo/ir:hlo",
        "//tensorflow/tsl/lib/gtl:map_util",
        "//tensorflow/tsl/platform:errors",
        "//tensorflow/tsl/platform:logging",
        "@com_google_absl//absl/algorithm:container",
        "@com_google_absl//absl/container:flat_hash_map",
    ],
)

tf_cc_test(
    name = "hlo_cost_analysis_test",
    srcs = ["hlo_cost_analysis_test.cc"],
    deps = [
        ":cpu_plugin",
        ":hlo_cost_analysis",
        ":hlo_parser",
        ":local_service",
        ":service",
        "//tensorflow/compiler/xla:shape_util",
        "//tensorflow/compiler/xla:statusor",
        "//tensorflow/compiler/xla:test_helpers",
        "//tensorflow/compiler/xla:xla_data_proto_cc",
        "//tensorflow/compiler/xla/client",
        "//tensorflow/compiler/xla/client:client_library",
        "//tensorflow/compiler/xla/client:local_client",
        "//tensorflow/compiler/xla/client:padding",
        "//tensorflow/compiler/xla/client:xla_builder",
        "//tensorflow/compiler/xla/client:xla_computation",
        "//tensorflow/compiler/xla/hlo/ir:hlo",
        "//tensorflow/compiler/xla/tests:hlo_test_base",
        "//tensorflow/compiler/xla/tests:xla_internal_test_main",
        "//tensorflow/tsl/platform:logging",
    ],
)

cc_library(
    name = "hlo_execution_profile",
    srcs = ["hlo_execution_profile.cc"],
    hdrs = ["hlo_execution_profile.h"],
    deps = [
        ":hlo_cost_analysis",
        ":hlo_execution_profile_data_cc",
        ":hlo_profile_printer",
        ":human_readable_profile_builder",
        "//tensorflow/compiler/xla:types",
        "//tensorflow/compiler/xla:util",
        "//tensorflow/compiler/xla/hlo/ir:hlo",
        "@com_google_absl//absl/algorithm:container",
        "@com_google_absl//absl/container:flat_hash_map",
        "@com_google_absl//absl/memory",
    ],
)

tf_cc_test(
    name = "hlo_execution_profile_test",
    srcs = ["hlo_execution_profile_test.cc"],
    deps = [
        ":cpu_plugin",
        ":hlo_cost_analysis",
        ":hlo_execution_profile",
        "//tensorflow/compiler/xla/tests:hlo_test_base",
        "//tensorflow/compiler/xla/tests:xla_internal_test_main",
        "//tensorflow/tsl/platform:logging",
        "@com_google_absl//absl/strings",
    ],
)

tf_cc_test(
    name = "hlo_computation_test",
    srcs = ["hlo_computation_test.cc"],
    deps = [
        ":hlo_matchers",
        ":pattern_matcher",
        ":pattern_matcher_gmock",
        "//tensorflow/compiler/xla:literal",
        "//tensorflow/compiler/xla:shape_util",
        "//tensorflow/compiler/xla:test",
        "//tensorflow/compiler/xla:test_helpers",
        "//tensorflow/compiler/xla/hlo/ir:hlo",
        "//tensorflow/compiler/xla/tests:hlo_test_base",
        "//tensorflow/compiler/xla/tests:xla_internal_test_main",
        "//tensorflow/tsl/platform:statusor",
        "@com_google_absl//absl/container:flat_hash_map",
        "@com_google_absl//absl/container:flat_hash_set",
    ],
)

tf_cc_test(
    name = "hlo_module_test",
    srcs = ["hlo_module_test.cc"],
    deps = [
        ":computation_placer_hdr",
        ":hlo_matchers",
        ":hlo_memory_scheduler",
        ":hlo_module_config",
        ":test_compilation_environment_proto_cc",
        "//tensorflow/compiler/xla:literal",
        "//tensorflow/compiler/xla:shape_util",
        "//tensorflow/compiler/xla:test",
        "//tensorflow/compiler/xla:xla_data_proto_cc",
        "//tensorflow/compiler/xla:xla_proto_cc",
        "//tensorflow/compiler/xla/hlo/ir:hlo",
        "//tensorflow/compiler/xla/tests:hlo_test_base",
        "//tensorflow/compiler/xla/tests:xla_internal_test_main",
        "//tensorflow/tsl/lib/core:status_test_util",
        "//tensorflow/tsl/lib/strings:proto_serialization",
        "//tensorflow/tsl/platform:errors",
        "//tensorflow/tsl/platform:statusor",
        "@com_google_absl//absl/strings",
        "@com_google_absl//absl/types:span",
        "@com_google_googletest//:gtest_main",
    ],
)

tf_cc_test(
    name = "hlo_module_metadata_test",
    srcs = ["hlo_module_metadata_test.cc"],
    deps = [
        "//tensorflow/compiler/xla:test",
        "//tensorflow/compiler/xla:test_helpers",
        "//tensorflow/compiler/xla/hlo/ir:hlo",
        "//tensorflow/compiler/xla/stream_executor/lib",
        "//tensorflow/compiler/xla/tests:xla_internal_test_main",
    ],
)

cc_library(
    name = "buffer_value",
    srcs = ["buffer_value.cc"],
    hdrs = ["buffer_value.h"],
    deps = [
        ":hlo_proto_cc",
        "//tensorflow/compiler/xla:shape_util",
        "//tensorflow/compiler/xla:types",
        "//tensorflow/compiler/xla:xla_data_proto_cc",
        "//tensorflow/compiler/xla/hlo/ir:hlo",
        "//tensorflow/tsl/platform:logging",
        "@com_google_absl//absl/types:span",
    ],
)

cc_library(
    name = "buffer_value_containers",
    hdrs = ["buffer_value_containers.h"],
    deps = [
        ":buffer_value",
        ":logical_buffer",
        "//tensorflow/tsl/lib/gtl:compactptrset",
        "//tensorflow/tsl/platform:logging",
        "@com_google_absl//absl/container:flat_hash_set",
    ],
)

cc_library(
    name = "logical_buffer",
    srcs = ["logical_buffer.cc"],
    hdrs = ["logical_buffer.h"],
    deps = [
        ":buffer_value",
        ":hlo_proto_cc",
        "//tensorflow/compiler/xla:shape_util",
        "//tensorflow/compiler/xla:types",
        "//tensorflow/compiler/xla:xla_data_proto_cc",
        "//tensorflow/compiler/xla/hlo/ir:hlo",
        "//tensorflow/tsl/lib/gtl:int_type",
        "@com_google_absl//absl/strings",
        "@com_google_absl//absl/types:span",
    ],
)

cc_library(
    name = "hlo_value",
    srcs = ["hlo_value.cc"],
    hdrs = ["hlo_value.h"],
    deps = [
        ":buffer_value",
        "//tensorflow/compiler/xla:shape_tree",
        "//tensorflow/compiler/xla:shape_util",
        "//tensorflow/compiler/xla:status",
        "//tensorflow/compiler/xla:types",
        "//tensorflow/compiler/xla:util",
        "//tensorflow/compiler/xla:xla_data_proto_cc",
        "//tensorflow/compiler/xla/hlo/ir:hlo",
        "//tensorflow/tsl/platform:errors",
        "//tensorflow/tsl/platform:logging",
        "@com_google_absl//absl/algorithm:container",
        "@com_google_absl//absl/container:flat_hash_set",
        "@com_google_absl//absl/memory",
        "@com_google_absl//absl/strings",
        "@com_google_absl//absl/strings:str_format",
        "@com_google_absl//absl/types:span",
    ],
)

cc_library(
    name = "hlo_dataflow_analysis",
    srcs = ["hlo_dataflow_analysis.cc"],
    hdrs = ["hlo_dataflow_analysis.h"],
    deps = [
        ":call_graph",
        ":hlo_phi_graph",
        "//tensorflow/compiler/xla:shape_util",
        "//tensorflow/compiler/xla:status",
        "//tensorflow/compiler/xla:statusor",
        "//tensorflow/compiler/xla:types",
        "//tensorflow/compiler/xla:util",
        "//tensorflow/compiler/xla:xla_data_proto_cc",
        "//tensorflow/compiler/xla/hlo/ir:hlo",
        "//tensorflow/tsl/platform:errors",
        "//tensorflow/tsl/platform:logging",
        "@com_google_absl//absl/algorithm:container",
        "@com_google_absl//absl/container:flat_hash_map",
        "@com_google_absl//absl/container:flat_hash_set",
        "@com_google_absl//absl/container:inlined_vector",
        "@com_google_absl//absl/functional:function_ref",
        "@com_google_absl//absl/strings",
        "@com_google_absl//absl/types:span",
    ],
)

tf_cc_test(
    name = "hlo_dataflow_analysis_test",
    srcs = ["hlo_dataflow_analysis_test.cc"],
    deps = [
        ":async_op_canonicalizer",
        ":flatten_call_graph",
        ":hlo_creation_utils",
        ":hlo_dataflow_analysis",
        ":hlo_dce",
        ":hlo_graph_dumper",
        ":hlo_matchers",
        ":hlo_ordering",
        ":instruction_fusion",
        "//tensorflow/compiler/xla:literal",
        "//tensorflow/compiler/xla:shape_util",
        "//tensorflow/compiler/xla:status_macros",
        "//tensorflow/compiler/xla:test",
        "//tensorflow/compiler/xla:test_helpers",
        "//tensorflow/compiler/xla:xla_data_proto_cc",
        "//tensorflow/compiler/xla/hlo/ir:hlo",
        "//tensorflow/compiler/xla/tests:hlo_test_base",
        "//tensorflow/compiler/xla/tests:xla_internal_test_main",
        "//tensorflow/tsl/lib/core:status_test_util",
        "//tensorflow/tsl/platform:logging",
        "//tensorflow/tsl/platform:test",
    ],
)

cc_library(
    name = "hlo_phi_graph",
    srcs = ["hlo_phi_graph.cc"],
    hdrs = ["hlo_phi_graph.h"],
    deps = [
        ":call_graph",
        ":hlo_value",
        "//tensorflow/compiler/xla:shape_util",
        "//tensorflow/compiler/xla:status",
        "//tensorflow/compiler/xla:statusor",
        "//tensorflow/compiler/xla:types",
        "//tensorflow/compiler/xla:util",
        "//tensorflow/compiler/xla/hlo/ir:hlo",
        "//tensorflow/tsl/platform:logging",
        "@com_google_absl//absl/algorithm:container",
        "@com_google_absl//absl/container:flat_hash_map",
        "@com_google_absl//absl/container:flat_hash_set",
        "@com_google_absl//absl/container:inlined_vector",
        "@com_google_absl//absl/memory",
        "@com_google_absl//absl/strings",
        "@com_google_absl//absl/types:span",
    ],
)

tf_cc_test(
    name = "hlo_phi_graph_test",
    srcs = ["hlo_phi_graph_test.cc"],
    deps = [
        ":hlo_dataflow_analysis",
        ":hlo_graph_dumper",
        ":hlo_matchers",
        ":hlo_ordering",
        ":hlo_phi_graph",
        "//tensorflow/compiler/xla:literal",
        "//tensorflow/compiler/xla:literal_util",
        "//tensorflow/compiler/xla:shape_util",
        "//tensorflow/compiler/xla:status_macros",
        "//tensorflow/compiler/xla:test",
        "//tensorflow/compiler/xla:test_helpers",
        "//tensorflow/compiler/xla/hlo/ir:hlo",
        "//tensorflow/compiler/xla/tests:xla_internal_test_main",
        "//tensorflow/tsl/platform:logging",
        "//tensorflow/tsl/platform:test",
    ],
)

cc_library(
    name = "hlo_replication_analysis",
    srcs = ["hlo_replication_analysis.cc"],
    hdrs = ["hlo_replication_analysis.h"],
    deps = [
        "//tensorflow/compiler/xla:shape_util",
        "//tensorflow/compiler/xla:statusor",
        "//tensorflow/compiler/xla:util",
        "//tensorflow/compiler/xla:xla_data_proto_cc",
        "//tensorflow/compiler/xla/hlo/ir:hlo",
        "@com_google_absl//absl/algorithm:container",
        "@com_google_absl//absl/container:flat_hash_map",
        "@com_google_absl//absl/container:flat_hash_set",
        "@com_google_absl//absl/memory",
        "@com_google_absl//absl/strings",
    ],
)

tf_cc_test(
    name = "hlo_replication_analysis_test",
    srcs = ["hlo_replication_analysis_test.cc"],
    deps = [
        ":hlo_replication_analysis",
        "//tensorflow/compiler/xla:shape_util",
        "//tensorflow/compiler/xla:types",
        "//tensorflow/compiler/xla/hlo/ir:hlo",
        "//tensorflow/compiler/xla/tests:hlo_test_base",
        "//tensorflow/compiler/xla/tests:xla_internal_test_main",
        "//tensorflow/tsl/lib/core:status_test_util",
        "//tensorflow/tsl/platform:test",
        "@com_google_absl//absl/memory",
    ],
)

cc_library(
    name = "hlo_liveness_analysis",
    srcs = ["hlo_liveness_analysis.cc"],
    hdrs = ["hlo_liveness_analysis.h"],
    deps = [
        ":call_graph",
        ":hlo_value",
        "//tensorflow/compiler/xla:shape_tree",
        "//tensorflow/compiler/xla:shape_util",
        "//tensorflow/compiler/xla:status",
        "//tensorflow/compiler/xla:statusor",
        "//tensorflow/compiler/xla:types",
        "//tensorflow/compiler/xla:util",
        "//tensorflow/compiler/xla/hlo/ir:hlo",
        "//tensorflow/tsl/platform:errors",
        "//tensorflow/tsl/platform:logging",
        "@com_google_absl//absl/container:flat_hash_map",
        "@com_google_absl//absl/container:flat_hash_set",
        "@com_google_absl//absl/functional:function_ref",
        "@com_google_absl//absl/strings",
    ],
)

tf_cc_test(
    name = "hlo_liveness_analysis_test",
    srcs = ["hlo_liveness_analysis_test.cc"],
    deps = [
        ":hlo_liveness_analysis",
        "//tensorflow/compiler/xla:literal",
        "//tensorflow/compiler/xla:shape_util",
        "//tensorflow/compiler/xla:status_macros",
        "//tensorflow/compiler/xla:test",
        "//tensorflow/compiler/xla:test_helpers",
        "//tensorflow/compiler/xla:xla_data_proto_cc",
        "//tensorflow/compiler/xla/hlo/ir:hlo",
        "//tensorflow/compiler/xla/tests:hlo_test_base",
        "//tensorflow/compiler/xla/tests:xla_internal_test_main",
        "//tensorflow/tsl/platform:logging",
        "//tensorflow/tsl/platform:test",
    ],
)

cc_library(
    name = "hlo_buffer",
    srcs = ["hlo_buffer.cc"],
    hdrs = ["hlo_buffer.h"],
    deps = [
        ":hlo_value",
        "//tensorflow/compiler/xla:shape_tree",
        "//tensorflow/compiler/xla:shape_util",
        "//tensorflow/compiler/xla:types",
        "//tensorflow/compiler/xla:util",
        "//tensorflow/compiler/xla:xla_data_proto_cc",
        "//tensorflow/compiler/xla/hlo/ir:hlo",
        "//tensorflow/tsl/platform:errors",
        "//tensorflow/tsl/platform:logging",
        "@com_google_absl//absl/container:flat_hash_set",
        "@com_google_absl//absl/strings",
    ],
)

cc_library(
    name = "hlo_alias_analysis",
    srcs = ["hlo_alias_analysis.cc"],
    hdrs = ["hlo_alias_analysis.h"],
    deps = [
        ":hlo_buffer",
        ":hlo_dataflow_analysis",
        ":hlo_ordering",
        ":hlo_value",
        "//tensorflow/compiler/xla:comparison_util",
        "//tensorflow/compiler/xla:shape_util",
        "//tensorflow/compiler/xla:status",
        "//tensorflow/compiler/xla:statusor",
        "//tensorflow/compiler/xla:types",
        "//tensorflow/compiler/xla:util",
        "//tensorflow/compiler/xla:xla_data_proto_cc",
        "//tensorflow/compiler/xla/hlo/ir:hlo",
        "//tensorflow/tsl/platform:errors",
        "//tensorflow/tsl/platform:logging",
        "@com_google_absl//absl/algorithm:container",
        "@com_google_absl//absl/container:flat_hash_map",
        "@com_google_absl//absl/container:flat_hash_set",
        "@com_google_absl//absl/strings",
        "@com_google_absl//absl/types:span",
    ],
)

tf_cc_test(
    name = "hlo_alias_analysis_test",
    srcs = ["hlo_alias_analysis_test.cc"],
    deps = [
        ":flatten_call_graph",
        ":hlo_alias_analysis",
        ":hlo_graph_dumper",
        ":hlo_matchers",
        ":hlo_ordering",
        ":instruction_fusion",
        "//tensorflow/compiler/xla:literal",
        "//tensorflow/compiler/xla:shape_util",
        "//tensorflow/compiler/xla:test",
        "//tensorflow/compiler/xla:test_helpers",
        "//tensorflow/compiler/xla:xla_data_proto_cc",
        "//tensorflow/compiler/xla/hlo/ir:hlo",
        "//tensorflow/compiler/xla/tests:hlo_test_base",
        "//tensorflow/compiler/xla/tests:xla_internal_test_main",
        "//tensorflow/tsl/lib/core:status_test_util",
        "//tensorflow/tsl/platform:logging",
        "//tensorflow/tsl/platform:test",
    ],
)

cc_library(
    name = "logical_buffer_analysis",
    srcs = ["logical_buffer_analysis.cc"],
    hdrs = ["logical_buffer_analysis.h"],
    deps = [
        ":logical_buffer",
        "//tensorflow/compiler/xla:shape_util",
        "//tensorflow/compiler/xla:statusor",
        "//tensorflow/compiler/xla/hlo/ir:hlo",
        "//tensorflow/tsl/platform:errors",
        "//tensorflow/tsl/platform:logging",
        "@com_google_absl//absl/container:flat_hash_map",
    ],
)

cc_library(
    name = "tuple_points_to_analysis",
    srcs = ["tuple_points_to_analysis.cc"],
    hdrs = ["tuple_points_to_analysis.h"],
    deps = [
        ":hlo_dataflow_analysis",
        ":logical_buffer",
        ":logical_buffer_analysis",
        "//tensorflow/compiler/xla:shape_tree",
        "//tensorflow/compiler/xla:shape_util",
        "//tensorflow/compiler/xla:statusor",
        "//tensorflow/compiler/xla:types",
        "//tensorflow/compiler/xla:util",
        "//tensorflow/compiler/xla:xla_data_proto_cc",
        "//tensorflow/compiler/xla/hlo/ir:hlo",
        "//tensorflow/tsl/lib/gtl:compactptrset",
        "//tensorflow/tsl/platform:errors",
        "//tensorflow/tsl/platform:logging",
        "//tensorflow/tsl/platform:status",
        "@com_google_absl//absl/algorithm:container",
        "@com_google_absl//absl/container:flat_hash_map",
        "@com_google_absl//absl/container:flat_hash_set",
        "@com_google_absl//absl/container:inlined_vector",
        "@com_google_absl//absl/strings",
        "@com_google_absl//absl/strings:str_format",
        "@com_google_absl//absl/types:span",
    ],
)

tf_cc_test(
    name = "tuple_points_to_analysis_test",
    srcs = ["tuple_points_to_analysis_test.cc"],
    deps = [
        ":hlo_creation_utils",
        ":hlo_matchers",
        ":instruction_fusion",
        ":tuple_points_to_analysis",
        "//tensorflow/compiler/xla:literal",
        "//tensorflow/compiler/xla:literal_util",
        "//tensorflow/compiler/xla:shape_util",
        "//tensorflow/compiler/xla:test",
        "//tensorflow/compiler/xla:test_helpers",
        "//tensorflow/compiler/xla:xla_data_proto_cc",
        "//tensorflow/compiler/xla/hlo/ir:hlo",
        "//tensorflow/compiler/xla/tests:hlo_test_base",
        "//tensorflow/compiler/xla/tests:xla_internal_test_main",
        "//tensorflow/tsl/platform:logging",
        "//tensorflow/tsl/platform:test",
    ],
)

cc_library(
    name = "compilation_cache",
    srcs = ["compilation_cache.cc"],
    hdrs = ["compilation_cache.h"],
    deps = [
        ":executable",
        ":hlo_module_config",
        "//tensorflow/compiler/xla:types",
        "//tensorflow/compiler/xla:util",
        "//tensorflow/compiler/xla:xla_data_proto_cc",
        "//tensorflow/tsl/platform:logging",
        "//tensorflow/tsl/platform:strcat",
        "@com_google_absl//absl/container:flat_hash_map",
    ],
)

cc_library(
    name = "layout_assignment",
    srcs = [
        "layout_assignment.cc",
    ],
    hdrs = [
        "layout_assignment.h",
    ],
    deps = [
        ":call_graph",
        ":computation_layout",
        ":hlo_alias_analysis",
        ":hlo_dce",
        ":hlo_graph_dumper",
        ":hlo_pass",
        ":logical_buffer",
        ":tuple_points_to_analysis",
        ":tuple_simplifier",
        "//tensorflow/compiler/xla:permutation_util",
        "//tensorflow/compiler/xla:shape_layout",
        "//tensorflow/compiler/xla:shape_util",
        "//tensorflow/compiler/xla:status_macros",
        "//tensorflow/compiler/xla:statusor",
        "//tensorflow/compiler/xla:types",
        "//tensorflow/compiler/xla:util",
        "//tensorflow/compiler/xla:xla_data_proto_cc",
        "//tensorflow/compiler/xla/hlo/ir:hlo",
        "//tensorflow/tsl/platform:errors",
        "//tensorflow/tsl/platform:logging",
        "//tensorflow/tsl/platform:protobuf",
        "//tensorflow/tsl/platform:status",
        "@com_google_absl//absl/algorithm:container",
        "@com_google_absl//absl/container:flat_hash_map",
        "@com_google_absl//absl/container:flat_hash_set",
        "@com_google_absl//absl/container:node_hash_map",
        "@com_google_absl//absl/strings",
        "@com_google_absl//absl/strings:str_format",
        "@com_google_absl//absl/types:span",
    ],
)

cc_library(
    name = "copy_insertion",
    srcs = ["copy_insertion.cc"],
    hdrs = [
        "compile_time_cap.h",
        "copy_insertion.h",
    ],
    deps = [
        ":dump",
        ":hlo_alias_analysis",
        ":hlo_buffer",
        ":hlo_dce",
        ":hlo_graph_dumper",
        ":hlo_ordering",
        ":hlo_pass",
        ":logical_buffer",
        ":tuple_simplifier",
        "//tensorflow/compiler/xla:status_macros",
        "//tensorflow/compiler/xla:statusor",
        "//tensorflow/compiler/xla:types",
        "//tensorflow/compiler/xla:util",
        "//tensorflow/compiler/xla/hlo/ir:hlo",
        "//tensorflow/tsl/platform:logging",
        "@com_google_absl//absl/container:flat_hash_map",
        "@com_google_absl//absl/container:flat_hash_set",
        "@com_google_absl//absl/container:inlined_vector",
        "@com_google_absl//absl/functional:function_ref",
        "@com_google_absl//absl/strings",
        "@com_google_absl//absl/types:any",
    ],
)

cc_library(
    name = "loop_schedule_linearizer",
    srcs = ["loop_schedule_linearizer.cc"],
    hdrs = ["loop_schedule_linearizer.h"],
    deps = [
        ":dump",
        ":hlo_alias_analysis",
        ":hlo_dce",
        ":hlo_graph_dumper",
        ":hlo_ordering",
        ":hlo_pass",
        ":logical_buffer",
        ":tuple_simplifier",
        "//tensorflow/compiler/xla:status_macros",
        "//tensorflow/compiler/xla:statusor",
        "//tensorflow/compiler/xla:types",
        "//tensorflow/compiler/xla:util",
        "//tensorflow/compiler/xla/hlo/ir:hlo",
        "//tensorflow/compiler/xla/service/graphcycles",
        "//tensorflow/tsl/platform:logging",
        "@com_google_absl//absl/container:flat_hash_map",
        "@com_google_absl//absl/container:flat_hash_set",
        "@com_google_absl//absl/strings",
    ],
)

tf_cc_test(
    name = "copy_insertion_test",
    srcs = ["copy_insertion_test.cc"],
    deps = [
        ":copy_insertion",
        ":hlo_graph_dumper",
        ":hlo_matchers",
        ":hlo_runner",
        "//tensorflow/compiler/xla:debug_options_flags",
        "//tensorflow/compiler/xla:literal",
        "//tensorflow/compiler/xla:shape_util",
        "//tensorflow/compiler/xla:test",
        "//tensorflow/compiler/xla:test_helpers",
        "//tensorflow/compiler/xla:xla_data_proto_cc",
        "//tensorflow/compiler/xla/hlo/ir:hlo",
        "//tensorflow/compiler/xla/tests:hlo_test_base",
        "//tensorflow/compiler/xla/tests:xla_internal_test_main",
        "//tensorflow/tsl/platform:test",
        "//tensorflow/tsl/platform:test_benchmark",
    ],
)

tf_cc_test(
    name = "loop_schedule_linearizer_test",
    srcs = ["loop_schedule_linearizer_test.cc"],
    deps = [
        ":copy_insertion",
        ":hlo_graph_dumper",
        ":hlo_matchers",
        ":hlo_runner",
        ":loop_schedule_linearizer",
        "//tensorflow/compiler/xla:debug_options_flags",
        "//tensorflow/compiler/xla:literal",
        "//tensorflow/compiler/xla:shape_util",
        "//tensorflow/compiler/xla:test",
        "//tensorflow/compiler/xla:test_helpers",
        "//tensorflow/compiler/xla:xla_data_proto_cc",
        "//tensorflow/compiler/xla/hlo/ir:hlo",
        "//tensorflow/compiler/xla/tests:hlo_test_base",
        "//tensorflow/compiler/xla/tests:xla_internal_test_main",
        "//tensorflow/tsl/platform:test",
        "//tensorflow/tsl/platform:test_benchmark",
    ],
)

cc_library(
    name = "memory_space_assignment_utils",
    srcs = ["memory_space_assignment_utils.cc"],
    hdrs = ["memory_space_assignment_utils.h"],
    deps = [
        ":heap_simulator",
        "//tensorflow/compiler/xla/hlo/ir:hlo",
    ],
)

cc_library(
    name = "memory_space_assignment_tuning_utils",
    srcs = ["memory_space_assignment_tuning_utils.cc"],
    hdrs = ["memory_space_assignment_tuning_utils.h"],
    deps = [
        ":heap_simulator",
        ":hlo_module_config",
        ":memory_space_assignment_utils",
        "//tensorflow/compiler/xla/hlo/ir:hlo",
    ],
)

cc_library(
    name = "memory_space_assignment_repacking",
    hdrs = ["memory_space_assignment_repacking.h"],
    deps = [
        "//tensorflow/compiler/xla:statusor",
        "//tensorflow/compiler/xla:types",
    ],
)

cc_library(
    name = "memory_space_assignment_best_fit_repacker",
    srcs = ["memory_space_assignment_best_fit_repacker.cc"],
    hdrs = ["memory_space_assignment_best_fit_repacker.h"],
    deps = [
        ":heap_simulator",
        ":memory_space_assignment_repacking",
    ],
)

tf_cc_test(
    name = "memory_space_assignment_best_fit_repacker_test",
    srcs = ["memory_space_assignment_best_fit_repacker_test.cc"],
    deps = [
        ":memory_space_assignment_best_fit_repacker",
        "//tensorflow/compiler/xla/tests:xla_internal_test_main",
        "//tensorflow/tsl/platform:test",
    ],
)

cc_library(
    name = "memory_space_assignment",
    srcs = ["memory_space_assignment.cc"],
    hdrs = ["memory_space_assignment.h"],
    deps = [
        ":heap_simulator",
        ":hlo_cost_analysis",
        ":memory_space_assignment_repacking",
        ":memory_space_assignment_tuning_utils",
        ":memory_space_assignment_utils",
        ":tuple_util",
        "//tensorflow/compiler/xla:debug_options_flags",
        "@com_google_absl//absl/algorithm:container",
        "@com_google_absl//absl/container:btree",
        "@com_google_absl//absl/functional:function_ref",
        "@com_google_absl//absl/strings",
    ],
)

tf_cc_test(
    name = "memory_space_assignment_test",
    srcs = ["memory_space_assignment_test.cc"],
    deps = [
        ":hlo_matchers",
        ":instruction_hoister",
        ":memory_space_assignment",
        ":memory_space_assignment_utils",
        "//tensorflow/compiler/xla:test",
        "//tensorflow/compiler/xla/hlo/ir:hlo",
        "//tensorflow/compiler/xla/tests:hlo_test_base",
        "//tensorflow/compiler/xla/tests:xla_internal_test_main",
        "//tensorflow/tsl/platform:test",
    ],
)

cc_library(
    name = "memory_space_propagation",
    srcs = ["memory_space_propagation.cc"],
    hdrs = ["memory_space_propagation.h"],
    deps = [
        ":hlo_dataflow_analysis",
        ":hlo_pass",
        "//tensorflow/compiler/xla/hlo/ir:hlo",
    ],
)

tf_cc_test(
    name = "memory_space_propagation_test",
    srcs = ["memory_space_propagation_test.cc"],
    deps = [
        ":hlo_parser",
        ":memory_space_propagation",
        "//tensorflow/compiler/xla/tests:hlo_test_base",
        "//tensorflow/compiler/xla/tests:xla_internal_test_main",
        "//tensorflow/tsl/lib/core:status_test_util",
        "//tensorflow/tsl/platform:test",
    ],
)

cc_library(
    name = "hlo_dce",
    srcs = ["hlo_dce.cc"],
    hdrs = ["hlo_dce.h"],
    deps = [
        ":hlo_pass",
        "//tensorflow/compiler/xla:status",
        "//tensorflow/compiler/xla:status_macros",
        "//tensorflow/compiler/xla:statusor",
        "//tensorflow/compiler/xla:types",
        "//tensorflow/compiler/xla:util",
        "//tensorflow/compiler/xla/hlo/ir:hlo",
        "//tensorflow/tsl/platform:errors",
        "//tensorflow/tsl/platform:logging",
        "@com_google_absl//absl/container:flat_hash_map",
    ],
)

cc_library(
    name = "hlo_module_dce",
    srcs = ["hlo_module_dce.cc"],
    hdrs = ["hlo_module_dce.h"],
    deps = [
        ":hlo_dce",
        ":hlo_liveness_analysis",
        ":hlo_pass",
        ":tuple_simplifier",
        ":while_loop_simplifier",
        "//tensorflow/compiler/xla:status",
        "//tensorflow/compiler/xla:status_macros",
        "//tensorflow/compiler/xla:statusor",
        "//tensorflow/compiler/xla:types",
        "//tensorflow/compiler/xla:util",
        "//tensorflow/compiler/xla/hlo/ir:hlo",
        "//tensorflow/tsl/platform:errors",
        "//tensorflow/tsl/platform:logging",
    ],
)

cc_library(
    name = "hlo_verifier",
    srcs = ["hlo_verifier.cc"],
    hdrs = ["hlo_verifier.h"],
    deps = [
        ":collective_ops_utils",
        ":hlo_pass",
        ":shape_inference",
        "//tensorflow/compiler/xla:comparison_util",
        "//tensorflow/compiler/xla:permutation_util",
        "//tensorflow/compiler/xla:shape_util",
        "//tensorflow/compiler/xla:status_macros",
        "//tensorflow/compiler/xla:util",
        "//tensorflow/compiler/xla:xla_data_proto_cc",
        "//tensorflow/compiler/xla/hlo/ir:hlo",
        "//tensorflow/tsl/platform:errors",
        "//tensorflow/tsl/platform:logging",
        "@com_google_absl//absl/algorithm:container",
        "@com_google_absl//absl/container:flat_hash_map",
        "@com_google_absl//absl/container:flat_hash_set",
        "@com_google_absl//absl/strings",
    ],
)

tf_cc_test(
    name = "hlo_verifier_test",
    srcs = ["hlo_verifier_test.cc"],
    deps = [
        ":hlo_module_config",
        ":hlo_parser",
        ":hlo_verifier",
        ":layout_assignment",
        "//tensorflow/compiler/xla:shape_util",
        "//tensorflow/compiler/xla:xla_data_proto_cc",
        "//tensorflow/compiler/xla:xla_proto_cc",
        "//tensorflow/compiler/xla/hlo/ir:hlo",
        "//tensorflow/compiler/xla/tests:hlo_test_base",
        "//tensorflow/compiler/xla/tests:xla_internal_test_main",
        "//tensorflow/tsl/lib/core:status_test_util",
        "//tensorflow/tsl/platform:test",
        "@com_google_absl//absl/strings",
    ],
)

cc_library(
    name = "hlo_rematerialization",
    srcs = ["hlo_rematerialization.cc"],
    hdrs = ["hlo_rematerialization.h"],
    deps = [
        ":buffer_value",
        ":call_graph",
        ":flatten_call_graph",
        ":hlo_dataflow_analysis",
        ":hlo_dce",
        ":hlo_memory_scheduler",
        ":hlo_ordering",
        ":hlo_query",
        ":hlo_value",
        "//tensorflow/compiler/xla:shape_util",
        "//tensorflow/compiler/xla:status_macros",
        "//tensorflow/compiler/xla:statusor",
        "//tensorflow/compiler/xla:types",
        "//tensorflow/compiler/xla:util",
        "//tensorflow/compiler/xla/hlo/ir:hlo",
        "//tensorflow/tsl/platform:logging",
        "@com_google_absl//absl/algorithm:container",
        "@com_google_absl//absl/container:flat_hash_map",
        "@com_google_absl//absl/container:flat_hash_set",
        "@com_google_absl//absl/container:inlined_vector",
        "@com_google_absl//absl/functional:function_ref",
        "@com_google_absl//absl/strings",
        "@com_google_absl//absl/strings:str_format",
    ],
)

cc_library(
    name = "hlo_rematerialization_test_utils",
    testonly = 1,
    hdrs = ["hlo_rematerialization_test_utils.h"],
    deps = [
        ":hlo_matchers",
        ":hlo_ordering",
        ":hlo_rematerialization",
        "//tensorflow/compiler/xla:shape_util",
        "//tensorflow/compiler/xla:types",
        "//tensorflow/compiler/xla:xla_data_proto_cc",
        "//tensorflow/compiler/xla/hlo/ir:hlo",
        "//tensorflow/compiler/xla/tests:hlo_test_base",
        "//tensorflow/compiler/xla/tests:xla_internal_test_main",
        "//tensorflow/tsl/lib/core:status_test_util",
        "//tensorflow/tsl/platform:test",
        "@com_google_absl//absl/flags:flag",
    ],
)

tf_cc_test(
    name = "hlo_rematerialization_test_utils_test",
    srcs = ["hlo_rematerialization_test_utils_test.cc"],
    deps = [
        ":flatten_call_graph",
        ":hlo_matchers",
        ":hlo_ordering",
        ":hlo_rematerialization_test_utils",
        "//tensorflow/compiler/xla:shape_util",
        "//tensorflow/compiler/xla:types",
        "//tensorflow/compiler/xla:util",
        "//tensorflow/compiler/xla:xla_data_proto_cc",
        "//tensorflow/compiler/xla/hlo/ir:hlo",
        "//tensorflow/compiler/xla/tests:hlo_test_base",
        "//tensorflow/compiler/xla/tests:xla_internal_test_main",
        "//tensorflow/tsl/lib/core:status_test_util",
        "//tensorflow/tsl/platform:test",
    ],
)

tf_cc_test(
    name = "hlo_rematerialization_test",
    srcs = ["hlo_rematerialization_test.cc"],
    deps = [
        ":flatten_call_graph",
        ":hlo_matchers",
        ":hlo_ordering",
        ":hlo_rematerialization",
        ":hlo_rematerialization_test_utils",
        "//tensorflow/compiler/xla:shape_util",
        "//tensorflow/compiler/xla:types",
        "//tensorflow/compiler/xla:xla_data_proto_cc",
        "//tensorflow/compiler/xla/hlo/ir:hlo",
        "//tensorflow/compiler/xla/tests:hlo_test_base",
        "//tensorflow/compiler/xla/tests:xla_internal_test_main",
        "//tensorflow/tsl/lib/core:status_test_util",
        "//tensorflow/tsl/platform:test",
    ],
)

tf_cc_test(
    name = "hlo_dce_test",
    srcs = ["hlo_dce_test.cc"],
    deps = [
        ":hlo_dce",
        "//tensorflow/compiler/xla:literal",
        "//tensorflow/compiler/xla:literal_util",
        "//tensorflow/compiler/xla:shape_util",
        "//tensorflow/compiler/xla:types",
        "//tensorflow/compiler/xla:util",
        "//tensorflow/compiler/xla:xla_data_proto_cc",
        "//tensorflow/compiler/xla/hlo/ir:hlo",
        "//tensorflow/compiler/xla/tests:hlo_test_base",
        "//tensorflow/compiler/xla/tests:literal_test_util",
        "//tensorflow/compiler/xla/tests:test_utils",
        "//tensorflow/compiler/xla/tests:xla_internal_test_main",
        "//tensorflow/tsl/lib/core:status_test_util",
        "//tensorflow/tsl/platform:logging",
        "//tensorflow/tsl/platform:test",
        "@com_google_absl//absl/memory",
    ],
)

tf_cc_test(
    name = "hlo_module_dce_test",
    srcs = ["hlo_module_dce_test.cc"],
    deps = [
        ":hlo_module_dce",
        "//tensorflow/compiler/xla:literal",
        "//tensorflow/compiler/xla:shape_util",
        "//tensorflow/compiler/xla:types",
        "//tensorflow/compiler/xla:util",
        "//tensorflow/compiler/xla:xla_data_proto_cc",
        "//tensorflow/compiler/xla/hlo/ir:hlo",
        "//tensorflow/compiler/xla/tests:hlo_test_base",
        "//tensorflow/compiler/xla/tests:literal_test_util",
        "//tensorflow/compiler/xla/tests:test_utils",
        "//tensorflow/compiler/xla/tests:xla_internal_test_main",
        "//tensorflow/tsl/lib/core:status_test_util",
        "//tensorflow/tsl/platform:logging",
        "//tensorflow/tsl/platform:test",
    ],
)

tf_cc_test(
    name = "layout_assignment_test",
    srcs = ["layout_assignment_test.cc"],
    deps = [
        ":algebraic_simplifier",
        ":computation_layout",
        ":hlo_parser",
        ":layout_assignment",
        ":pattern_matcher",
        ":pattern_matcher_gmock",
        "//tensorflow/compiler/xla:literal",
        "//tensorflow/compiler/xla:shape_layout",
        "//tensorflow/compiler/xla:shape_util",
        "//tensorflow/compiler/xla:test",
        "//tensorflow/compiler/xla:test_helpers",
        "//tensorflow/compiler/xla:util",
        "//tensorflow/compiler/xla:xla_data_proto_cc",
        "//tensorflow/compiler/xla/hlo/ir:hlo",
        "//tensorflow/compiler/xla/tests:hlo_test_base",
        "//tensorflow/compiler/xla/tests:test_utils",
        "//tensorflow/compiler/xla/tests:xla_internal_test_main",
        "//tensorflow/tsl/lib/core:status_test_util",
        "//tensorflow/tsl/platform:status",
        "//tensorflow/tsl/platform:test",
        "@com_google_absl//absl/types:span",
    ],
)

cc_library(
    name = "hlo_pass",
    hdrs = [
        "hlo_pass_fix.h",
        "hlo_pass_interface.h",
    ],
    deps = [
        "//tensorflow/compiler/xla:status_macros",
        "//tensorflow/compiler/xla:statusor",
        "//tensorflow/compiler/xla:types",
        "//tensorflow/compiler/xla/hlo/ir:hlo",
        "//tensorflow/compiler/xla/hlo/ir:hlo_module_group",
        "@com_google_absl//absl/container:flat_hash_set",
        "@com_google_absl//absl/strings",
    ],
)

cc_library(
    name = "hlo_pass_pipeline",
    srcs = [
        "hlo_pass_pipeline.cc",
    ],
    hdrs = [
        "hlo_pass_pipeline.h",
    ],
    deps = [
        ":compilation_stats",
        ":dump",
        ":hlo_graph_dumper",
        ":hlo_pass",
        ":hlo_proto_util",
        "//tensorflow/compiler/xla:status_macros",
        "//tensorflow/compiler/xla:statusor",
        "//tensorflow/compiler/xla:types",
        "//tensorflow/compiler/xla:util",
        "//tensorflow/compiler/xla/hlo/ir:hlo",
        "//tensorflow/tsl/platform:errors",
        "//tensorflow/tsl/platform:logging",
        "@com_google_absl//absl/container:flat_hash_map",
        "@com_google_absl//absl/container:flat_hash_set",
        "@com_google_absl//absl/memory",
        "@com_google_absl//absl/strings",
        "@com_google_absl//absl/strings:str_format",
    ],
)

tf_cc_test(
    name = "hlo_pass_pipeline_test",
    srcs = ["hlo_pass_pipeline_test.cc"],
    deps = [
        ":hlo_parser",
        ":hlo_pass_pipeline",
        "//tensorflow/compiler/xla:test",
        "//tensorflow/compiler/xla:test_helpers",
        "//tensorflow/compiler/xla:types",
        "//tensorflow/compiler/xla:util",
        "//tensorflow/compiler/xla:xla_data_proto_cc",
        "//tensorflow/compiler/xla/hlo/ir:hlo",
        "//tensorflow/compiler/xla/tests:hlo_test_base",
        "//tensorflow/compiler/xla/tests:test_utils",
        "//tensorflow/compiler/xla/tests:xla_internal_test_main",
        "//tensorflow/tsl/lib/core:status_test_util",
        "//tensorflow/tsl/platform:logging",
        "//tensorflow/tsl/platform:test",
    ],
)

cc_library(
    name = "hlo_cse",
    srcs = ["hlo_cse.cc"],
    hdrs = ["hlo_cse.h"],
    deps = [
        ":hlo_domain_map",
        ":hlo_pass",
        "//tensorflow/compiler/xla:literal",
        "//tensorflow/compiler/xla:shape_util",
        "//tensorflow/compiler/xla:types",
        "//tensorflow/compiler/xla/hlo/ir:hlo",
        "//tensorflow/tsl/platform:errors",
        "//tensorflow/tsl/platform:logging",
        "@com_google_absl//absl/container:flat_hash_set",
        "@com_google_absl//absl/container:inlined_vector",
    ],
)

tf_cc_test(
    name = "hlo_cse_test",
    srcs = ["hlo_cse_test.cc"],
    deps = [
        ":cpu_plugin",
        ":hlo_cse",
        ":hlo_matchers",
        ":hlo_parser",
        ":pattern_matcher",
        ":pattern_matcher_gmock",
        "//tensorflow/compiler/xla:literal",
        "//tensorflow/compiler/xla:shape_util",
        "//tensorflow/compiler/xla:types",
        "//tensorflow/compiler/xla:util",
        "//tensorflow/compiler/xla:xla_data_proto_cc",
        "//tensorflow/compiler/xla/hlo/ir:hlo",
        "//tensorflow/compiler/xla/tests:hlo_test_base",
        "//tensorflow/compiler/xla/tests:literal_test_util",
        "//tensorflow/compiler/xla/tests:test_utils",
        "//tensorflow/compiler/xla/tests:xla_internal_test_main",
        "//tensorflow/tsl/platform:logging",
        "@com_google_absl//absl/memory",
        "@com_google_absl//absl/strings",
    ],
)

cc_library(
    name = "hlo_constant_folding",
    srcs = ["hlo_constant_folding.cc"],
    hdrs = ["hlo_constant_folding.h"],
    deps = [
        ":hlo_pass",
        ":hlo_query",
        ":slow_operation_alarm",
        "//tensorflow/compiler/xla:literal",
        "//tensorflow/compiler/xla:shape_util",
        "//tensorflow/compiler/xla:types",
        "//tensorflow/compiler/xla/hlo/evaluator:hlo_evaluator",
        "//tensorflow/compiler/xla/hlo/ir:hlo",
        "//tensorflow/tsl/platform:errors",
        "//tensorflow/tsl/platform:logging",
    ],
)

tf_cc_test(
    name = "hlo_constant_folding_test",
    srcs = ["hlo_constant_folding_test.cc"],
    deps = [
        ":hlo_constant_folding",
        ":hlo_matchers",
        ":hlo_parser",
        ":hlo_pass",
        ":pattern_matcher",
        ":pattern_matcher_gmock",
        "//tensorflow/compiler/xla:literal",
        "//tensorflow/compiler/xla:permutation_util",
        "//tensorflow/compiler/xla:shape_util",
        "//tensorflow/compiler/xla:test",
        "//tensorflow/compiler/xla:types",
        "//tensorflow/compiler/xla/hlo/ir:hlo",
        "//tensorflow/compiler/xla/tests:hlo_test_base",
        "//tensorflow/compiler/xla/tests:literal_test_util",
        "//tensorflow/compiler/xla/tests:xla_internal_test_main",
    ],
)

cc_library(
    name = "hlo_domain_map",
    srcs = ["hlo_domain_map.cc"],
    hdrs = ["hlo_domain_map.h"],
    deps = [
        "//tensorflow/compiler/xla:statusor",
        "//tensorflow/compiler/xla:types",
        "//tensorflow/compiler/xla:util",
        "//tensorflow/compiler/xla/hlo/ir:hlo",
        "//tensorflow/tsl/platform:status",
        "@com_google_absl//absl/container:flat_hash_map",
        "@com_google_absl//absl/container:flat_hash_set",
    ],
)

cc_library(
    name = "hlo_domain_verifier",
    srcs = ["hlo_domain_verifier.cc"],
    hdrs = ["hlo_domain_verifier.h"],
    deps = [
        ":hlo_domain_map",
        ":hlo_graph_dumper",
        ":hlo_pass",
        "//tensorflow/compiler/xla:types",
        "//tensorflow/compiler/xla/hlo/ir:hlo",
        "//tensorflow/tsl/platform:status",
    ],
)

cc_library(
    name = "hlo_domain_isolator",
    srcs = ["hlo_domain_isolator.cc"],
    hdrs = ["hlo_domain_isolator.h"],
    deps = [
        ":hlo_domain_remover",
        ":hlo_graph_dumper",
        ":hlo_pass",
        "//tensorflow/compiler/xla:types",
        "//tensorflow/compiler/xla:util",
        "//tensorflow/compiler/xla/hlo/ir:hlo",
        "//tensorflow/tsl/platform:statusor",
    ],
)

cc_library(
    name = "hlo_domain_remover",
    srcs = ["hlo_domain_remover.cc"],
    hdrs = ["hlo_domain_remover.h"],
    deps = [
        ":hlo_domain_map",
        ":hlo_domain_verifier",
        ":hlo_graph_dumper",
        ":hlo_pass",
        "//tensorflow/compiler/xla:types",
        "//tensorflow/compiler/xla/hlo/ir:hlo",
        "//tensorflow/tsl/platform:status",
    ],
)

tf_cc_test(
    name = "hlo_domain_test",
    srcs = ["hlo_domain_test.cc"],
    deps = [
        ":call_inliner",
        ":hlo_domain_isolator",
        ":hlo_domain_remover",
        ":hlo_domain_verifier",
        ":hlo_parser",
        "//tensorflow/compiler/xla:debug_options_flags",
        "//tensorflow/compiler/xla:test",
        "//tensorflow/compiler/xla/hlo/ir:hlo",
        "//tensorflow/compiler/xla/service:sharding_propagation",
        "//tensorflow/compiler/xla/tests:hlo_test_base",
        "//tensorflow/compiler/xla/tests:xla_internal_test_main",
        "//tensorflow/tsl/lib/core:status_test_util",
    ],
)

cc_library(
    name = "hlo_element_type_converter",
    srcs = ["hlo_element_type_converter.cc"],
    hdrs = ["hlo_element_type_converter.h"],
    deps = [
        ":hlo_pass",
        ":hlo_query",
        "//tensorflow/compiler/xla:literal",
        "//tensorflow/compiler/xla:shape_util",
        "//tensorflow/compiler/xla:types",
        "//tensorflow/compiler/xla/hlo/evaluator:hlo_evaluator",
        "//tensorflow/compiler/xla/hlo/ir:hlo",
        "//tensorflow/tsl/platform:errors",
        "//tensorflow/tsl/platform:logging",
    ],
)

tf_cc_test(
    name = "hlo_element_type_converter_test",
    srcs = ["hlo_element_type_converter_test.cc"],
    deps = [
        ":hlo_element_type_converter",
        ":hlo_matchers",
        "//tensorflow/compiler/xla/tests:hlo_test_base",
        "//tensorflow/compiler/xla/tests:xla_internal_test_main",
    ],
)

cc_library(
    name = "conditional_canonicalizer",
    srcs = ["conditional_canonicalizer.cc"],
    hdrs = ["conditional_canonicalizer.h"],
    deps = [
        ":hlo_pass",
        "//tensorflow/compiler/xla:status_macros",
        "//tensorflow/compiler/xla/hlo/ir:hlo",
    ],
)

tf_cc_test(
    name = "conditional_canonicalizer_test",
    srcs = ["conditional_canonicalizer_test.cc"],
    deps = [
        ":conditional_canonicalizer",
        ":hlo_matchers",
        ":hlo_parser",
        "//tensorflow/compiler/xla:literal",
        "//tensorflow/compiler/xla:shape_util",
        "//tensorflow/compiler/xla:types",
        "//tensorflow/compiler/xla:util",
        "//tensorflow/compiler/xla:xla_data_proto_cc",
        "//tensorflow/compiler/xla/hlo/ir:hlo",
        "//tensorflow/compiler/xla/tests:hlo_test_base",
        "//tensorflow/compiler/xla/tests:literal_test_util",
        "//tensorflow/compiler/xla/tests:test_utils",
        "//tensorflow/compiler/xla/tests:xla_internal_test_main",
        "//tensorflow/tsl/lib/core:status_test_util",
        "//tensorflow/tsl/platform:logging",
        "//tensorflow/tsl/platform:test",
    ],
)

cc_library(
    name = "maybe_owning_device_memory",
    srcs = [
        "maybe_owning_device_memory.cc",
    ],
    hdrs = [
        "maybe_owning_device_memory.h",
    ],
    deps = [
        "//tensorflow/compiler/xla/stream_executor:device_memory_allocator",
        "@com_google_absl//absl/types:variant",
    ],
)

cc_library(
    name = "elemental_ir_emitter",
    srcs = ["elemental_ir_emitter.cc"],
    hdrs = ["elemental_ir_emitter.h"],
    deps = [
        "//tensorflow/compiler/xla:permutation_util",
        "//tensorflow/compiler/xla:shape_util",
        "//tensorflow/compiler/xla:status_macros",
        "//tensorflow/compiler/xla:statusor",
        "//tensorflow/compiler/xla:types",
        "//tensorflow/compiler/xla:util",
        "//tensorflow/compiler/xla:window_util",
        "//tensorflow/compiler/xla:xla_data_proto_cc",
        "//tensorflow/compiler/xla/hlo/ir:hlo",
        "//tensorflow/compiler/xla/service/llvm_ir:ir_array",
        "//tensorflow/compiler/xla/service/llvm_ir:ir_builder_mixin",
        "//tensorflow/compiler/xla/service/llvm_ir:llvm_loop",
        "//tensorflow/compiler/xla/service/llvm_ir:llvm_util",
        "//tensorflow/compiler/xla/service/llvm_ir:loop_emitter",
        "//tensorflow/tsl/platform:logging",
        "@com_google_absl//absl/algorithm:container",
        "@com_google_absl//absl/container:flat_hash_map",
        "@com_google_absl//absl/strings",
        "@com_google_absl//absl/types:span",
        "@llvm-project//llvm:Core",
        "@llvm-project//llvm:Support",
        "@llvm-project//llvm:TransformUtils",
    ],
)

xla_test(
    name = "elemental_ir_emitter_test",
    srcs = ["elemental_ir_emitter_test.cc"],
    backends = [
        "cpu",
        "gpu",
    ],
    tags = [
        "no_windows",  # TODO(b/152037541)
    ],
    deps = [
        ":hlo_parser",
        "//tensorflow/compiler/xla:execution_options_util",
        "//tensorflow/compiler/xla:status_macros",
        "//tensorflow/compiler/xla:test",
        "//tensorflow/compiler/xla/tests:client_library_test_base",
        "//tensorflow/compiler/xla/tests:hlo_test_base",
        "//tensorflow/compiler/xla/tests:test_macros_header",
        "//tensorflow/compiler/xla/tests:xla_internal_test_main",
    ],
)

cc_library(
    name = "hlo_module_config",
    srcs = ["hlo_module_config.cc"],
    hdrs = ["hlo_module_config.h"],
    deps = [
        ":computation_layout",
        ":computation_placer",
        ":hlo_proto_cc",
        "//tensorflow/compiler/xla:debug_options_flags",
        "//tensorflow/compiler/xla:shape_layout",
        "//tensorflow/compiler/xla:types",
        "//tensorflow/compiler/xla:xla_data_proto_cc",
        "//tensorflow/compiler/xla:xla_proto_cc",
        "//tensorflow/tsl/platform:statusor",
        "@com_google_absl//absl/container:flat_hash_map",
        "@com_google_absl//absl/strings",
    ],
)

cc_library(
    name = "computation_layout",
    srcs = ["computation_layout.cc"],
    hdrs = ["computation_layout.h"],
    deps = [
        "//tensorflow/compiler/xla:shape_layout",
        "//tensorflow/compiler/xla:types",
        "//tensorflow/compiler/xla:xla_data_proto_cc",
        "@com_google_absl//absl/strings",
    ],
)

cc_library(
    name = "hlo_graph_dumper",
    srcs = ["hlo_graph_dumper.cc"],
    hdrs = ["hlo_graph_dumper.h"],
    deps = [
        ":pattern_matcher",
        "//tensorflow/compiler/xla:literal",
        "//tensorflow/compiler/xla:shape_util",
        "//tensorflow/compiler/xla:types",
        "//tensorflow/compiler/xla:util",
        "//tensorflow/compiler/xla:window_util",
        "//tensorflow/compiler/xla:xla_proto_cc",
        "//tensorflow/compiler/xla/hlo/ir:hlo",
        "//tensorflow/compiler/xla/service/gpu:backend_configs_cc",
        "//tensorflow/compiler/xla/service/gpu:cublas_cudnn",
        "//tensorflow/compiler/xla/stream_executor:stream_executor_headers",
        "//tensorflow/tsl/lib/gtl:map_util",
        "//tensorflow/tsl/lib/io:zlib_compression_options",
        "//tensorflow/tsl/lib/io:zlib_outputbuffer",
        "//tensorflow/tsl/platform:base64",
        "//tensorflow/tsl/platform:env",
        "//tensorflow/tsl/platform:numbers",
        "//tensorflow/tsl/platform:protobuf",
        "//tensorflow/tsl/platform:regexp",
        "//tensorflow/tsl/platform:status",
        "@com_google_absl//absl/container:flat_hash_map",
        "@com_google_absl//absl/container:flat_hash_set",
        "@com_google_absl//absl/strings",
        "@com_google_absl//absl/strings:str_format",
    ],
    alwayslink = 1,
)

tf_cc_test(
    name = "hlo_graph_dumper_test",
    srcs = ["hlo_graph_dumper_test.cc"],
    deps = [
        ":hlo_graph_dumper",
        "//tensorflow/compiler/xla:literal_util",
        "//tensorflow/compiler/xla:test",
        "//tensorflow/compiler/xla:xla_proto_cc",
        "//tensorflow/compiler/xla/hlo/ir:hlo",
        "//tensorflow/compiler/xla/tests:hlo_test_base",
        "//tensorflow/compiler/xla/tests:test_utils",
        "//tensorflow/compiler/xla/tests:xla_internal_test_main",  # fixdeps: keep
        "//tensorflow/tsl/platform:logging",
        "@com_google_absl//absl/strings",
    ],
)

cc_library(
    name = "transpose_folding",
    srcs = ["transpose_folding.cc"],
    hdrs = ["transpose_folding.h"],
    deps = [
        ":hlo_pass",
        "//tensorflow/compiler/xla:shape_util",
        "//tensorflow/compiler/xla:status_macros",
        "//tensorflow/compiler/xla:util",
        "//tensorflow/compiler/xla:xla_data_proto_cc",
        "//tensorflow/compiler/xla/hlo/ir:hlo",
        "//tensorflow/tsl/platform:errors",
        "//tensorflow/tsl/platform:logging",
        "//tensorflow/tsl/platform:status",
        "@com_google_absl//absl/algorithm:container",
        "@com_google_absl//absl/types:span",
    ],
)

tf_cc_test(
    name = "transpose_folding_test",
    srcs = ["transpose_folding_test.cc"],
    deps = [
        ":hlo_matchers",
        ":shape_inference",
        ":transpose_folding",
        "//tensorflow/compiler/xla:literal",
        "//tensorflow/compiler/xla:shape_util",
        "//tensorflow/compiler/xla:test",
        "//tensorflow/compiler/xla:test_helpers",
        "//tensorflow/compiler/xla:xla_data_proto_cc",
        "//tensorflow/compiler/xla/client:xla_builder",
        "//tensorflow/compiler/xla/hlo/ir:hlo",
        "//tensorflow/compiler/xla/service/gpu:ir_emission_utils",
        "//tensorflow/compiler/xla/tests:hlo_test_base",
        "//tensorflow/compiler/xla/tests:xla_internal_test_main",
        "//tensorflow/tsl/platform:logging",
        "//tensorflow/tsl/platform:status_matchers",
        "@com_google_absl//absl/container:flat_hash_set",
        "@com_google_absl//absl/strings",
    ],
)

cc_library(
    name = "zero_sized_hlo_elimination",
    srcs = ["zero_sized_hlo_elimination.cc"],
    hdrs = ["zero_sized_hlo_elimination.h"],
    deps = [
        ":hlo_pass",
        "//tensorflow/compiler/xla:literal",
        "//tensorflow/compiler/xla:shape_util",
        "//tensorflow/compiler/xla:status_macros",
        "//tensorflow/compiler/xla:util",
        "//tensorflow/compiler/xla/hlo/ir:hlo",
        "//tensorflow/tsl/platform:errors",
        "//tensorflow/tsl/platform:logging",
        "//tensorflow/tsl/platform:status",
    ],
)

tf_cc_test(
    name = "zero_sized_hlo_elimination_test",
    srcs = ["zero_sized_hlo_elimination_test.cc"],
    deps = [
        ":shape_inference",
        ":zero_sized_hlo_elimination",
        "//tensorflow/compiler/xla:literal",
        "//tensorflow/compiler/xla:shape_util",
        "//tensorflow/compiler/xla:status_macros",
        "//tensorflow/compiler/xla:test",
        "//tensorflow/compiler/xla:test_helpers",
        "//tensorflow/compiler/xla:xla_data_proto_cc",
        "//tensorflow/compiler/xla/client:xla_builder",
        "//tensorflow/compiler/xla/hlo/ir:hlo",
        "//tensorflow/compiler/xla/tests:hlo_test_base",
        "//tensorflow/compiler/xla/tests:xla_internal_test_main",
        "//tensorflow/tsl/platform:logging",
    ],
)

cc_library(
    name = "stream_pool",
    srcs = ["stream_pool.cc"],
    hdrs = ["stream_pool.h"],
    deps = [
        "//tensorflow/compiler/xla:types",
        "//tensorflow/compiler/xla/stream_executor",
        "//tensorflow/tsl/platform:logging",
        "@com_google_absl//absl/memory",
    ],
)

tf_cc_test(
    name = "stream_pool_test",
    srcs = ["stream_pool_test.cc"],
    deps = [
        ":stream_pool",
        "//tensorflow/compiler/xla:test_helpers",
        "//tensorflow/compiler/xla/stream_executor",
        "//tensorflow/compiler/xla/stream_executor/host:host_platform",
        "//tensorflow/compiler/xla/tests:xla_internal_test_main",
    ],
)

cc_library(
    name = "hlo_proto_util",
    srcs = ["hlo_proto_util.cc"],
    hdrs = ["hlo_proto_util.h"],
    deps = [
        ":buffer_assignment",
        ":hlo_proto_cc",
        ":hlo_verifier",
        "//tensorflow/compiler/xla:status",
        "//tensorflow/compiler/xla:util",
        "//tensorflow/compiler/xla/hlo/ir:hlo",
    ],
)

tf_cc_test(
    name = "hlo_proto_util_test",
    srcs = ["hlo_proto_util_test.cc"],
    deps = [
        ":hlo_proto_cc",
        ":hlo_proto_util",
        "//tensorflow/compiler/xla:shape_util",
        "//tensorflow/compiler/xla:status_macros",
        "//tensorflow/compiler/xla:test",
        "//tensorflow/compiler/xla:types",
        "//tensorflow/compiler/xla/hlo/ir:hlo",
        "//tensorflow/compiler/xla/tests:hlo_test_base",
        "//tensorflow/compiler/xla/tests:xla_internal_test_main",
        "//tensorflow/tsl/platform:logging",
    ],
)

cc_library(
    name = "hlo_runner_interface",
    srcs = ["hlo_runner_interface.cc"],
    hdrs = ["hlo_runner_interface.h"],
    deps = [
        ":computation_placer",
        ":executable",
        ":hlo_parser",
        "//tensorflow/compiler/xla:status_macros",
        "//tensorflow/compiler/xla:statusor",
        "//tensorflow/compiler/xla:types",
        "//tensorflow/compiler/xla:util",
        "//tensorflow/compiler/xla:xla_data_proto_cc",
        "//tensorflow/compiler/xla/hlo/ir:hlo",
        "@com_google_absl//absl/types:span",
    ],
)

cc_library(
    name = "hlo_runner",
    srcs = ["hlo_runner.cc"],
    hdrs = ["hlo_runner.h"],
    deps = [
        ":backend",
        ":compiler",
        ":computation_placer",
        ":executable",
        ":hlo_module_util",
        ":hlo_parser",
        ":hlo_runner_interface",
        ":transfer_manager",
        "//tensorflow/compiler/xla:shape_util",
        "//tensorflow/compiler/xla:status_macros",
        "//tensorflow/compiler/xla:statusor",
        "//tensorflow/compiler/xla:types",
        "//tensorflow/compiler/xla:util",
        "//tensorflow/compiler/xla:xla_data_proto_cc",
        "//tensorflow/compiler/xla/hlo/ir:hlo",
        "//tensorflow/compiler/xla/hlo/ir:hlo_module_group",
        "//tensorflow/compiler/xla/stream_executor",
        "//tensorflow/tsl/platform:blocking_counter",
        "//tensorflow/tsl/platform:logging",
        "//third_party/eigen3",
        "@com_google_absl//absl/memory",
        "@com_google_absl//absl/types:span",
    ],
)

cc_library(
    name = "hlo_runner_pjrt",
    srcs = ["hlo_runner_pjrt.cc"],
    hdrs = ["hlo_runner_pjrt.h"],
    deps = [
        ":executable",
        ":hlo_runner_interface",
        "//tensorflow/compiler/xla:statusor",
        "//tensorflow/compiler/xla/client:xla_computation",
        "//tensorflow/compiler/xla/hlo/ir:hlo",
        "//tensorflow/compiler/xla/pjrt:pjrt_client",
        "//tensorflow/compiler/xla/pjrt:pjrt_executable",
        "//tensorflow/compiler/xla/pjrt:pjrt_future",
        "//tensorflow/compiler/xla/service:hlo_module_util",
        "//tensorflow/compiler/xla/tests:pjrt_client_registry",
        "//tensorflow/tsl/platform:errors",
        "//tensorflow/tsl/platform:statusor",
    ],
)

cc_library(
    name = "hlo_profile_printer",
    srcs = ["hlo_profile_printer.cc"],
    hdrs = ["hlo_profile_printer.h"],
    deps = [
        ":hlo_profile_printer_data_cc",
        ":human_readable_profile_builder",
        "//tensorflow/compiler/xla:types",
        "@com_google_absl//absl/algorithm:container",
        "@com_google_absl//absl/strings",
    ],
)

cc_library(
    name = "sort_simplifier",
    srcs = ["sort_simplifier.cc"],
    hdrs = ["sort_simplifier.h"],
    deps = [
        ":hlo_pass",
        "//tensorflow/compiler/xla:statusor",
        "//tensorflow/compiler/xla/hlo/ir:hlo",
        "@com_google_absl//absl/container:flat_hash_map",
        "@com_google_absl//absl/container:flat_hash_set",
    ],
)

tf_cc_test(
    name = "sort_simplifier_test",
    srcs = ["sort_simplifier_test.cc"],
    deps = [
        ":hlo_matchers",
        ":hlo_parser",
        ":pattern_matcher",
        ":pattern_matcher_gmock",
        ":sort_simplifier",
        "//tensorflow/compiler/xla:test",
        "//tensorflow/compiler/xla/tests:hlo_test_base",
        "//tensorflow/compiler/xla/tests:xla_internal_test_main",
        "//tensorflow/tsl/lib/core:status_test_util",
        "//tensorflow/tsl/platform:test",
    ],
)

cc_library(
    name = "stable_sort_expander",
    srcs = ["stable_sort_expander.cc"],
    hdrs = ["stable_sort_expander.h"],
    deps = [
        ":hlo_pass",
        ":op_expander_pass",
        "//tensorflow/compiler/xla:statusor",
        "//tensorflow/compiler/xla/hlo/ir:hlo",
        "@com_google_absl//absl/container:flat_hash_map",
        "@com_google_absl//absl/container:flat_hash_set",
    ],
)

tf_cc_test(
    name = "stable_sort_expander_test",
    srcs = ["stable_sort_expander_test.cc"],
    deps = [
        ":algebraic_simplifier",
        ":hlo_matchers",
        ":hlo_parser",
        ":pattern_matcher",
        ":pattern_matcher_gmock",
        ":stable_sort_expander",
        "//tensorflow/compiler/xla:test",
        "//tensorflow/compiler/xla/tests:hlo_test_base",
        "//tensorflow/compiler/xla/tests:xla_internal_test_main",
        "//tensorflow/tsl/lib/core:status_test_util",
        "//tensorflow/tsl/platform:test",
    ],
)

cc_library(
    name = "tuple_util",
    srcs = ["tuple_util.cc"],
    hdrs = ["tuple_util.h"],
    deps = [
        ":hlo_value",
        "//tensorflow/compiler/xla/hlo/ir:hlo",
        "@com_google_absl//absl/types:span",
    ],
)

tf_cc_test(
    name = "tuple_util_test",
    srcs = ["tuple_util_test.cc"],
    deps = [
        ":hlo_matchers",
        ":hlo_module_config",
        ":hlo_parser",
        ":tuple_util",
        "//tensorflow/compiler/xla:shape_util",
        "//tensorflow/compiler/xla:test",
        "//tensorflow/compiler/xla/tests:hlo_test_base",
        "//tensorflow/compiler/xla/tests:verified_hlo_module",
        "//tensorflow/compiler/xla/tests:xla_internal_test_main",
        "@com_google_absl//absl/memory",
    ],
)

cc_library(
    name = "root_instruction_sinker",
    srcs = ["root_instruction_sinker.cc"],
    hdrs = ["root_instruction_sinker.h"],
    deps = [
        ":hlo_pass",
        ":tuple_util",
        "//tensorflow/compiler/xla/hlo/ir:hlo",
    ],
)

tf_cc_test(
    name = "root_instruction_sinker_test",
    srcs = ["root_instruction_sinker_test.cc"],
    deps = [
        ":hlo_matchers",
        ":root_instruction_sinker",
        "//tensorflow/compiler/xla/tests:hlo_test_base",
        "//tensorflow/compiler/xla/tests:xla_internal_test_main",
    ],
)

cc_library(
    name = "while_util",
    srcs = ["while_util.cc"],
    hdrs = ["while_util.h"],
    deps = [
        ":call_inliner",
        ":hlo_creation_utils",
        ":tuple_util",
        "//tensorflow/compiler/xla:literal_util",
        "//tensorflow/compiler/xla/hlo/ir:hlo",
        "@com_google_absl//absl/algorithm:container",
        "@com_google_absl//absl/container:flat_hash_map",
        "@com_google_absl//absl/container:inlined_vector",
        "@com_google_absl//absl/functional:function_ref",
        "@com_google_absl//absl/strings",
    ],
)

tf_cc_test(
    name = "while_util_test",
    srcs = ["while_util_test.cc"],
    deps = [
        ":hlo_matchers",
        ":while_util",
        "//tensorflow/compiler/xla:test",
        "//tensorflow/compiler/xla:util",
        "//tensorflow/compiler/xla/tests:hlo_test_base",
        "//tensorflow/compiler/xla/tests:verified_hlo_module",
        "//tensorflow/compiler/xla/tests:xla_internal_test_main",
        "@com_google_absl//absl/algorithm:container",
    ],
)

cc_library(
    name = "while_loop_all_reduce_code_motion",
    srcs = ["while_loop_all_reduce_code_motion.cc"],
    hdrs = ["while_loop_all_reduce_code_motion.h"],
    deps = [
        ":call_graph",
        ":collective_ops_utils",
        ":hlo_pass",
        ":hlo_query",
        ":hlo_replication_analysis",
        "//tensorflow/compiler/xla:literal_util",
        "//tensorflow/compiler/xla:status",
        "//tensorflow/compiler/xla:statusor",
        "//tensorflow/compiler/xla:util",
        "//tensorflow/compiler/xla:xla_data_proto_cc",
        "//tensorflow/compiler/xla/hlo/ir:hlo",
        "//tensorflow/tsl/platform:statusor",
        "@com_google_absl//absl/algorithm:container",
        "@com_google_absl//absl/types:span",
    ],
)

tf_cc_test(
    name = "while_loop_all_reduce_code_motion_test",
    srcs = ["while_loop_all_reduce_code_motion_test.cc"],
    deps = [
        ":hlo_matchers",
        ":hlo_verifier",
        ":while_loop_all_reduce_code_motion",
        "//tensorflow/compiler/xla:xla_data_proto_cc",
        "//tensorflow/compiler/xla/hlo/ir:hlo",
        "//tensorflow/compiler/xla/tests:hlo_test_base",
        "//tensorflow/compiler/xla/tests:xla_internal_test_main",
        "//tensorflow/tsl/lib/core:status_test_util",
        "//tensorflow/tsl/platform:test",
        "@com_google_absl//absl/algorithm:container",
        "@com_google_absl//absl/strings",
    ],
)

cc_library(
    name = "while_loop_concat_code_motion",
    srcs = ["while_loop_concat_code_motion.cc"],
    hdrs = ["while_loop_concat_code_motion.h"],
    deps = [
        ":hlo_dce",
        ":hlo_pass",
        ":hlo_pass_pipeline",
        ":tuple_simplifier",
        ":while_loop_simplifier",
        "//tensorflow/compiler/xla:shape_util",
        "//tensorflow/compiler/xla:status",
        "//tensorflow/compiler/xla:status_macros",
        "//tensorflow/compiler/xla:statusor",
        "//tensorflow/compiler/xla:util",
        "//tensorflow/compiler/xla:xla_data_proto_cc",
        "//tensorflow/compiler/xla/hlo/ir:hlo",
        "//tensorflow/compiler/xla/stream_executor/lib",
        "//tensorflow/tsl/platform:errors",
        "//tensorflow/tsl/platform:status",
        "@com_google_absl//absl/algorithm:container",
        "@com_google_absl//absl/container:flat_hash_map",
        "@com_google_absl//absl/container:flat_hash_set",
        "@com_google_absl//absl/types:span",
    ],
)

tf_cc_test(
    name = "while_loop_concat_code_motion_test",
    srcs = ["while_loop_concat_code_motion_test.cc"],
    deps = [
        ":hlo_matchers",
        ":hlo_verifier",
        ":while_loop_concat_code_motion",
        "//tensorflow/compiler/xla:xla_data_proto_cc",
        "//tensorflow/compiler/xla/hlo/ir:hlo",
        "//tensorflow/compiler/xla/tests:hlo_test_base",
        "//tensorflow/compiler/xla/tests:xla_internal_test_main",
        "//tensorflow/tsl/lib/core:status_test_util",
        "//tensorflow/tsl/platform:test",
        "@com_google_absl//absl/algorithm:container",
        "@com_google_absl//absl/strings",
    ],
)

cc_library(
    name = "while_loop_invariant_code_motion",
    srcs = ["while_loop_invariant_code_motion.cc"],
    hdrs = [
        "compile_time_cap.h",
        "while_loop_invariant_code_motion.h",
    ],
    deps = [
        ":hlo_dce",
        ":hlo_pass",
        ":tuple_util",
        ":while_loop_analysis",
        ":while_util",
        "//tensorflow/compiler/xla:shape_util",
        "//tensorflow/compiler/xla:statusor",
        "//tensorflow/compiler/xla:util",
        "//tensorflow/compiler/xla/hlo/ir:hlo",
        "@com_google_absl//absl/algorithm:container",
        "@com_google_absl//absl/container:flat_hash_map",
        "@com_google_absl//absl/container:flat_hash_set",
        "@com_google_absl//absl/container:inlined_vector",
        "@com_google_absl//absl/strings",
    ],
)

tf_cc_test(
    name = "while_loop_invariant_code_motion_test",
    srcs = ["while_loop_invariant_code_motion_test.cc"],
    deps = [
        ":hlo_matchers",
        ":hlo_parser",
        ":while_loop_invariant_code_motion",
        "//tensorflow/compiler/xla:test",
        "//tensorflow/compiler/xla/tests:hlo_test_base",
        "//tensorflow/compiler/xla/tests:xla_internal_test_main",
        "//tensorflow/tsl/lib/core:status_test_util",
        "//tensorflow/tsl/platform:test",
    ],
)

cc_library(
    name = "while_loop_expensive_invariant_code_motion",
    srcs = ["while_loop_expensive_invariant_code_motion.cc"],
    hdrs = ["while_loop_expensive_invariant_code_motion.h"],
    deps = [
        ":hlo_pass",
        ":tuple_util",
        ":while_loop_analysis",
        ":while_util",
        "//tensorflow/compiler/xla:shape_util",
        "//tensorflow/compiler/xla:statusor",
        "//tensorflow/compiler/xla:util",
        "//tensorflow/compiler/xla/hlo/ir:hlo",
        "@com_google_absl//absl/algorithm:container",
        "@com_google_absl//absl/container:flat_hash_map",
        "@com_google_absl//absl/container:flat_hash_set",
        "@com_google_absl//absl/container:inlined_vector",
    ],
)

tf_cc_test(
    name = "while_loop_expensive_invariant_code_motion_test",
    srcs = ["while_loop_expensive_invariant_code_motion_test.cc"],
    deps = [
        ":hlo_matchers",
        ":hlo_parser",
        ":while_loop_expensive_invariant_code_motion",
        "//tensorflow/compiler/xla:test",
        "//tensorflow/compiler/xla/tests:hlo_test_base",
        "//tensorflow/compiler/xla/tests:xla_internal_test_main",
        "//tensorflow/tsl/lib/core:status_test_util",
        "//tensorflow/tsl/platform:test",
    ],
)

cc_library(
    name = "while_loop_constant_sinking",
    srcs = ["while_loop_constant_sinking.cc"],
    hdrs = ["while_loop_constant_sinking.h"],
    deps = [
        ":hlo_pass",
        ":while_util",
        "//tensorflow/compiler/xla:statusor",
        "//tensorflow/compiler/xla:util",
        "//tensorflow/compiler/xla/hlo/ir:hlo",
        "@com_google_absl//absl/algorithm:container",
        "@com_google_absl//absl/container:inlined_vector",
    ],
)

tf_cc_test(
    name = "while_loop_constant_sinking_test",
    srcs = ["while_loop_constant_sinking_test.cc"],
    deps = [
        ":hlo_matchers",
        ":while_loop_constant_sinking",
        "//tensorflow/compiler/xla:test",
        "//tensorflow/compiler/xla/tests:hlo_test_base",
        "//tensorflow/compiler/xla/tests:xla_internal_test_main",
        "//tensorflow/tsl/lib/core:status_test_util",
        "//tensorflow/tsl/platform:test",
    ],
)

cc_library(
    name = "despecializer",
    srcs = ["despecializer.cc"],
    hdrs = ["despecializer.h"],
    deps = [
        ":bfloat16_normalization",
        ":defuser",
        ":hlo_memory_scheduler",
        ":hlo_pass",
        ":hlo_pass_pipeline",
        "//tensorflow/compiler/xla:statusor",
        "//tensorflow/compiler/xla/hlo/ir:hlo",
        "@com_google_absl//absl/algorithm:container",
    ],
)

cc_library(
    name = "source_map_util",
    srcs = [],
    hdrs = ["source_map_util.h"],
    deps = [
        ":executable",
        "//tensorflow/compiler/xla:status",
        "@com_google_absl//absl/strings:str_format",
    ],
)

cc_library(
    name = "indexed_array_analysis",
    srcs = ["indexed_array_analysis.cc"],
    hdrs = ["indexed_array_analysis.h"],
    deps = [
        ":hlo_pass",
        "//tensorflow/compiler/xla:util",
        "//tensorflow/compiler/xla/hlo/evaluator:hlo_evaluator",
        "//tensorflow/compiler/xla/hlo/ir:hlo",
        "//tensorflow/tsl/util:ptr_util",
        "@com_google_absl//absl/algorithm:container",
        "@com_google_absl//absl/container:flat_hash_map",
        "@com_google_absl//absl/container:flat_hash_set",
        "@com_google_absl//absl/container:inlined_vector",
        "@com_google_absl//absl/strings",
    ],
)

tf_cc_test(
    name = "indexed_array_analysis_test",
    srcs = ["indexed_array_analysis_test.cc"],
    deps = [
        ":hlo_matchers",
        ":hlo_parser",
        ":indexed_array_analysis",
        "//tensorflow/compiler/xla:test",
        "//tensorflow/compiler/xla/tests:hlo_test_base",
        "//tensorflow/compiler/xla/tests:test_utils",
        "//tensorflow/compiler/xla/tests:xla_internal_test_main",
        "//tensorflow/tsl/platform:test",
        "@com_google_absl//absl/strings",
    ],
)

cc_library(
    name = "hlo_parser",
    srcs = ["hlo_parser.cc"],
    hdrs = ["hlo_parser.h"],
    deps = [
        ":computation_layout",
        ":hlo_lexer",
        ":shape_inference",
        "//tensorflow/compiler/xla:literal",
        "//tensorflow/compiler/xla:literal_util",
        "//tensorflow/compiler/xla:shape_util",
        "//tensorflow/compiler/xla:statusor",
        "//tensorflow/compiler/xla:util",
        "//tensorflow/compiler/xla:xla_data_proto_cc",
        "//tensorflow/compiler/xla/hlo/ir:hlo",
        "//tensorflow/tsl/lib/gtl:map_util",
        "@com_google_absl//absl/algorithm:container",
        "@com_google_absl//absl/base",
        "@com_google_absl//absl/container:flat_hash_map",
        "@com_google_absl//absl/container:flat_hash_set",
        "@com_google_absl//absl/functional:function_ref",
        "@com_google_absl//absl/strings",
        "@com_google_absl//absl/strings:str_format",
        "@com_google_absl//absl/types:span",
        "@com_google_absl//absl/types:variant",
    ],
)

tf_cc_test(
    name = "hlo_parser_test",
    size = "small",
    srcs = ["hlo_parser_test.cc"],
    deps = [
        ":hlo_parser",
        ":pattern_matcher",
        ":pattern_matcher_gmock",
        "//tensorflow/compiler/xla:shape_util",
        "//tensorflow/compiler/xla:window_util",
        "//tensorflow/compiler/xla:xla_data_proto_cc",
        "//tensorflow/compiler/xla/hlo/ir:hlo",
        "//tensorflow/compiler/xla/tests:verified_hlo_module",
        "//tensorflow/compiler/xla/tests:xla_internal_test_main",
        "//tensorflow/tsl/lib/core:status_test_util",
        "//tensorflow/tsl/platform:status_matchers",
        "//tensorflow/tsl/platform:statusor",
        "//tensorflow/tsl/platform:test",
        "@com_google_absl//absl/strings",
    ],
)

cc_library(
    name = "hlo_lexer",
    srcs = ["hlo_lexer.cc"],
    hdrs = [
        "hlo_lexer.h",
    ],
    deps = [
        "//tensorflow/compiler/xla:shape_util",
        "//tensorflow/compiler/xla:statusor",
        "//tensorflow/compiler/xla:types",
        "//tensorflow/compiler/xla:util",
        "//tensorflow/compiler/xla:xla_data_proto_cc",
        "//tensorflow/tsl/platform:logging",
        "//tensorflow/tsl/platform:numbers",
        "//tensorflow/tsl/platform:regexp",
        "@com_google_absl//absl/base",
        "@com_google_absl//absl/strings",
    ],
)

cc_library(
    name = "map_inliner",
    srcs = ["map_inliner.cc"],
    hdrs = ["map_inliner.h"],
    deps = [
        ":hlo_pass",
        ":hlo_query",
        "//tensorflow/compiler/xla:status_macros",
        "//tensorflow/compiler/xla:types",
        "//tensorflow/compiler/xla/hlo/ir:hlo",
        "//tensorflow/tsl/platform:errors",
        "//tensorflow/tsl/platform:logging",
        "//tensorflow/tsl/platform:status",
        "@com_google_absl//absl/types:span",
    ],
)

cc_library(
    name = "optimize_input_output_buffer_alias",
    srcs = ["optimize_input_output_buffer_alias.cc"],
    hdrs = ["optimize_input_output_buffer_alias.h"],
    deps = [
        ":hlo_pass",
        "//tensorflow/compiler/xla:shape_util",
        "//tensorflow/compiler/xla:status",
        "//tensorflow/compiler/xla:status_macros",
        "//tensorflow/compiler/xla:statusor",
        "//tensorflow/compiler/xla/hlo/ir:hlo",
        "//tensorflow/tsl/platform:errors",
        "//tensorflow/tsl/platform:logging",
        "@com_google_absl//absl/strings",
    ],
)

tf_cc_test(
    name = "optimize_input_output_buffer_alias_test",
    srcs = ["optimize_input_output_buffer_alias_test.cc"],
    deps = [
        ":optimize_input_output_buffer_alias",
        "//tensorflow/compiler/xla:shape_util",
        "//tensorflow/compiler/xla:status_macros",
        "//tensorflow/compiler/xla:test",
        "//tensorflow/compiler/xla:test_helpers",
        "//tensorflow/compiler/xla:util",
        "//tensorflow/compiler/xla/tests:hlo_test_base",
        "//tensorflow/compiler/xla/tests:test_utils",
        "//tensorflow/compiler/xla/tests:xla_internal_test_main",
        "//tensorflow/tsl/platform:logging",
        "//tensorflow/tsl/platform:test",
        "@com_google_absl//absl/container:flat_hash_map",
        "@com_google_absl//absl/memory",
        "@com_google_absl//absl/strings:str_format",
    ],
)

cc_library(
    name = "ar_crs_combiner",
    srcs = ["ar_crs_combiner.cc"],
    hdrs = ["ar_crs_combiner.h"],
    deps = [
        ":call_graph",
        ":hlo_pass",
        ":hlo_query",
        ":hlo_replication_analysis",
        ":pattern_matcher",
        "//tensorflow/compiler/xla:literal",
        "//tensorflow/compiler/xla:literal_util",
        "//tensorflow/compiler/xla:shape_util",
        "//tensorflow/compiler/xla:status_macros",
        "//tensorflow/compiler/xla:statusor",
        "//tensorflow/compiler/xla:types",
        "//tensorflow/compiler/xla/hlo/ir:hlo",
        "@com_google_absl//absl/container:flat_hash_map",
        "@com_google_absl//absl/container:flat_hash_set",
        "@com_google_absl//absl/strings",
    ],
)

cc_library(
    name = "compilation_stats",
    srcs = ["compilation_stats.cc"],
    hdrs = ["compilation_stats.h"],
    deps = [
        "//tensorflow/compiler/xla:types",
        "//tensorflow/tsl/platform:env",
        "@com_google_absl//absl/container:flat_hash_map",
        "@com_google_absl//absl/strings:str_format",
    ],
)

cc_library(
    name = "dynamic_index_splitter",
    srcs = ["dynamic_index_splitter.cc"],
    hdrs = ["dynamic_index_splitter.h"],
    deps = [
        ":hlo_pass",
        "//tensorflow/compiler/xla:shape_util",
        "//tensorflow/compiler/xla:statusor",
        "//tensorflow/compiler/xla/hlo/ir:hlo",
        "@com_google_absl//absl/container:flat_hash_map",
        "@com_google_absl//absl/container:flat_hash_set",
        "@com_google_absl//absl/container:inlined_vector",
        "@com_google_absl//absl/strings",
    ],
)

tf_cc_test(
    name = "dynamic_index_splitter_test",
    srcs = ["dynamic_index_splitter_test.cc"],
    deps = [
        ":dynamic_index_splitter",
        ":hlo_matchers",
        "//tensorflow/compiler/xla:statusor",
        "//tensorflow/compiler/xla:test",
        "//tensorflow/compiler/xla:test_helpers",
        "//tensorflow/compiler/xla/hlo/ir:hlo",
        "//tensorflow/compiler/xla/tests:hlo_test_base",
        "//tensorflow/compiler/xla/tests:xla_internal_test_main",
    ],
)

tf_cc_test(
    name = "ar_crs_combiner_test",
    srcs = ["ar_crs_combiner_test.cc"],
    deps = [
        ":ar_crs_combiner",
        ":hlo_matchers",
        "//tensorflow/compiler/xla:statusor",
        "//tensorflow/compiler/xla/hlo/ir:hlo",
        "//tensorflow/compiler/xla/tests:hlo_test_base",
        "//tensorflow/compiler/xla/tests:xla_internal_test_main",
        "//tensorflow/tsl/lib/core:status_test_util",
        "//tensorflow/tsl/platform:logging",
        "//tensorflow/tsl/platform:test",
    ],
)

tf_cc_test(
    name = "map_inliner_test",
    srcs = ["map_inliner_test.cc"],
    deps = [
        ":hlo_matchers",
        ":map_inliner",
        "//tensorflow/compiler/xla:literal",
        "//tensorflow/compiler/xla:shape_util",
        "//tensorflow/compiler/xla:test",
        "//tensorflow/compiler/xla:xla_data_proto_cc",
        "//tensorflow/compiler/xla/hlo/ir:hlo",
        "//tensorflow/compiler/xla/tests:hlo_test_base",
        "//tensorflow/compiler/xla/tests:literal_test_util",
        "//tensorflow/compiler/xla/tests:xla_internal_test_main",  # fixdeps: keep
        "@com_google_absl//absl/memory",
    ],
)

tf_cc_test(
    name = "hlo_casting_utils_test",
    srcs = ["hlo_casting_utils_test.cc"],
    deps = [
        "//tensorflow/compiler/xla/hlo/ir:hlo",
        "//tensorflow/compiler/xla/tests:xla_internal_test_main",  # fixdeps: keep
        "//tensorflow/tsl/platform:test",
    ],
)

cc_library(
    name = "conditional_to_select",
    srcs = ["conditional_to_select.cc"],
    hdrs = ["conditional_to_select.h"],
    deps = [
        ":call_graph",
        ":call_inliner",
        ":hlo_creation_utils",
        ":hlo_pass",
        "//tensorflow/compiler/xla:status_macros",
        "//tensorflow/compiler/xla:types",
        "//tensorflow/compiler/xla/hlo/ir:hlo",
        "//tensorflow/tsl/platform:errors",
        "//tensorflow/tsl/platform:logging",
        "//tensorflow/tsl/platform:status",
    ],
)

tf_cc_test(
    name = "conditional_to_select_test",
    srcs = ["conditional_to_select_test.cc"],
    deps = [
        ":conditional_to_select",
        ":hlo_matchers",
        "//tensorflow/compiler/xla:literal",
        "//tensorflow/compiler/xla:test",
        "//tensorflow/compiler/xla:xla_data_proto_cc",
        "//tensorflow/compiler/xla/hlo/ir:hlo",
        "//tensorflow/compiler/xla/tests:hlo_test_base",
        "//tensorflow/compiler/xla/tests:xla_internal_test_main",  # fixdeps: keep
        "@com_google_absl//absl/memory",
    ],
)

cc_library(
    name = "slice_sinker",
    srcs = ["slice_sinker.cc"],
    hdrs = ["slice_sinker.h"],
    deps = [
        ":hlo_pass",
        "//tensorflow/compiler/xla:shape_util",
        "//tensorflow/compiler/xla:types",
        "//tensorflow/compiler/xla/hlo/ir:hlo",
        "//tensorflow/tsl/platform:logging",
        "@com_google_absl//absl/algorithm:container",
        "@com_google_absl//absl/types:span",
    ],
)

cc_library(
    name = "custom_call_target_registry",
    srcs = ["custom_call_target_registry.cc"],
    hdrs = ["custom_call_target_registry.h"],
    visibility = ["//visibility:public"],
)

# Exposes the public interface only and hides internal details. Suitable for
# linking into a static library or binary.
cc_library(
    name = "custom_call_status",
    srcs = [
        "custom_call_status.cc",
        "custom_call_status_internal.h",
    ],
    hdrs = ["custom_call_status.h"],
    compatible_with = get_compatible_with_portable(),
    visibility = ["//visibility:public"],
    deps = [
        "@com_google_absl//absl/strings",
    ],
)

filegroup(
    name = "custom_call_status_hdrs",
    srcs = [
        "custom_call_status.h",
        "custom_call_status_internal.h",
    ],
    visibility = [":friends"],
)

filegroup(
    name = "custom_call_status_srcs",
    srcs = ["custom_call_status.cc"],
    visibility = [":friends"],
)

# Internal version that exposes internal details and private interfaces. For
# use by other XLA code only.
cc_library(
    name = "custom_call_status_internal",
    hdrs = [
        "custom_call_status_internal.h",
    ],
    compatible_with = get_compatible_with_portable(),
    visibility = [
        ":__subpackages__",
        "//tensorflow/compiler/tf2xla:__pkg__",
    ],
    deps = [
        ":custom_call_status",
        "@com_google_absl//absl/strings",
    ],
)

# Public headers only, suitable for inclusion in a shared library of CustomCall
# target functions.
cc_library(
    name = "custom_call_status_public_headers",
    hdrs = ["custom_call_status.h"],
    visibility = ["//visibility:public"],
)

tf_cc_test(
    name = "custom_call_status_test",
    srcs = ["custom_call_status_test.cc"],
    deps = [
        ":custom_call_status_internal",
        ":custom_call_status_test_c_caller",
        "//tensorflow/tsl/platform:test",
        "//tensorflow/tsl/platform:test_main",
    ],
)

cc_library(
    name = "custom_call_status_test_c_caller",
    testonly = True,
    srcs = ["custom_call_status_test_c_caller.c"],
    hdrs = ["custom_call_status_test_c_caller.h"],
    deps = [":custom_call_status"],
)

tf_cc_test(
    name = "slice_sinker_test",
    srcs = ["slice_sinker_test.cc"],
    deps = [
        ":hlo_dce",
        ":hlo_parser",
        ":hlo_pass",
        ":pattern_matcher",
        ":pattern_matcher_gmock",
        ":slice_sinker",
        "//tensorflow/compiler/xla:literal_util",
        "//tensorflow/compiler/xla:shape_util",
        "//tensorflow/compiler/xla:test",
        "//tensorflow/compiler/xla:types",
        "//tensorflow/compiler/xla:xla_data_proto_cc",
        "//tensorflow/compiler/xla/hlo/ir:hlo",
        "//tensorflow/compiler/xla/tests:hlo_test_base",
        "//tensorflow/compiler/xla/tests:xla_internal_test_main",
        "//tensorflow/tsl/lib/core:status_test_util",
        "//tensorflow/tsl/platform:logging",
        "//tensorflow/tsl/platform:test",
    ],
)

cc_library(
    name = "rng_expander",
    srcs = ["rng_expander.cc"],
    hdrs = ["rng_expander.h"],
    deps = [
        ":hlo_creation_utils",
        ":op_expander_pass",
        "//tensorflow/compiler/xla:literal_util",
        "//tensorflow/compiler/xla:shape_util",
        "//tensorflow/compiler/xla/client:xla_builder",
        "//tensorflow/compiler/xla/client/lib:prng",
    ],
)

cc_library(
    name = "rng_bit_generator_expander",
    srcs = ["rng_bit_generator_expander.cc"],
    hdrs = ["rng_bit_generator_expander.h"],
    deps = [
        ":op_expander_pass",
        "//tensorflow/compiler/xla:shape_util",
        "//tensorflow/compiler/xla:statusor",
        "//tensorflow/compiler/xla:util",
        "//tensorflow/compiler/xla:xla_data_proto_cc",
        "//tensorflow/compiler/xla/client:xla_builder",
        "//tensorflow/compiler/xla/client/lib:prng",
        "//tensorflow/compiler/xla/hlo/ir:hlo",
        "//tensorflow/compiler/xla/stream_executor/lib",
        "@com_google_absl//absl/container:flat_hash_map",
    ],
)

cc_library(
    name = "slow_operation_alarm",
    srcs = ["slow_operation_alarm.cc"],
    hdrs = ["slow_operation_alarm.h"],
    deps = [
        "//tensorflow/compiler/xla:types",
        "//tensorflow/tsl/platform:env",
        "//tensorflow/tsl/platform:logging",
        "@com_google_absl//absl/algorithm:container",
        "@com_google_absl//absl/base",
        "@com_google_absl//absl/base:core_headers",
        "@com_google_absl//absl/numeric:bits",
        "@com_google_absl//absl/strings",
        "@com_google_absl//absl/synchronization",
        "@com_google_absl//absl/time",
    ],
)

cc_library(
    name = "collective_ops_utils",
    srcs = ["collective_ops_utils.cc"],
    hdrs = ["collective_ops_utils.h"],
    deps = [
        ":computation_placer",
        ":global_device_id",
        ":pattern_matcher",
        "//tensorflow/compiler/xla:executable_run_options",
        "//tensorflow/compiler/xla:statusor",
        "//tensorflow/compiler/xla:util",
        "//tensorflow/compiler/xla/hlo/ir:hlo",
        "//tensorflow/tsl/platform:blocking_counter",
        "@com_google_absl//absl/functional:function_ref",
    ],
)

tf_cc_test(
    name = "collective_ops_utils_test",
    srcs = ["collective_ops_utils_test.cc"],
    deps = [
        ":collective_ops_utils",
        ":computation_placer",
        ":global_device_id",
        "//tensorflow/compiler/xla:xla_data_proto_cc",
        "//tensorflow/compiler/xla/tests:xla_internal_test_main",
        "//tensorflow/tsl/lib/core:status_test_util",
        "//tensorflow/tsl/platform:test",
        "@com_google_absl//absl/algorithm:container",
    ],
)

cc_library(
    name = "topk_rewriter",
    srcs = ["topk_rewriter.cc"],
    hdrs = ["topk_rewriter.h"],
    deps = [
        ":hlo_pass",
        ":pattern_matcher",
        "//tensorflow/compiler/xla:shape_util",
        "//tensorflow/compiler/xla/hlo/ir:hlo",
        "@com_google_absl//absl/algorithm:container",
    ],
)

tf_cc_test(
    name = "topk_rewriter_test",
    srcs = ["topk_rewriter_test.cc"],
    deps = [
        ":hlo_dce",
        ":hlo_matchers",
        ":topk_rewriter",
        "//tensorflow/compiler/xla/hlo/ir:hlo",
        "//tensorflow/compiler/xla/tests:hlo_test_base",
        "//tensorflow/compiler/xla/tests:test_macros_cpu",
        "//tensorflow/compiler/xla/tests:test_utils",
        "//tensorflow/compiler/xla/tests:xla_internal_test_main",
        "//tensorflow/tsl/lib/core:status_test_util",
        "//tensorflow/tsl/platform:test",
    ],
)

cc_library(
    name = "operand_upcaster",
    srcs = ["operand_upcaster.cc"],
    hdrs = ["operand_upcaster.h"],
    deps = [
        ":hlo_creation_utils",
        ":op_expander_pass",
        ":shape_inference",
        "//tensorflow/compiler/xla:xla_data_proto_cc",
        "//tensorflow/compiler/xla/hlo/ir:hlo",
    ],
)

tf_cc_test(
    name = "operand_upcaster_test",
    srcs = ["operand_upcaster_test.cc"],
    deps = [
        ":hlo_matchers",
        ":operand_upcaster",
        "//tensorflow/compiler/xla:shape_util",
        "//tensorflow/compiler/xla/tests:hlo_test_base",
        "//tensorflow/compiler/xla/tests:xla_internal_test_main",
        "@com_google_absl//absl/strings",
    ],
)

cc_library(
    name = "result_caster",
    srcs = ["result_caster.cc"],
    hdrs = ["result_caster.h"],
    deps = [
        ":op_expander_pass",
        ":shape_inference",
        "//tensorflow/compiler/xla/hlo/ir:hlo",
    ],
)

tf_cc_test(
    name = "result_caster_test",
    srcs = ["result_caster_test.cc"],
    deps = [
        ":hlo_matchers",
        ":result_caster",
        "//tensorflow/compiler/xla:shape_util",
        "//tensorflow/compiler/xla/tests:hlo_test_base",
        "//tensorflow/compiler/xla/tests:xla_internal_test_main",
        "@com_google_absl//absl/strings",
    ],
)

cc_library(
    name = "global_device_id",
    srcs = ["global_device_id.cc"],
    hdrs = ["global_device_id.h"],
    deps = [
        "//tensorflow/compiler/xla:types",
        "//tensorflow/tsl/lib/gtl:int_type",
        "@com_google_absl//absl/strings",
        "@com_google_absl//absl/types:span",
    ],
)

cc_library(
    name = "convert_operand_folding",
    srcs = ["convert_operand_folding.cc"],
    hdrs = ["convert_operand_folding.h"],
    deps = [
        ":op_expander_pass",
        "//tensorflow/compiler/xla:comparison_util",
        "//tensorflow/compiler/xla:xla_data_proto_cc",
        "//tensorflow/compiler/xla/hlo/ir:hlo",
        "@com_google_absl//absl/base:core_headers",
    ],
)

tf_cc_test(
    name = "convert_operand_folding_test",
    srcs = ["convert_operand_folding_test.cc"],
    deps = [
        ":convert_operand_folding",
        ":hlo_matchers",
        "//tensorflow/compiler/xla:shape_util",
        "//tensorflow/compiler/xla/tests:hlo_test_base",
        "//tensorflow/compiler/xla/tests:xla_internal_test_main",
        "@com_google_absl//absl/strings",
    ],
)

cc_library(
    name = "xla_debug_info_manager",
    srcs = [
        "xla_debug_info_manager.cc",
    ],
    hdrs = [
        "xla_debug_info_manager.h",
    ],
    deps = [
        ":hlo_proto_cc",
        ":hlo_proto_util",
        "//tensorflow/compiler/xla/hlo/ir:hlo",
        "//tensorflow/tsl/platform:status",
        "@com_google_absl//absl/container:flat_hash_map",
    ],
)

tf_cc_test(
    name = "xla_debug_info_manager_test",
    srcs = ["xla_debug_info_manager_test.cc"],
    deps = [
        ":hlo_proto_cc",
        ":xla_debug_info_manager",
        "//tensorflow/compiler/xla/tests:hlo_test_base",
        "//tensorflow/compiler/xla/tests:xla_internal_test_main",
        "@com_google_absl//absl/container:flat_hash_set",
    ],
)

xla_py_proto_library(
    name = "hlo_pb2",
    api_version = 2,
    visibility = ["//visibility:public"],
    deps = [":hlo_proto"],
)

py_library(
    name = "generate_test_hlo_checks",
    srcs = ["generate_test_hlo_checks.py"],
    srcs_version = "PY3",
    deps = [
        "@absl_py//absl/flags",
    ],
)

py_test(
    name = "generate_test_hlo_checks_test",
    srcs = ["generate_test_hlo_checks_test.py"],
    python_version = "PY3",
    # TODO(b/200806426): Test fails in OSS.
    tags = [
        "no_oss",
        "nopip",
    ],
    deps = [
        ":generate_test_hlo_checks",
        "@absl_py//absl/testing:absltest",
    ] + xla_py_test_deps(),
)

cc_library(
    name = "mapped_ptr_container_sorter",
    hdrs = ["mapped_ptr_container_sorter.h"],
    deps = [
        "//tensorflow/compiler/xla:status",
        "//tensorflow/compiler/xla:statusor",
        "//tensorflow/compiler/xla:util",
        "//tensorflow/tsl/platform:errors",
        "//tensorflow/tsl/platform:logging",
        "//tensorflow/tsl/platform:statusor",
        "@com_google_absl//absl/container:flat_hash_map",
        "@com_google_absl//absl/container:flat_hash_set",
        "@com_google_absl//absl/functional:function_ref",
        "@com_google_absl//absl/strings",
    ],
)

tf_cc_test(
    name = "mapped_ptr_container_sorter_test",
    srcs = ["mapped_ptr_container_sorter_test.cc"],
    deps = [
        ":mapped_ptr_container_sorter",
        "//tensorflow/compiler/xla:test",
        "//tensorflow/compiler/xla/tests:xla_internal_test_main",
        "//tensorflow/tsl/lib/core:status_test_util",
        "@com_google_absl//absl/functional:bind_front",
    ],
)

cc_library(
    name = "rendezvous",
    srcs = ["rendezvous.cc"],
    hdrs = ["rendezvous.h"],
    deps = [
        "//tensorflow/tsl/platform:logging",
        "@com_google_absl//absl/container:flat_hash_map",
        "@com_google_absl//absl/functional:function_ref",
        "@com_google_absl//absl/synchronization",
        "@com_google_absl//absl/time",
        "@com_google_absl//absl/types:span",
    ],
)

cc_library(
    name = "compilation_environments",
    srcs = ["compilation_environments.cc"],
    hdrs = ["compilation_environments.h"],
    deps = [
        "//tensorflow/tsl/platform:casts",
        "//tensorflow/tsl/platform:logging",  # fixdeps: keep
        "//tensorflow/tsl/platform:protobuf",
        "@com_google_absl//absl/base:core_headers",
        "@com_google_absl//absl/container:flat_hash_map",
        "@com_google_absl//absl/memory",
        "@com_google_absl//absl/strings",
        "@com_google_absl//absl/synchronization",
    ],
)

cc_library(
    name = "custom_call_sharding_helper",
    srcs = ["custom_call_sharding_helper.cc"],
    hdrs = ["custom_call_sharding_helper.h"],
    deps = ["//tensorflow/compiler/xla/hlo/ir:hlo"],
)

tf_proto_library(
    name = "test_compilation_environment_proto",
    testonly = 1,
    srcs = ["test_compilation_environment.proto"],
    cc_api_version = 2,
)

tf_cc_test(
    name = "compilation_environments_test",
    srcs = ["compilation_environments_test.cc"],
    deps = [
        ":compilation_environments",
        ":test_compilation_environment_proto_cc",
        "//tensorflow/compiler/xla:test",
        "//tensorflow/compiler/xla/tests:xla_internal_test_main",
        "//tensorflow/tsl/platform:casts",
        "//tensorflow/tsl/platform:protobuf",
    ],
)

cc_library(
    name = "layout_normalization",
    srcs = ["layout_normalization.cc"],
    hdrs = ["layout_normalization.h"],
    deps = [
        ":collective_ops_utils",
        ":hlo_creation_utils",
        ":hlo_pass",
        ":pattern_matcher",
        ":shape_inference",
        "//tensorflow/compiler/xla:permutation_util",
        "//tensorflow/compiler/xla:shape_util",
        "//tensorflow/compiler/xla:statusor",
        "//tensorflow/compiler/xla:util",
        "//tensorflow/compiler/xla:window_util",
        "//tensorflow/compiler/xla:xla_data_proto_cc",
        "//tensorflow/compiler/xla/client:padding",
        "//tensorflow/compiler/xla/hlo/ir:hlo",
        "//tensorflow/compiler/xla/stream_executor/lib",
        "//tensorflow/tsl/platform:logging",
        "@com_google_absl//absl/algorithm:container",
        "@com_google_absl//absl/strings",
    ],
)

cc_library(
    name = "instruction_hoister",
    srcs = ["instruction_hoister.cc"],
    hdrs = ["instruction_hoister.h"],
    deps = [
        ":hlo_pass",
        "//tensorflow/compiler/xla/hlo/ir:hlo",
    ],
)

cc_library(
    name = "scatter_simplifier",
    srcs = ["scatter_simplifier.cc"],
    hdrs = ["scatter_simplifier.h"],
    deps = [
        ":gather_scatter_utils",
        ":hlo_creation_utils",
        ":op_expander_pass",
        "//tensorflow/compiler/xla:permutation_util",
        "//tensorflow/compiler/xla:shape_util",
        "//tensorflow/compiler/xla:util",
        "//tensorflow/compiler/xla:xla_data_proto_cc",
        "//tensorflow/compiler/xla/hlo/ir:hlo",
        "//tensorflow/tsl/platform:statusor",
        "@com_google_absl//absl/algorithm:container",
        "@com_google_absl//absl/types:span",
    ],
)

tf_cc_test(
    name = "scatter_simplifier_test",
    srcs = ["scatter_simplifier_test.cc"],
    deps = [
        ":hlo_pass",
        ":hlo_pass_pipeline",
        ":scatter_simplifier",
        "//tensorflow/compiler/xla/tests:hlo_test_base",
        "//tensorflow/compiler/xla/tests:xla_internal_test_main",
    ],
)

cc_library(
    name = "select_and_scatter_expander",
    srcs = ["select_and_scatter_expander.cc"],
    hdrs = ["select_and_scatter_expander.h"],
    deps = [
        ":call_inliner",
        ":op_expander_pass",
        "//tensorflow/compiler/xla:literal_util",
        "//tensorflow/compiler/xla/hlo/ir:hlo",
    ],
)

tf_cc_test(
    name = "select_and_scatter_expander_test",
    srcs = ["select_and_scatter_expander_test.cc"],
    deps = [
        ":hlo_matchers",
        ":select_and_scatter_expander",
        "//tensorflow/compiler/xla:literal",
        "//tensorflow/compiler/xla:shape_util",
        "//tensorflow/compiler/xla:test",
        "//tensorflow/compiler/xla:types",
        "//tensorflow/compiler/xla/hlo/ir:hlo",
        "//tensorflow/compiler/xla/tests:hlo_test_base",
        "//tensorflow/compiler/xla/tests:xla_internal_test_main",
        "//tensorflow/tsl/platform:test",
    ],
)

tf_cc_test(
    name = "layout_normalization_test",
    srcs = [
        "layout_normalization_test.cc",
    ],
    deps = [
        ":layout_normalization",
        "//tensorflow/compiler/xla:debug_options_flags",
        "//tensorflow/compiler/xla:statusor",
        "//tensorflow/compiler/xla/stream_executor/lib",
        "//tensorflow/compiler/xla/tests:filecheck",
        "//tensorflow/compiler/xla/tests:hlo_test_base",
        "//tensorflow/compiler/xla/tests:llvm_irgen_test_base",
        "//tensorflow/tsl/platform:logging",
        "//tensorflow/tsl/platform:test",
        "//tensorflow/tsl/platform:test_main",
        "@com_google_absl//absl/memory",
    ],
)

cc_library(
    name = "change_op_data_type",
    srcs = ["change_op_data_type.cc"],
    hdrs = ["change_op_data_type.h"],
    deps = [
        ":hlo_creation_utils",
        ":hlo_pass",
        "//tensorflow/compiler/xla/hlo/ir:hlo",
    ],
)

cc_library(
    name = "gather_scatter_utils",
    srcs = ["gather_scatter_utils.cc"],
    hdrs = ["gather_scatter_utils.h"],
    deps = [
        ":hlo_creation_utils",
        "//tensorflow/compiler/xla:permutation_util",
        "//tensorflow/compiler/xla/hlo/ir:hlo",
        "@com_google_absl//absl/types:span",
    ],
)

cc_library(
    name = "gather_simplifier",
    srcs = ["gather_simplifier.cc"],
    hdrs = ["gather_simplifier.h"],
    deps = [
        ":gather_scatter_utils",
        ":hlo_creation_utils",
        ":op_expander_pass",
        "//tensorflow/compiler/xla:literal_util",
        "//tensorflow/compiler/xla:permutation_util",
        "//tensorflow/compiler/xla:shape_util",
        "//tensorflow/compiler/xla/hlo/ir:hlo",
        "//tensorflow/tsl/platform:statusor",
        "@com_google_absl//absl/algorithm:container",
    ],
)

cc_library(
    name = "stochastic_convert_decomposer",
    srcs = ["stochastic_convert_decomposer.cc"],
    hdrs = ["stochastic_convert_decomposer.h"],
    deps = [
        ":hlo_creation_utils",
        ":hlo_pass",
        ":shape_inference",
        "//tensorflow/compiler/xla:shape_util",
        "//tensorflow/compiler/xla:status",
        "//tensorflow/compiler/xla:statusor",
        "//tensorflow/compiler/xla:util",
        "//tensorflow/compiler/xla:xla_data_proto_cc",
        "//tensorflow/compiler/xla/hlo/ir:hlo",
        "//tensorflow/tsl/platform:errors",
        "//tensorflow/tsl/platform:statusor",
    ],
)

tf_cc_test(
    name = "stochastic_convert_decomposer_test",
    srcs = ["stochastic_convert_decomposer_test.cc"],
    deps = [
        ":hlo_matchers",
        ":hlo_parser",
        ":stochastic_convert_decomposer",
        "//tensorflow/compiler/xla/hlo/ir:hlo",
        "//tensorflow/compiler/xla/tests:hlo_test_base",
        "//tensorflow/tsl/platform:test_main",
    ],
)

cc_library(
    name = "metrics_hook_interface",
    hdrs = ["metrics_hook_interface.h"],
    deps = ["@com_google_absl//absl/strings"],
)

tf_cc_test(
    name = "gather_simplifier_test",
    srcs = ["gather_simplifier_test.cc"],
    deps = [
        ":gather_simplifier",
        "//tensorflow/compiler/xla/tests:hlo_test_base",
        "//tensorflow/compiler/xla/tests:xla_internal_test_main",
    ],
)

tf_cc_test(
    name = "change_op_data_type_test",
    srcs = ["change_op_data_type_test.cc"],
    deps = [
        ":change_op_data_type",
        ":hlo_matchers",
        ":hlo_parser",
        ":pattern_matcher",
        ":pattern_matcher_gmock",
        "//tensorflow/compiler/xla:permutation_util",
        "//tensorflow/compiler/xla/hlo/ir:hlo",
        "//tensorflow/compiler/xla/tests:hlo_test_base",
        "//tensorflow/compiler/xla/tests:xla_internal_test_main",  # fixdeps: keep
        "//tensorflow/tsl/platform:statusor",
        "//tensorflow/tsl/platform:test",
        "@com_google_absl//absl/algorithm:container",
        "@com_google_absl//absl/random",
        "@com_google_absl//absl/strings",
        "@com_google_absl//absl/types:span",
    ],
)

xla_cc_binary(
    name = "xla_compile",
    srcs = if_cuda_is_configured(["xla_compile_main.cc"]),
    visibility = ["//visibility:public"],
    deps = if_cuda_is_configured([
        ":compiler",
        "@llvm-project//mlir:ArithDialect",
        "@llvm-project//mlir:FuncDialect",
        "@llvm-project//mlir:IR",
        "@llvm-project//mlir:Parser",
        "//tensorflow/compiler/xla:statusor",
        "//tensorflow/compiler/xla/mlir_hlo",
        "//tensorflow/compiler/xla/pjrt:mlir_to_hlo",
        "//tensorflow/compiler/xla/service/cpu:cpu_compiler",
        "//tensorflow/compiler/xla/service/cpu:cpu_executable",
        "//tensorflow/compiler/xla/service/gpu:executable_proto_cc",
        "//tensorflow/compiler/xla/service/gpu:gpu_compiler",
        "//tensorflow/compiler/xla/service/gpu:nvptx_compiler_impl",
        "//tensorflow/tsl/platform:env",
        "//tensorflow/tsl/platform:platform_port",
        "//tensorflow/tsl/platform:protobuf",
        "//tensorflow/tsl/util:command_line_flags",
    ]),
)

# A simple test of xla_aot_compile which generates an output file from an mhlo file.
xla_aot_compile_cpu(
    name = "xla_aot_compile_test_cpu_executable",
    mhlo = "xla_aot_compile_test.mlir",
)

xla_aot_compile_gpu(
    name = "xla_aot_compile_test_gpu_executable",
    gpu_target_config = "xla_aot_compile_test_gpu_target_config.prototxt",
    mhlo = "xla_aot_compile_test.mlir",
)

<<<<<<< HEAD
# TODO(b/248362914): Fix the OSS build.
# copybara:uncomment_begin
# # A simple test of xla_aot_compile which generates an output file from an mhlo file.
# xla_aot_compile(
#     name = "xla_aot_compile_test_cpu_executable",
#     mhlo = "xla_aot_compile_test.mlir",
#     platform = "cpu",
# )
#
# xla_test(
#     name = "xla_aot_compile_test",
#     srcs = ["xla_aot_compile_test.cc"],
#     backends = ["cpu"],
#     data = [
#         ":xla_aot_compile_test_cpu_executable",
#     ],
#     deps = [
#         ":platform_util",
#         "//tensorflow/compiler/xla:executable_run_options",
#         "//tensorflow/compiler/xla:literal_util",
#         "//tensorflow/compiler/xla/client:client_library",
#         "//tensorflow/compiler/xla/client:local_client",
#         "//tensorflow/compiler/xla/service/cpu:cpu_compiler",
#         "//tensorflow/tsl/lib/core:status_test_util",
#         "//tensorflow/tsl/platform:env",
#         "//tensorflow/tsl/platform:resource_loader",
#         "//tensorflow/tsl/platform:statusor",
#         "//tensorflow/tsl/platform:test",
#         "@com_google_googletest//:gtest_main",
#     ],
# )
# copybara:uncomment_end

cc_library(
    name = "euclidean_distance_rewriter",
    srcs = ["euclidean_distance_rewriter.cc"],
    hdrs = ["euclidean_distance_rewriter.h"],
    deps = [
        ":hlo_pass",
        ":hlo_creation_utils",
        ":pattern_matcher",
        "//tensorflow/compiler/xla:status_macros",
    ],
)

# cc_library(
#     name = "dot_order_optimizer",
#     srcs = ["dot_order_optimizer.cc"],
#     hdrs = ["dot_order_optimizer.h"],
#     deps = [
#         ":hlo_pass",
#         ":hlo_creation_utils",
#         ":pattern_matcher",
#         "//tensorflow/compiler/xla:status_macros",
#     ],
# )

# tf_cc_test(
#     name = "dot_order_optimizer_test",
#     srcs = ["dot_order_optimizer_test.cc"],
#     deps = [
#         ":dot_order_optimizer",
#         ":hlo_creation_utils",
#         ":pattern_matcher",
#         "//tensorflow/compiler/xla/hlo/ir:hlo",
#         "//tensorflow/compiler/xla:test",
#         "//tensorflow/compiler/xla/tests:hlo_test_base",
#         "//tensorflow/compiler/xla/tests:xla_internal_test_main",
#         "//tensorflow/core:lib",
#         "//tensorflow/core:test",
#     ],
# )

cc_library(
    name = "tensor_splitter",
    srcs = ["tensor_splitter.cc"],
    hdrs = ["tensor_splitter.h"],
    deps = [
        ":hlo_pass",
        ":hlo_creation_utils",
        ":call_inliner",
        ":pattern_matcher",
        "@com_google_absl//absl/algorithm:container",
        "@com_google_absl//absl/container:flat_hash_map",
    ],
)

tf_cc_test(
    name = "tensor_splitter_test",
    srcs = ["tensor_splitter_test.cc"],
    deps = [
        ":tensor_splitter",
        ":hlo_creation_utils",
        ":pattern_matcher",
        "//tensorflow/compiler/xla/hlo/ir:hlo",
        "//tensorflow/compiler/xla:test",
        "//tensorflow/compiler/xla/tests:hlo_test_base",
        "//tensorflow/compiler/xla/tests:xla_internal_test_main",
        "//tensorflow/core:lib",
        "//tensorflow/core:test",
        "//tensorflow/compiler/jit:xla_cpu_jit",
        "//tensorflow/compiler/xla:xla_data_proto_cc",
        "//tensorflow/compiler/xla:shape_util",
        "//tensorflow/compiler/xla:types",
    ],
)

cc_library(
    name = "rce_optimizer",
    srcs = ["rce_optimizer.cc"],
    hdrs = ["rce_optimizer.h"],
    deps = [
        ":hlo_pass",
        ":hlo_creation_utils",
        ":hlo_dce",
        # ":algebraic_simplifier",
        ":hlo_pass_pipeline",
        ":pattern_matcher",
        "@com_google_absl//absl/algorithm:container",
    ],
)

cc_library(
    name = "reshape_sinker",
    srcs = ["reshape_sinker.cc"],
    hdrs = ["reshape_sinker.h"],
    deps = [
        ":hlo_pass",
        ":hlo_creation_utils",
        ":hlo_dce",
        # ":algebraic_simplifier",
        ":hlo_pass_pipeline",
        ":pattern_matcher",
        "@com_google_absl//absl/algorithm:container",
    ],
)

cc_library(
    name = "hlo_mco",
    srcs = ["hlo_mco.cc"],
    hdrs = ["hlo_mco.h"],
    deps = [
        ":hlo_creation_utils",
        ":hlo_pass",
        ":pattern_matcher",
        ":call_inliner",
        ":shape_inference",
        "//tensorflow/compiler/xla/hlo/ir:hlo",
        "@com_google_absl//absl/algorithm:container",
    ],
)

tf_cc_test(
    name = "hlo_mco_test",
    srcs = ["hlo_mco_test.cc"],
    deps = [
        ":hlo_mco",
        ":hlo_pass",
        "//tensorflow/compiler/xla/hlo/ir:hlo",
        "//tensorflow/compiler/xla:shape_util",
        "//tensorflow/compiler/xla:test",
        "//tensorflow/compiler/xla:types",
        "//tensorflow/compiler/xla:xla_data_proto_cc",
        "//tensorflow/compiler/xla/tests:hlo_test_base",
        "//tensorflow/compiler/xla/tests:xla_internal_test_main",  # fixdeps: keep
        "//tensorflow/compiler/jit:xla_cpu_jit",
        "//tensorflow/core:test",
    ],
=======
xla_aot_compile_gpu(
    name = "xla_aot_compile_test_gpu_executable_constant",
    gpu_target_config = "xla_aot_compile_test_gpu_target_config.prototxt",
    mhlo = "xla_aot_compile_test_constant.mlir",
)

tf_cc_test(
    name = "xla_aot_compile_cpu_test",
    srcs = if_cuda_is_configured(["xla_aot_compile_cpu_test.cc"]),
    data = if_cuda_is_configured([
        ":xla_aot_compile_test_cpu_executable",
    ]),
    tags = ["no_oss"],
    deps = if_cuda_is_configured([
        ":cpu_plugin",
        ":platform_util",
        "@com_google_googletest//:gtest_main",
        "//tensorflow/compiler/xla:executable_run_options",
        "//tensorflow/compiler/xla:literal_util",
        "//tensorflow/compiler/xla/client:client_library",
        "//tensorflow/compiler/xla/client:local_client",
        "//tensorflow/compiler/xla/service/cpu:cpu_compiler",
        "//tensorflow/tsl/lib/core:status_test_util",
        "//tensorflow/tsl/platform:env",
        "//tensorflow/tsl/platform:resource_loader",
        "//tensorflow/tsl/platform:statusor",
        "//tensorflow/tsl/platform:test",
    ]),
)

tf_cc_test(
    name = "xla_aot_compile_gpu_test",
    srcs = if_cuda_is_configured(["xla_aot_compile_gpu_test.cc"]),
    data = if_cuda_is_configured([
        ":xla_aot_compile_test_gpu_executable",
        ":xla_aot_compile_test_gpu_executable_constant",
    ]),
    env = {
        "XLA_FLAGS": "--xla_gpu_enable_xla_runtime_executable",
    },
    tags = [
        "gpu",
        "no_oss",
        "no_rocm",
        "nomsan",  # Pulls in precompiled NVIDIA libraries which cause false positives in msan.
        "requires-gpu-nvidia",
    ],
    deps = if_cuda_is_configured([
        ":gpu_plugin_impl",
        ":platform_util",
        "@com_google_googletest//:gtest_main",
        "//tensorflow/compiler/xla:executable_run_options",
        "//tensorflow/compiler/xla:literal_util",
        "//tensorflow/compiler/xla/client:client_library",
        "//tensorflow/compiler/xla/client:local_client",
        "//tensorflow/compiler/xla/service/cpu:cpu_compiler",
        "//tensorflow/tsl/lib/core:status_test_util",
        "//tensorflow/tsl/platform:env",
        "//tensorflow/tsl/platform:resource_loader",
        "//tensorflow/tsl/platform:statusor",
        "//tensorflow/tsl/platform:test",
    ]),
>>>>>>> b737ee48
)<|MERGE_RESOLUTION|>--- conflicted
+++ resolved
@@ -6950,51 +6950,103 @@
     ]),
 )
 
-# A simple test of xla_aot_compile which generates an output file from an mhlo file.
-xla_aot_compile_cpu(
-    name = "xla_aot_compile_test_cpu_executable",
-    mhlo = "xla_aot_compile_test.mlir",
-)
-
-xla_aot_compile_gpu(
-    name = "xla_aot_compile_test_gpu_executable",
-    gpu_target_config = "xla_aot_compile_test_gpu_target_config.prototxt",
-    mhlo = "xla_aot_compile_test.mlir",
-)
-
-<<<<<<< HEAD
-# TODO(b/248362914): Fix the OSS build.
-# copybara:uncomment_begin
-# # A simple test of xla_aot_compile which generates an output file from an mhlo file.
-# xla_aot_compile(
-#     name = "xla_aot_compile_test_cpu_executable",
-#     mhlo = "xla_aot_compile_test.mlir",
-#     platform = "cpu",
-# )
-#
-# xla_test(
-#     name = "xla_aot_compile_test",
-#     srcs = ["xla_aot_compile_test.cc"],
-#     backends = ["cpu"],
-#     data = [
-#         ":xla_aot_compile_test_cpu_executable",
-#     ],
-#     deps = [
-#         ":platform_util",
-#         "//tensorflow/compiler/xla:executable_run_options",
-#         "//tensorflow/compiler/xla:literal_util",
-#         "//tensorflow/compiler/xla/client:client_library",
-#         "//tensorflow/compiler/xla/client:local_client",
-#         "//tensorflow/compiler/xla/service/cpu:cpu_compiler",
-#         "//tensorflow/tsl/lib/core:status_test_util",
-#         "//tensorflow/tsl/platform:env",
-#         "//tensorflow/tsl/platform:resource_loader",
-#         "//tensorflow/tsl/platform:statusor",
-#         "//tensorflow/tsl/platform:test",
-#         "@com_google_googletest//:gtest_main",
-#     ],
-# )
-# copybara:uncomment_end
+cc_library(
+    name = "tensor_splitter",
+    srcs = ["tensor_splitter.cc"],
+    hdrs = ["tensor_splitter.h"],
+    deps = [
+        ":hlo_pass",
+        ":hlo_creation_utils",
+        ":call_inliner",
+        ":pattern_matcher",
+        "@com_google_absl//absl/algorithm:container",
+        "@com_google_absl//absl/container:flat_hash_map",
+    ],
+)
+
+tf_cc_test(
+    name = "tensor_splitter_test",
+    srcs = ["tensor_splitter_test.cc"],
+    deps = [
+        ":tensor_splitter",
+        ":hlo_creation_utils",
+        ":pattern_matcher",
+        "//tensorflow/compiler/xla/hlo/ir:hlo",
+        "//tensorflow/compiler/xla:test",
+        "//tensorflow/compiler/xla/tests:hlo_test_base",
+        "//tensorflow/compiler/xla/tests:xla_internal_test_main",
+        "//tensorflow/core:lib",
+        "//tensorflow/core:test",
+        "//tensorflow/compiler/jit:xla_cpu_jit",
+        "//tensorflow/compiler/xla:xla_data_proto_cc",
+        "//tensorflow/compiler/xla:shape_util",
+        "//tensorflow/compiler/xla:types",
+    ],
+)
+
+cc_library(
+    name = "rce_optimizer",
+    srcs = ["rce_optimizer.cc"],
+    hdrs = ["rce_optimizer.h"],
+    deps = [
+        ":hlo_pass",
+        ":hlo_creation_utils",
+        ":hlo_dce",
+        # ":algebraic_simplifier",
+        ":hlo_pass_pipeline",
+        ":pattern_matcher",
+        "@com_google_absl//absl/algorithm:container",
+    ],
+)
+
+cc_library(
+    name = "reshape_sinker",
+    srcs = ["reshape_sinker.cc"],
+    hdrs = ["reshape_sinker.h"],
+    deps = [
+        ":hlo_pass",
+        ":hlo_creation_utils",
+        ":hlo_dce",
+        # ":algebraic_simplifier",
+        ":hlo_pass_pipeline",
+        ":pattern_matcher",
+        "@com_google_absl//absl/algorithm:container",
+    ],
+)
+
+cc_library(
+    name = "hlo_mco",
+    srcs = ["hlo_mco.cc"],
+    hdrs = ["hlo_mco.h"],
+    deps = [
+        ":hlo_creation_utils",
+        ":hlo_pass",
+        ":pattern_matcher",
+        ":call_inliner",
+        ":shape_inference",
+        "//tensorflow/compiler/xla/hlo/ir:hlo",
+        "@com_google_absl//absl/algorithm:container",
+    ],
+)
+
+tf_cc_test(
+    name = "hlo_mco_test",
+    srcs = ["hlo_mco_test.cc"],
+    deps = [
+        ":hlo_mco",
+        ":hlo_pass",
+        "//tensorflow/compiler/xla/hlo/ir:hlo",
+        "//tensorflow/compiler/xla:shape_util",
+        "//tensorflow/compiler/xla:test",
+        "//tensorflow/compiler/xla:types",
+        "//tensorflow/compiler/xla:xla_data_proto_cc",
+        "//tensorflow/compiler/xla/tests:hlo_test_base",
+        "//tensorflow/compiler/xla/tests:xla_internal_test_main",  # fixdeps: keep
+        "//tensorflow/compiler/jit:xla_cpu_jit",
+        "//tensorflow/core:test",
+    ],
+)
+
 
 cc_library(
     name = "euclidean_distance_rewriter",
@@ -7036,102 +7088,18 @@
 #     ],
 # )
 
-cc_library(
-    name = "tensor_splitter",
-    srcs = ["tensor_splitter.cc"],
-    hdrs = ["tensor_splitter.h"],
-    deps = [
-        ":hlo_pass",
-        ":hlo_creation_utils",
-        ":call_inliner",
-        ":pattern_matcher",
-        "@com_google_absl//absl/algorithm:container",
-        "@com_google_absl//absl/container:flat_hash_map",
-    ],
-)
-
-tf_cc_test(
-    name = "tensor_splitter_test",
-    srcs = ["tensor_splitter_test.cc"],
-    deps = [
-        ":tensor_splitter",
-        ":hlo_creation_utils",
-        ":pattern_matcher",
-        "//tensorflow/compiler/xla/hlo/ir:hlo",
-        "//tensorflow/compiler/xla:test",
-        "//tensorflow/compiler/xla/tests:hlo_test_base",
-        "//tensorflow/compiler/xla/tests:xla_internal_test_main",
-        "//tensorflow/core:lib",
-        "//tensorflow/core:test",
-        "//tensorflow/compiler/jit:xla_cpu_jit",
-        "//tensorflow/compiler/xla:xla_data_proto_cc",
-        "//tensorflow/compiler/xla:shape_util",
-        "//tensorflow/compiler/xla:types",
-    ],
-)
-
-cc_library(
-    name = "rce_optimizer",
-    srcs = ["rce_optimizer.cc"],
-    hdrs = ["rce_optimizer.h"],
-    deps = [
-        ":hlo_pass",
-        ":hlo_creation_utils",
-        ":hlo_dce",
-        # ":algebraic_simplifier",
-        ":hlo_pass_pipeline",
-        ":pattern_matcher",
-        "@com_google_absl//absl/algorithm:container",
-    ],
-)
-
-cc_library(
-    name = "reshape_sinker",
-    srcs = ["reshape_sinker.cc"],
-    hdrs = ["reshape_sinker.h"],
-    deps = [
-        ":hlo_pass",
-        ":hlo_creation_utils",
-        ":hlo_dce",
-        # ":algebraic_simplifier",
-        ":hlo_pass_pipeline",
-        ":pattern_matcher",
-        "@com_google_absl//absl/algorithm:container",
-    ],
-)
-
-cc_library(
-    name = "hlo_mco",
-    srcs = ["hlo_mco.cc"],
-    hdrs = ["hlo_mco.h"],
-    deps = [
-        ":hlo_creation_utils",
-        ":hlo_pass",
-        ":pattern_matcher",
-        ":call_inliner",
-        ":shape_inference",
-        "//tensorflow/compiler/xla/hlo/ir:hlo",
-        "@com_google_absl//absl/algorithm:container",
-    ],
-)
-
-tf_cc_test(
-    name = "hlo_mco_test",
-    srcs = ["hlo_mco_test.cc"],
-    deps = [
-        ":hlo_mco",
-        ":hlo_pass",
-        "//tensorflow/compiler/xla/hlo/ir:hlo",
-        "//tensorflow/compiler/xla:shape_util",
-        "//tensorflow/compiler/xla:test",
-        "//tensorflow/compiler/xla:types",
-        "//tensorflow/compiler/xla:xla_data_proto_cc",
-        "//tensorflow/compiler/xla/tests:hlo_test_base",
-        "//tensorflow/compiler/xla/tests:xla_internal_test_main",  # fixdeps: keep
-        "//tensorflow/compiler/jit:xla_cpu_jit",
-        "//tensorflow/core:test",
-    ],
-=======
+# A simple test of xla_aot_compile which generates an output file from an mhlo file.
+xla_aot_compile_cpu(
+    name = "xla_aot_compile_test_cpu_executable",
+    mhlo = "xla_aot_compile_test.mlir",
+)
+
+xla_aot_compile_gpu(
+    name = "xla_aot_compile_test_gpu_executable",
+    gpu_target_config = "xla_aot_compile_test_gpu_target_config.prototxt",
+    mhlo = "xla_aot_compile_test.mlir",
+)
+
 xla_aot_compile_gpu(
     name = "xla_aot_compile_test_gpu_executable_constant",
     gpu_target_config = "xla_aot_compile_test_gpu_target_config.prototxt",
@@ -7194,5 +7162,4 @@
         "//tensorflow/tsl/platform:statusor",
         "//tensorflow/tsl/platform:test",
     ]),
->>>>>>> b737ee48
 )