--- conflicted
+++ resolved
@@ -65,11 +65,7 @@
     return _xla.xrt.XrtBuffer.from_literal(self.context, device, pyval)
 
   def make_tuple(self, buffers, device_ordinal):
-<<<<<<< HEAD
-    return _xla.xrt.XrtBuffer.MakeTuple(self.context, buffers)
-=======
     return _xla.xrt.XrtBuffer.make_tuple(self.context, buffers)
->>>>>>> 68a72fda
 
   def compile(self, computation, compile_options):
     # pylint: disable=protected-access
