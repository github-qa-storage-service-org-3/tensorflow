path: "tensorflow.raw_ops"
tf_module {
  member_method {
    name: "Abort"
    argspec: "args=[\'error_msg\', \'exit_without_error\', \'name\'], varargs=None, keywords=None, defaults=[\'\', \'False\', \'None\'], "
  }
  member_method {
    name: "Abs"
    argspec: "args=[\'x\', \'name\'], varargs=None, keywords=None, defaults=[\'None\'], "
  }
  member_method {
    name: "AccumulateNV2"
    argspec: "args=[\'inputs\', \'shape\', \'name\'], varargs=None, keywords=None, defaults=[\'None\'], "
  }
  member_method {
    name: "AccumulatorApplyGradient"
    argspec: "args=[\'handle\', \'local_step\', \'gradient\', \'name\'], varargs=None, keywords=None, defaults=[\'None\'], "
  }
  member_method {
    name: "AccumulatorNumAccumulated"
    argspec: "args=[\'handle\', \'name\'], varargs=None, keywords=None, defaults=[\'None\'], "
  }
  member_method {
    name: "AccumulatorSetGlobalStep"
    argspec: "args=[\'handle\', \'new_global_step\', \'name\'], varargs=None, keywords=None, defaults=[\'None\'], "
  }
  member_method {
    name: "AccumulatorTakeGradient"
    argspec: "args=[\'handle\', \'num_required\', \'dtype\', \'name\'], varargs=None, keywords=None, defaults=[\'None\'], "
  }
  member_method {
    name: "Acos"
    argspec: "args=[\'x\', \'name\'], varargs=None, keywords=None, defaults=[\'None\'], "
  }
  member_method {
    name: "Acosh"
    argspec: "args=[\'x\', \'name\'], varargs=None, keywords=None, defaults=[\'None\'], "
  }
  member_method {
    name: "Add"
    argspec: "args=[\'x\', \'y\', \'name\'], varargs=None, keywords=None, defaults=[\'None\'], "
  }
  member_method {
    name: "AddManySparseToTensorsMap"
    argspec: "args=[\'sparse_indices\', \'sparse_values\', \'sparse_shape\', \'container\', \'shared_name\', \'name\'], varargs=None, keywords=None, defaults=[\'\', \'\', \'None\'], "
  }
  member_method {
    name: "AddN"
    argspec: "args=[\'inputs\', \'name\'], varargs=None, keywords=None, defaults=[\'None\'], "
  }
  member_method {
    name: "AddSparseToTensorsMap"
    argspec: "args=[\'sparse_indices\', \'sparse_values\', \'sparse_shape\', \'container\', \'shared_name\', \'name\'], varargs=None, keywords=None, defaults=[\'\', \'\', \'None\'], "
  }
  member_method {
    name: "AddV2"
    argspec: "args=[\'x\', \'y\', \'name\'], varargs=None, keywords=None, defaults=[\'None\'], "
  }
  member_method {
    name: "AdjustContrast"
    argspec: "args=[\'images\', \'contrast_factor\', \'min_value\', \'max_value\', \'name\'], varargs=None, keywords=None, defaults=[\'None\'], "
  }
  member_method {
    name: "AdjustContrastv2"
    argspec: "args=[\'images\', \'contrast_factor\', \'name\'], varargs=None, keywords=None, defaults=[\'None\'], "
  }
  member_method {
    name: "AdjustHue"
    argspec: "args=[\'images\', \'delta\', \'name\'], varargs=None, keywords=None, defaults=[\'None\'], "
  }
  member_method {
    name: "AdjustSaturation"
    argspec: "args=[\'images\', \'scale\', \'name\'], varargs=None, keywords=None, defaults=[\'None\'], "
  }
  member_method {
    name: "All"
    argspec: "args=[\'input\', \'axis\', \'keep_dims\', \'name\'], varargs=None, keywords=None, defaults=[\'False\', \'None\'], "
  }
  member_method {
    name: "AllCandidateSampler"
    argspec: "args=[\'true_classes\', \'num_true\', \'num_sampled\', \'unique\', \'seed\', \'seed2\', \'name\'], varargs=None, keywords=None, defaults=[\'0\', \'0\', \'None\'], "
  }
  member_method {
    name: "AllToAll"
    argspec: "args=[\'input\', \'group_assignment\', \'concat_dimension\', \'split_dimension\', \'split_count\', \'name\'], varargs=None, keywords=None, defaults=[\'None\'], "
  }
  member_method {
    name: "Angle"
    argspec: "args=[\'input\', \'Tout\', \'name\'], varargs=None, keywords=None, defaults=[\"<dtype: \'float32\'>\", \'None\'], "
  }
  member_method {
    name: "AnonymousIterator"
    argspec: "args=[\'output_types\', \'output_shapes\', \'name\'], varargs=None, keywords=None, defaults=[\'None\'], "
  }
  member_method {
    name: "Any"
    argspec: "args=[\'input\', \'axis\', \'keep_dims\', \'name\'], varargs=None, keywords=None, defaults=[\'False\', \'None\'], "
  }
  member_method {
    name: "ApplyAdaMax"
    argspec: "args=[\'var\', \'m\', \'v\', \'beta1_power\', \'lr\', \'beta1\', \'beta2\', \'epsilon\', \'grad\', \'use_locking\', \'name\'], varargs=None, keywords=None, defaults=[\'False\', \'None\'], "
  }
  member_method {
    name: "ApplyAdadelta"
    argspec: "args=[\'var\', \'accum\', \'accum_update\', \'lr\', \'rho\', \'epsilon\', \'grad\', \'use_locking\', \'name\'], varargs=None, keywords=None, defaults=[\'False\', \'None\'], "
  }
  member_method {
    name: "ApplyAdagrad"
    argspec: "args=[\'var\', \'accum\', \'lr\', \'grad\', \'use_locking\', \'update_slots\', \'name\'], varargs=None, keywords=None, defaults=[\'False\', \'True\', \'None\'], "
  }
  member_method {
    name: "ApplyAdagradDA"
    argspec: "args=[\'var\', \'gradient_accumulator\', \'gradient_squared_accumulator\', \'grad\', \'lr\', \'l1\', \'l2\', \'global_step\', \'use_locking\', \'name\'], varargs=None, keywords=None, defaults=[\'False\', \'None\'], "
  }
  member_method {
    name: "ApplyAdam"
    argspec: "args=[\'var\', \'m\', \'v\', \'beta1_power\', \'beta2_power\', \'lr\', \'beta1\', \'beta2\', \'epsilon\', \'grad\', \'use_locking\', \'use_nesterov\', \'name\'], varargs=None, keywords=None, defaults=[\'False\', \'False\', \'None\'], "
  }
  member_method {
    name: "ApplyAddSign"
    argspec: "args=[\'var\', \'m\', \'lr\', \'alpha\', \'sign_decay\', \'beta\', \'grad\', \'use_locking\', \'name\'], varargs=None, keywords=None, defaults=[\'False\', \'None\'], "
  }
  member_method {
    name: "ApplyCenteredRMSProp"
    argspec: "args=[\'var\', \'mg\', \'ms\', \'mom\', \'lr\', \'rho\', \'momentum\', \'epsilon\', \'grad\', \'use_locking\', \'name\'], varargs=None, keywords=None, defaults=[\'False\', \'None\'], "
  }
  member_method {
    name: "ApplyFtrl"
    argspec: "args=[\'var\', \'accum\', \'linear\', \'grad\', \'lr\', \'l1\', \'l2\', \'lr_power\', \'use_locking\', \'name\'], varargs=None, keywords=None, defaults=[\'False\', \'None\'], "
  }
  member_method {
    name: "ApplyFtrlV2"
    argspec: "args=[\'var\', \'accum\', \'linear\', \'grad\', \'lr\', \'l1\', \'l2\', \'l2_shrinkage\', \'lr_power\', \'use_locking\', \'name\'], varargs=None, keywords=None, defaults=[\'False\', \'None\'], "
  }
  member_method {
    name: "ApplyGradientDescent"
    argspec: "args=[\'var\', \'alpha\', \'delta\', \'use_locking\', \'name\'], varargs=None, keywords=None, defaults=[\'False\', \'None\'], "
  }
  member_method {
    name: "ApplyMomentum"
    argspec: "args=[\'var\', \'accum\', \'lr\', \'grad\', \'momentum\', \'use_locking\', \'use_nesterov\', \'name\'], varargs=None, keywords=None, defaults=[\'False\', \'False\', \'None\'], "
  }
  member_method {
    name: "ApplyPowerSign"
    argspec: "args=[\'var\', \'m\', \'lr\', \'logbase\', \'sign_decay\', \'beta\', \'grad\', \'use_locking\', \'name\'], varargs=None, keywords=None, defaults=[\'False\', \'None\'], "
  }
  member_method {
    name: "ApplyProximalAdagrad"
    argspec: "args=[\'var\', \'accum\', \'lr\', \'l1\', \'l2\', \'grad\', \'use_locking\', \'name\'], varargs=None, keywords=None, defaults=[\'False\', \'None\'], "
  }
  member_method {
    name: "ApplyProximalGradientDescent"
    argspec: "args=[\'var\', \'alpha\', \'l1\', \'l2\', \'delta\', \'use_locking\', \'name\'], varargs=None, keywords=None, defaults=[\'False\', \'None\'], "
  }
  member_method {
    name: "ApplyRMSProp"
    argspec: "args=[\'var\', \'ms\', \'mom\', \'lr\', \'rho\', \'momentum\', \'epsilon\', \'grad\', \'use_locking\', \'name\'], varargs=None, keywords=None, defaults=[\'False\', \'None\'], "
  }
  member_method {
    name: "ApproximateEqual"
    argspec: "args=[\'x\', \'y\', \'tolerance\', \'name\'], varargs=None, keywords=None, defaults=[\'1e-05\', \'None\'], "
  }
  member_method {
    name: "ArgMax"
    argspec: "args=[\'input\', \'dimension\', \'output_type\', \'name\'], varargs=None, keywords=None, defaults=[\"<dtype: \'int64\'>\", \'None\'], "
  }
  member_method {
    name: "ArgMin"
    argspec: "args=[\'input\', \'dimension\', \'output_type\', \'name\'], varargs=None, keywords=None, defaults=[\"<dtype: \'int64\'>\", \'None\'], "
  }
  member_method {
    name: "AsString"
    argspec: "args=[\'input\', \'precision\', \'scientific\', \'shortest\', \'width\', \'fill\', \'name\'], varargs=None, keywords=None, defaults=[\'-1\', \'False\', \'False\', \'-1\', \'\', \'None\'], "
  }
  member_method {
    name: "Asin"
    argspec: "args=[\'x\', \'name\'], varargs=None, keywords=None, defaults=[\'None\'], "
  }
  member_method {
    name: "Asinh"
    argspec: "args=[\'x\', \'name\'], varargs=None, keywords=None, defaults=[\'None\'], "
  }
  member_method {
    name: "Assert"
    argspec: "args=[\'condition\', \'data\', \'summarize\', \'name\'], varargs=None, keywords=None, defaults=[\'3\', \'None\'], "
  }
  member_method {
    name: "Assign"
    argspec: "args=[\'ref\', \'value\', \'validate_shape\', \'use_locking\', \'name\'], varargs=None, keywords=None, defaults=[\'True\', \'True\', \'None\'], "
  }
  member_method {
    name: "AssignAdd"
    argspec: "args=[\'ref\', \'value\', \'use_locking\', \'name\'], varargs=None, keywords=None, defaults=[\'False\', \'None\'], "
  }
  member_method {
    name: "AssignAddVariableOp"
    argspec: "args=[\'resource\', \'value\', \'name\'], varargs=None, keywords=None, defaults=[\'None\'], "
  }
  member_method {
    name: "AssignSub"
    argspec: "args=[\'ref\', \'value\', \'use_locking\', \'name\'], varargs=None, keywords=None, defaults=[\'False\', \'None\'], "
  }
  member_method {
    name: "AssignSubVariableOp"
    argspec: "args=[\'resource\', \'value\', \'name\'], varargs=None, keywords=None, defaults=[\'None\'], "
  }
  member_method {
    name: "AssignVariableOp"
    argspec: "args=[\'resource\', \'value\', \'name\'], varargs=None, keywords=None, defaults=[\'None\'], "
  }
  member_method {
    name: "Atan"
    argspec: "args=[\'x\', \'name\'], varargs=None, keywords=None, defaults=[\'None\'], "
  }
  member_method {
    name: "Atan2"
    argspec: "args=[\'y\', \'x\', \'name\'], varargs=None, keywords=None, defaults=[\'None\'], "
  }
  member_method {
    name: "Atanh"
    argspec: "args=[\'x\', \'name\'], varargs=None, keywords=None, defaults=[\'None\'], "
  }
  member_method {
    name: "AudioSpectrogram"
    argspec: "args=[\'input\', \'window_size\', \'stride\', \'magnitude_squared\', \'name\'], varargs=None, keywords=None, defaults=[\'False\', \'None\'], "
  }
  member_method {
    name: "AudioSummary"
    argspec: "args=[\'tag\', \'tensor\', \'sample_rate\', \'max_outputs\', \'name\'], varargs=None, keywords=None, defaults=[\'3\', \'None\'], "
  }
  member_method {
    name: "AudioSummaryV2"
    argspec: "args=[\'tag\', \'tensor\', \'sample_rate\', \'max_outputs\', \'name\'], varargs=None, keywords=None, defaults=[\'3\', \'None\'], "
  }
  member_method {
    name: "AvgPool"
    argspec: "args=[\'value\', \'ksize\', \'strides\', \'padding\', \'data_format\', \'name\'], varargs=None, keywords=None, defaults=[\'NHWC\', \'None\'], "
  }
  member_method {
    name: "AvgPool3D"
    argspec: "args=[\'input\', \'ksize\', \'strides\', \'padding\', \'data_format\', \'name\'], varargs=None, keywords=None, defaults=[\'NDHWC\', \'None\'], "
  }
  member_method {
    name: "AvgPool3DGrad"
    argspec: "args=[\'orig_input_shape\', \'grad\', \'ksize\', \'strides\', \'padding\', \'data_format\', \'name\'], varargs=None, keywords=None, defaults=[\'NDHWC\', \'None\'], "
  }
  member_method {
    name: "AvgPoolGrad"
    argspec: "args=[\'orig_input_shape\', \'grad\', \'ksize\', \'strides\', \'padding\', \'data_format\', \'name\'], varargs=None, keywords=None, defaults=[\'NHWC\', \'None\'], "
  }
  member_method {
    name: "Barrier"
    argspec: "args=[\'component_types\', \'shapes\', \'capacity\', \'container\', \'shared_name\', \'name\'], varargs=None, keywords=None, defaults=[\'[]\', \'-1\', \'\', \'\', \'None\'], "
  }
  member_method {
    name: "BarrierClose"
    argspec: "args=[\'handle\', \'cancel_pending_enqueues\', \'name\'], varargs=None, keywords=None, defaults=[\'False\', \'None\'], "
  }
  member_method {
    name: "BarrierIncompleteSize"
    argspec: "args=[\'handle\', \'name\'], varargs=None, keywords=None, defaults=[\'None\'], "
  }
  member_method {
    name: "BarrierInsertMany"
    argspec: "args=[\'handle\', \'keys\', \'values\', \'component_index\', \'name\'], varargs=None, keywords=None, defaults=[\'None\'], "
  }
  member_method {
    name: "BarrierReadySize"
    argspec: "args=[\'handle\', \'name\'], varargs=None, keywords=None, defaults=[\'None\'], "
  }
  member_method {
    name: "BarrierTakeMany"
    argspec: "args=[\'handle\', \'num_elements\', \'component_types\', \'allow_small_batch\', \'wait_for_incomplete\', \'timeout_ms\', \'name\'], varargs=None, keywords=None, defaults=[\'False\', \'False\', \'-1\', \'None\'], "
  }
  member_method {
    name: "BatchCholesky"
    argspec: "args=[\'input\', \'name\'], varargs=None, keywords=None, defaults=[\'None\'], "
  }
  member_method {
    name: "BatchCholeskyGrad"
    argspec: "args=[\'l\', \'grad\', \'name\'], varargs=None, keywords=None, defaults=[\'None\'], "
  }
  member_method {
    name: "BatchDataset"
    argspec: "args=[\'input_dataset\', \'batch_size\', \'output_types\', \'output_shapes\', \'name\'], varargs=None, keywords=None, defaults=[\'None\'], "
  }
  member_method {
    name: "BatchDatasetV2"
    argspec: "args=[\'input_dataset\', \'batch_size\', \'drop_remainder\', \'output_types\', \'output_shapes\', \'name\'], varargs=None, keywords=None, defaults=[\'None\'], "
  }
  member_method {
    name: "BatchFFT"
    argspec: "args=[\'input\', \'name\'], varargs=None, keywords=None, defaults=[\'None\'], "
  }
  member_method {
    name: "BatchFFT2D"
    argspec: "args=[\'input\', \'name\'], varargs=None, keywords=None, defaults=[\'None\'], "
  }
  member_method {
    name: "BatchFFT3D"
    argspec: "args=[\'input\', \'name\'], varargs=None, keywords=None, defaults=[\'None\'], "
  }
  member_method {
    name: "BatchIFFT"
    argspec: "args=[\'input\', \'name\'], varargs=None, keywords=None, defaults=[\'None\'], "
  }
  member_method {
    name: "BatchIFFT2D"
    argspec: "args=[\'input\', \'name\'], varargs=None, keywords=None, defaults=[\'None\'], "
  }
  member_method {
    name: "BatchIFFT3D"
    argspec: "args=[\'input\', \'name\'], varargs=None, keywords=None, defaults=[\'None\'], "
  }
  member_method {
    name: "BatchMatMul"
    argspec: "args=[\'x\', \'y\', \'adj_x\', \'adj_y\', \'name\'], varargs=None, keywords=None, defaults=[\'False\', \'False\', \'None\'], "
  }
  member_method {
    name: "BatchMatrixBandPart"
    argspec: "args=[\'input\', \'num_lower\', \'num_upper\', \'name\'], varargs=None, keywords=None, defaults=[\'None\'], "
  }
  member_method {
    name: "BatchMatrixDeterminant"
    argspec: "args=[\'input\', \'name\'], varargs=None, keywords=None, defaults=[\'None\'], "
  }
  member_method {
    name: "BatchMatrixDiag"
    argspec: "args=[\'diagonal\', \'name\'], varargs=None, keywords=None, defaults=[\'None\'], "
  }
  member_method {
    name: "BatchMatrixDiagPart"
    argspec: "args=[\'input\', \'name\'], varargs=None, keywords=None, defaults=[\'None\'], "
  }
  member_method {
    name: "BatchMatrixInverse"
    argspec: "args=[\'input\', \'adjoint\', \'name\'], varargs=None, keywords=None, defaults=[\'False\', \'None\'], "
  }
  member_method {
    name: "BatchMatrixSetDiag"
    argspec: "args=[\'input\', \'diagonal\', \'name\'], varargs=None, keywords=None, defaults=[\'None\'], "
  }
  member_method {
    name: "BatchMatrixSolve"
    argspec: "args=[\'matrix\', \'rhs\', \'adjoint\', \'name\'], varargs=None, keywords=None, defaults=[\'False\', \'None\'], "
  }
  member_method {
    name: "BatchMatrixSolveLs"
    argspec: "args=[\'matrix\', \'rhs\', \'l2_regularizer\', \'fast\', \'name\'], varargs=None, keywords=None, defaults=[\'True\', \'None\'], "
  }
  member_method {
    name: "BatchMatrixTriangularSolve"
    argspec: "args=[\'matrix\', \'rhs\', \'lower\', \'adjoint\', \'name\'], varargs=None, keywords=None, defaults=[\'True\', \'False\', \'None\'], "
  }
  member_method {
    name: "BatchNormWithGlobalNormalization"
    argspec: "args=[\'t\', \'m\', \'v\', \'beta\', \'gamma\', \'variance_epsilon\', \'scale_after_normalization\', \'name\'], varargs=None, keywords=None, defaults=[\'None\'], "
  }
  member_method {
    name: "BatchNormWithGlobalNormalizationGrad"
    argspec: "args=[\'t\', \'m\', \'v\', \'gamma\', \'backprop\', \'variance_epsilon\', \'scale_after_normalization\', \'name\'], varargs=None, keywords=None, defaults=[\'None\'], "
  }
  member_method {
    name: "BatchSelfAdjointEig"
    argspec: "args=[\'input\', \'name\'], varargs=None, keywords=None, defaults=[\'None\'], "
  }
  member_method {
    name: "BatchSelfAdjointEigV2"
    argspec: "args=[\'input\', \'compute_v\', \'name\'], varargs=None, keywords=None, defaults=[\'True\', \'None\'], "
  }
  member_method {
    name: "BatchSvd"
    argspec: "args=[\'input\', \'compute_uv\', \'full_matrices\', \'name\'], varargs=None, keywords=None, defaults=[\'True\', \'False\', \'None\'], "
  }
  member_method {
    name: "BatchToSpace"
    argspec: "args=[\'input\', \'crops\', \'block_size\', \'name\'], varargs=None, keywords=None, defaults=[\'None\'], "
  }
  member_method {
    name: "BatchToSpaceND"
    argspec: "args=[\'input\', \'block_shape\', \'crops\', \'name\'], varargs=None, keywords=None, defaults=[\'None\'], "
  }
  member_method {
    name: "BesselI0e"
    argspec: "args=[\'x\', \'name\'], varargs=None, keywords=None, defaults=[\'None\'], "
  }
  member_method {
    name: "BesselI1e"
    argspec: "args=[\'x\', \'name\'], varargs=None, keywords=None, defaults=[\'None\'], "
  }
  member_method {
    name: "Betainc"
    argspec: "args=[\'a\', \'b\', \'x\', \'name\'], varargs=None, keywords=None, defaults=[\'None\'], "
  }
  member_method {
    name: "BiasAdd"
    argspec: "args=[\'value\', \'bias\', \'data_format\', \'name\'], varargs=None, keywords=None, defaults=[\'NHWC\', \'None\'], "
  }
  member_method {
    name: "BiasAddGrad"
    argspec: "args=[\'out_backprop\', \'data_format\', \'name\'], varargs=None, keywords=None, defaults=[\'NHWC\', \'None\'], "
  }
  member_method {
    name: "BiasAddV1"
    argspec: "args=[\'value\', \'bias\', \'name\'], varargs=None, keywords=None, defaults=[\'None\'], "
  }
  member_method {
    name: "Bincount"
    argspec: "args=[\'arr\', \'size\', \'weights\', \'name\'], varargs=None, keywords=None, defaults=[\'None\'], "
  }
  member_method {
    name: "Bitcast"
    argspec: "args=[\'input\', \'type\', \'name\'], varargs=None, keywords=None, defaults=[\'None\'], "
  }
  member_method {
    name: "BitwiseAnd"
    argspec: "args=[\'x\', \'y\', \'name\'], varargs=None, keywords=None, defaults=[\'None\'], "
  }
  member_method {
    name: "BitwiseOr"
    argspec: "args=[\'x\', \'y\', \'name\'], varargs=None, keywords=None, defaults=[\'None\'], "
  }
  member_method {
    name: "BitwiseXor"
    argspec: "args=[\'x\', \'y\', \'name\'], varargs=None, keywords=None, defaults=[\'None\'], "
  }
  member_method {
    name: "BoostedTreesBucketize"
    argspec: "args=[\'float_values\', \'bucket_boundaries\', \'name\'], varargs=None, keywords=None, defaults=[\'None\'], "
  }
  member_method {
    name: "BoostedTreesCalculateBestGainsPerFeature"
    argspec: "args=[\'node_id_range\', \'stats_summary_list\', \'l1\', \'l2\', \'tree_complexity\', \'min_node_weight\', \'max_splits\', \'name\'], varargs=None, keywords=None, defaults=[\'None\'], "
  }
  member_method {
    name: "BoostedTreesCenterBias"
    argspec: "args=[\'tree_ensemble_handle\', \'mean_gradients\', \'mean_hessians\', \'l1\', \'l2\', \'name\'], varargs=None, keywords=None, defaults=[\'None\'], "
  }
  member_method {
    name: "BoostedTreesCreateEnsemble"
    argspec: "args=[\'tree_ensemble_handle\', \'stamp_token\', \'tree_ensemble_serialized\', \'name\'], varargs=None, keywords=None, defaults=[\'None\'], "
  }
  member_method {
    name: "BoostedTreesCreateQuantileStreamResource"
    argspec: "args=[\'quantile_stream_resource_handle\', \'epsilon\', \'num_streams\', \'max_elements\', \'name\'], varargs=None, keywords=None, defaults=[\'1099511627776\', \'None\'], "
  }
  member_method {
    name: "BoostedTreesDeserializeEnsemble"
    argspec: "args=[\'tree_ensemble_handle\', \'stamp_token\', \'tree_ensemble_serialized\', \'name\'], varargs=None, keywords=None, defaults=[\'None\'], "
  }
  member_method {
    name: "BoostedTreesEnsembleResourceHandleOp"
    argspec: "args=[\'container\', \'shared_name\', \'name\'], varargs=None, keywords=None, defaults=[\'\', \'\', \'None\'], "
  }
  member_method {
    name: "BoostedTreesExampleDebugOutputs"
    argspec: "args=[\'tree_ensemble_handle\', \'bucketized_features\', \'logits_dimension\', \'name\'], varargs=None, keywords=None, defaults=[\'None\'], "
  }
  member_method {
    name: "BoostedTreesGetEnsembleStates"
    argspec: "args=[\'tree_ensemble_handle\', \'name\'], varargs=None, keywords=None, defaults=[\'None\'], "
  }
  member_method {
    name: "BoostedTreesMakeQuantileSummaries"
    argspec: "args=[\'float_values\', \'example_weights\', \'epsilon\', \'name\'], varargs=None, keywords=None, defaults=[\'None\'], "
  }
  member_method {
    name: "BoostedTreesMakeStatsSummary"
    argspec: "args=[\'node_ids\', \'gradients\', \'hessians\', \'bucketized_features_list\', \'max_splits\', \'num_buckets\', \'name\'], varargs=None, keywords=None, defaults=[\'None\'], "
  }
  member_method {
    name: "BoostedTreesPredict"
    argspec: "args=[\'tree_ensemble_handle\', \'bucketized_features\', \'logits_dimension\', \'name\'], varargs=None, keywords=None, defaults=[\'None\'], "
  }
  member_method {
    name: "BoostedTreesQuantileStreamResourceAddSummaries"
    argspec: "args=[\'quantile_stream_resource_handle\', \'summaries\', \'name\'], varargs=None, keywords=None, defaults=[\'None\'], "
  }
  member_method {
    name: "BoostedTreesQuantileStreamResourceDeserialize"
    argspec: "args=[\'quantile_stream_resource_handle\', \'bucket_boundaries\', \'name\'], varargs=None, keywords=None, defaults=[\'None\'], "
  }
  member_method {
    name: "BoostedTreesQuantileStreamResourceFlush"
    argspec: "args=[\'quantile_stream_resource_handle\', \'num_buckets\', \'generate_quantiles\', \'name\'], varargs=None, keywords=None, defaults=[\'False\', \'None\'], "
  }
  member_method {
    name: "BoostedTreesQuantileStreamResourceGetBucketBoundaries"
    argspec: "args=[\'quantile_stream_resource_handle\', \'num_features\', \'name\'], varargs=None, keywords=None, defaults=[\'None\'], "
  }
  member_method {
    name: "BoostedTreesQuantileStreamResourceHandleOp"
    argspec: "args=[\'container\', \'shared_name\', \'name\'], varargs=None, keywords=None, defaults=[\'\', \'\', \'None\'], "
  }
  member_method {
    name: "BoostedTreesSerializeEnsemble"
    argspec: "args=[\'tree_ensemble_handle\', \'name\'], varargs=None, keywords=None, defaults=[\'None\'], "
  }
  member_method {
    name: "BoostedTreesTrainingPredict"
    argspec: "args=[\'tree_ensemble_handle\', \'cached_tree_ids\', \'cached_node_ids\', \'bucketized_features\', \'logits_dimension\', \'name\'], varargs=None, keywords=None, defaults=[\'None\'], "
  }
  member_method {
    name: "BoostedTreesUpdateEnsemble"
    argspec: "args=[\'tree_ensemble_handle\', \'feature_ids\', \'node_ids\', \'gains\', \'thresholds\', \'left_node_contribs\', \'right_node_contribs\', \'max_depth\', \'learning_rate\', \'pruning_mode\', \'name\'], varargs=None, keywords=None, defaults=[\'None\'], "
  }
  member_method {
    name: "BroadcastArgs"
    argspec: "args=[\'s0\', \'s1\', \'name\'], varargs=None, keywords=None, defaults=[\'None\'], "
  }
  member_method {
    name: "BroadcastGradientArgs"
    argspec: "args=[\'s0\', \'s1\', \'name\'], varargs=None, keywords=None, defaults=[\'None\'], "
  }
  member_method {
    name: "BroadcastTo"
    argspec: "args=[\'input\', \'shape\', \'name\'], varargs=None, keywords=None, defaults=[\'None\'], "
  }
  member_method {
    name: "Bucketize"
    argspec: "args=[\'input\', \'boundaries\', \'name\'], varargs=None, keywords=None, defaults=[\'None\'], "
  }
  member_method {
    name: "CTCBeamSearchDecoder"
    argspec: "args=[\'inputs\', \'sequence_length\', \'beam_width\', \'top_paths\', \'merge_repeated\', \'name\'], varargs=None, keywords=None, defaults=[\'True\', \'None\'], "
  }
  member_method {
    name: "CTCGreedyDecoder"
    argspec: "args=[\'inputs\', \'sequence_length\', \'merge_repeated\', \'name\'], varargs=None, keywords=None, defaults=[\'False\', \'None\'], "
  }
  member_method {
    name: "CTCLoss"
    argspec: "args=[\'inputs\', \'labels_indices\', \'labels_values\', \'sequence_length\', \'preprocess_collapse_repeated\', \'ctc_merge_repeated\', \'ignore_longer_outputs_than_inputs\', \'name\'], varargs=None, keywords=None, defaults=[\'False\', \'True\', \'False\', \'None\'], "
  }
  member_method {
    name: "CacheDataset"
    argspec: "args=[\'input_dataset\', \'filename\', \'output_types\', \'output_shapes\', \'name\'], varargs=None, keywords=None, defaults=[\'None\'], "
  }
  member_method {
    name: "Case"
    argspec: "args=[\'branch_index\', \'input\', \'Tout\', \'branches\', \'output_shapes\', \'name\'], varargs=None, keywords=None, defaults=[\'[]\', \'None\'], "
  }
  member_method {
    name: "Cast"
    argspec: "args=[\'x\', \'DstT\', \'Truncate\', \'name\'], varargs=None, keywords=None, defaults=[\'False\', \'None\'], "
  }
  member_method {
    name: "Ceil"
    argspec: "args=[\'x\', \'name\'], varargs=None, keywords=None, defaults=[\'None\'], "
  }
  member_method {
    name: "CheckNumerics"
    argspec: "args=[\'tensor\', \'message\', \'name\'], varargs=None, keywords=None, defaults=[\'None\'], "
  }
  member_method {
    name: "Cholesky"
    argspec: "args=[\'input\', \'name\'], varargs=None, keywords=None, defaults=[\'None\'], "
  }
  member_method {
    name: "CholeskyGrad"
    argspec: "args=[\'l\', \'grad\', \'name\'], varargs=None, keywords=None, defaults=[\'None\'], "
  }
  member_method {
    name: "ChooseFastestBranchDataset"
    argspec: "args=[\'input_dataset\', \'ratio_numerator\', \'ratio_denominator\', \'other_arguments\', \'num_elements_per_branch\', \'branches\', \'other_arguments_lengths\', \'output_types\', \'output_shapes\', \'name\'], varargs=None, keywords=None, defaults=[\'None\'], "
  }
  member_method {
    name: "ClipByValue"
    argspec: "args=[\'t\', \'clip_value_min\', \'clip_value_max\', \'name\'], varargs=None, keywords=None, defaults=[\'None\'], "
  }
  member_method {
    name: "CloseSummaryWriter"
    argspec: "args=[\'writer\', \'name\'], varargs=None, keywords=None, defaults=[\'None\'], "
  }
  member_method {
    name: "CollectiveBcastRecv"
    argspec: "args=[\'T\', \'group_size\', \'group_key\', \'instance_key\', \'shape\', \'name\'], varargs=None, keywords=None, defaults=[\'None\'], "
  }
  member_method {
    name: "CollectiveBcastSend"
    argspec: "args=[\'input\', \'group_size\', \'group_key\', \'instance_key\', \'shape\', \'name\'], varargs=None, keywords=None, defaults=[\'None\'], "
  }
  member_method {
    name: "CollectiveGather"
    argspec: "args=[\'input\', \'group_size\', \'group_key\', \'instance_key\', \'shape\', \'name\'], varargs=None, keywords=None, defaults=[\'None\'], "
  }
  member_method {
    name: "CollectivePermute"
    argspec: "args=[\'input\', \'source_target_pairs\', \'name\'], varargs=None, keywords=None, defaults=[\'None\'], "
  }
  member_method {
    name: "CollectiveReduce"
    argspec: "args=[\'input\', \'group_size\', \'group_key\', \'instance_key\', \'merge_op\', \'final_op\', \'subdiv_offsets\', \'wait_for\', \'name\'], varargs=None, keywords=None, defaults=[\'[]\', \'None\'], "
  }
  member_method {
    name: "CombinedNonMaxSuppression"
    argspec: "args=[\'boxes\', \'scores\', \'max_output_size_per_class\', \'max_total_size\', \'iou_threshold\', \'score_threshold\', \'pad_per_class\', \'name\'], varargs=None, keywords=None, defaults=[\'False\', \'None\'], "
  }
  member_method {
    name: "CompareAndBitpack"
    argspec: "args=[\'input\', \'threshold\', \'name\'], varargs=None, keywords=None, defaults=[\'None\'], "
  }
  member_method {
    name: "Complex"
    argspec: "args=[\'real\', \'imag\', \'Tout\', \'name\'], varargs=None, keywords=None, defaults=[\"<dtype: \'complex64\'>\", \'None\'], "
  }
  member_method {
    name: "ComplexAbs"
    argspec: "args=[\'x\', \'Tout\', \'name\'], varargs=None, keywords=None, defaults=[\"<dtype: \'float32\'>\", \'None\'], "
  }
  member_method {
    name: "ComputeAccidentalHits"
    argspec: "args=[\'true_classes\', \'sampled_candidates\', \'num_true\', \'seed\', \'seed2\', \'name\'], varargs=None, keywords=None, defaults=[\'0\', \'0\', \'None\'], "
  }
  member_method {
    name: "Concat"
    argspec: "args=[\'concat_dim\', \'values\', \'name\'], varargs=None, keywords=None, defaults=[\'None\'], "
  }
  member_method {
    name: "ConcatOffset"
    argspec: "args=[\'concat_dim\', \'shape\', \'name\'], varargs=None, keywords=None, defaults=[\'None\'], "
  }
  member_method {
    name: "ConcatV2"
    argspec: "args=[\'values\', \'axis\', \'name\'], varargs=None, keywords=None, defaults=[\'None\'], "
  }
  member_method {
    name: "ConcatenateDataset"
    argspec: "args=[\'input_dataset\', \'another_dataset\', \'output_types\', \'output_shapes\', \'name\'], varargs=None, keywords=None, defaults=[\'None\'], "
  }
  member_method {
    name: "ConditionalAccumulator"
    argspec: "args=[\'dtype\', \'shape\', \'container\', \'shared_name\', \'reduction_type\', \'name\'], varargs=None, keywords=None, defaults=[\'\', \'\', \'MEAN\', \'None\'], "
  }
  member_method {
    name: "ConfigureDistributedTPU"
    argspec: "args=[\'embedding_config\', \'tpu_embedding_config\', \'is_global_init\', \'name\'], varargs=None, keywords=None, defaults=[\'\', \'\', \'False\', \'None\'], "
  }
  member_method {
    name: "Conj"
    argspec: "args=[\'input\', \'name\'], varargs=None, keywords=None, defaults=[\'None\'], "
  }
  member_method {
    name: "ConjugateTranspose"
    argspec: "args=[\'x\', \'perm\', \'name\'], varargs=None, keywords=None, defaults=[\'None\'], "
  }
  member_method {
    name: "Const"
    argspec: "args=[\'value\', \'dtype\', \'name\'], varargs=None, keywords=None, defaults=[\'None\'], "
  }
  member_method {
    name: "ConsumeMutexLock"
    argspec: "args=[\'mutex_lock\', \'name\'], varargs=None, keywords=None, defaults=[\'None\'], "
  }
  member_method {
    name: "ControlTrigger"
    argspec: "args=[\'name\'], varargs=None, keywords=None, defaults=[\'None\'], "
  }
  member_method {
    name: "Conv2D"
    argspec: "args=[\'input\', \'filter\', \'strides\', \'padding\', \'use_cudnn_on_gpu\', \'explicit_paddings\', \'data_format\', \'dilations\', \'name\'], varargs=None, keywords=None, defaults=[\'True\', \'[]\', \'NHWC\', \'[1, 1, 1, 1]\', \'None\'], "
  }
  member_method {
    name: "Conv2DBackpropFilter"
    argspec: "args=[\'input\', \'filter_sizes\', \'out_backprop\', \'strides\', \'padding\', \'use_cudnn_on_gpu\', \'explicit_paddings\', \'data_format\', \'dilations\', \'name\'], varargs=None, keywords=None, defaults=[\'True\', \'[]\', \'NHWC\', \'[1, 1, 1, 1]\', \'None\'], "
  }
  member_method {
    name: "Conv2DBackpropInput"
    argspec: "args=[\'input_sizes\', \'filter\', \'out_backprop\', \'strides\', \'padding\', \'use_cudnn_on_gpu\', \'explicit_paddings\', \'data_format\', \'dilations\', \'name\'], varargs=None, keywords=None, defaults=[\'True\', \'[]\', \'NHWC\', \'[1, 1, 1, 1]\', \'None\'], "
  }
  member_method {
    name: "Conv3D"
    argspec: "args=[\'input\', \'filter\', \'strides\', \'padding\', \'data_format\', \'dilations\', \'name\'], varargs=None, keywords=None, defaults=[\'NDHWC\', \'[1, 1, 1, 1, 1]\', \'None\'], "
  }
  member_method {
    name: "Conv3DBackpropFilter"
    argspec: "args=[\'input\', \'filter\', \'out_backprop\', \'strides\', \'padding\', \'dilations\', \'name\'], varargs=None, keywords=None, defaults=[\'[1, 1, 1, 1, 1]\', \'None\'], "
  }
  member_method {
    name: "Conv3DBackpropFilterV2"
    argspec: "args=[\'input\', \'filter_sizes\', \'out_backprop\', \'strides\', \'padding\', \'data_format\', \'dilations\', \'name\'], varargs=None, keywords=None, defaults=[\'NDHWC\', \'[1, 1, 1, 1, 1]\', \'None\'], "
  }
  member_method {
    name: "Conv3DBackpropInput"
    argspec: "args=[\'input\', \'filter\', \'out_backprop\', \'strides\', \'padding\', \'dilations\', \'name\'], varargs=None, keywords=None, defaults=[\'[1, 1, 1, 1, 1]\', \'None\'], "
  }
  member_method {
    name: "Conv3DBackpropInputV2"
    argspec: "args=[\'input_sizes\', \'filter\', \'out_backprop\', \'strides\', \'padding\', \'data_format\', \'dilations\', \'name\'], varargs=None, keywords=None, defaults=[\'NDHWC\', \'[1, 1, 1, 1, 1]\', \'None\'], "
  }
  member_method {
    name: "Cos"
    argspec: "args=[\'x\', \'name\'], varargs=None, keywords=None, defaults=[\'None\'], "
  }
  member_method {
    name: "Cosh"
    argspec: "args=[\'x\', \'name\'], varargs=None, keywords=None, defaults=[\'None\'], "
  }
  member_method {
    name: "CountUpTo"
    argspec: "args=[\'ref\', \'limit\', \'name\'], varargs=None, keywords=None, defaults=[\'None\'], "
  }
  member_method {
    name: "CreateSummaryDbWriter"
    argspec: "args=[\'writer\', \'db_uri\', \'experiment_name\', \'run_name\', \'user_name\', \'name\'], varargs=None, keywords=None, defaults=[\'None\'], "
  }
  member_method {
    name: "CreateSummaryFileWriter"
    argspec: "args=[\'writer\', \'logdir\', \'max_queue\', \'flush_millis\', \'filename_suffix\', \'name\'], varargs=None, keywords=None, defaults=[\'None\'], "
  }
  member_method {
    name: "CropAndResize"
    argspec: "args=[\'image\', \'boxes\', \'box_ind\', \'crop_size\', \'method\', \'extrapolation_value\', \'name\'], varargs=None, keywords=None, defaults=[\'bilinear\', \'0\', \'None\'], "
  }
  member_method {
    name: "CropAndResizeGradBoxes"
    argspec: "args=[\'grads\', \'image\', \'boxes\', \'box_ind\', \'method\', \'name\'], varargs=None, keywords=None, defaults=[\'bilinear\', \'None\'], "
  }
  member_method {
    name: "CropAndResizeGradImage"
    argspec: "args=[\'grads\', \'boxes\', \'box_ind\', \'image_size\', \'T\', \'method\', \'name\'], varargs=None, keywords=None, defaults=[\'bilinear\', \'None\'], "
  }
  member_method {
    name: "Cross"
    argspec: "args=[\'a\', \'b\', \'name\'], varargs=None, keywords=None, defaults=[\'None\'], "
  }
  member_method {
    name: "CrossReplicaSum"
    argspec: "args=[\'input\', \'group_assignment\', \'name\'], varargs=None, keywords=None, defaults=[\'None\'], "
  }
  member_method {
    name: "CudnnRNN"
    argspec: "args=[\'input\', \'input_h\', \'input_c\', \'params\', \'rnn_mode\', \'input_mode\', \'direction\', \'dropout\', \'seed\', \'seed2\', \'is_training\', \'name\'], varargs=None, keywords=None, defaults=[\'lstm\', \'linear_input\', \'unidirectional\', \'0\', \'0\', \'0\', \'True\', \'None\'], "
  }
  member_method {
    name: "CudnnRNNBackprop"
    argspec: "args=[\'input\', \'input_h\', \'input_c\', \'params\', \'output\', \'output_h\', \'output_c\', \'output_backprop\', \'output_h_backprop\', \'output_c_backprop\', \'reserve_space\', \'rnn_mode\', \'input_mode\', \'direction\', \'dropout\', \'seed\', \'seed2\', \'name\'], varargs=None, keywords=None, defaults=[\'lstm\', \'linear_input\', \'unidirectional\', \'0\', \'0\', \'0\', \'None\'], "
  }
  member_method {
    name: "CudnnRNNBackpropV2"
    argspec: "args=[\'input\', \'input_h\', \'input_c\', \'params\', \'output\', \'output_h\', \'output_c\', \'output_backprop\', \'output_h_backprop\', \'output_c_backprop\', \'reserve_space\', \'host_reserved\', \'rnn_mode\', \'input_mode\', \'direction\', \'dropout\', \'seed\', \'seed2\', \'name\'], varargs=None, keywords=None, defaults=[\'lstm\', \'linear_input\', \'unidirectional\', \'0\', \'0\', \'0\', \'None\'], "
  }
  member_method {
    name: "CudnnRNNBackpropV3"
    argspec: "args=[\'input\', \'input_h\', \'input_c\', \'params\', \'sequence_lengths\', \'output\', \'output_h\', \'output_c\', \'output_backprop\', \'output_h_backprop\', \'output_c_backprop\', \'reserve_space\', \'host_reserved\', \'rnn_mode\', \'input_mode\', \'direction\', \'dropout\', \'seed\', \'seed2\', \'time_major\', \'name\'], varargs=None, keywords=None, defaults=[\'lstm\', \'linear_input\', \'unidirectional\', \'0\', \'0\', \'0\', \'True\', \'None\'], "
  }
  member_method {
    name: "CudnnRNNCanonicalToParams"
    argspec: "args=[\'num_layers\', \'num_units\', \'input_size\', \'weights\', \'biases\', \'rnn_mode\', \'input_mode\', \'direction\', \'dropout\', \'seed\', \'seed2\', \'name\'], varargs=None, keywords=None, defaults=[\'lstm\', \'linear_input\', \'unidirectional\', \'0\', \'0\', \'0\', \'None\'], "
  }
  member_method {
    name: "CudnnRNNParamsSize"
    argspec: "args=[\'num_layers\', \'num_units\', \'input_size\', \'T\', \'S\', \'rnn_mode\', \'input_mode\', \'direction\', \'dropout\', \'seed\', \'seed2\', \'name\'], varargs=None, keywords=None, defaults=[\'lstm\', \'linear_input\', \'unidirectional\', \'0\', \'0\', \'0\', \'None\'], "
  }
  member_method {
    name: "CudnnRNNParamsToCanonical"
    argspec: "args=[\'num_layers\', \'num_units\', \'input_size\', \'params\', \'num_params\', \'rnn_mode\', \'input_mode\', \'direction\', \'dropout\', \'seed\', \'seed2\', \'name\'], varargs=None, keywords=None, defaults=[\'lstm\', \'linear_input\', \'unidirectional\', \'0\', \'0\', \'0\', \'None\'], "
  }
  member_method {
    name: "CudnnRNNV2"
    argspec: "args=[\'input\', \'input_h\', \'input_c\', \'params\', \'rnn_mode\', \'input_mode\', \'direction\', \'dropout\', \'seed\', \'seed2\', \'is_training\', \'name\'], varargs=None, keywords=None, defaults=[\'lstm\', \'linear_input\', \'unidirectional\', \'0\', \'0\', \'0\', \'True\', \'None\'], "
  }
  member_method {
    name: "CudnnRNNV3"
    argspec: "args=[\'input\', \'input_h\', \'input_c\', \'params\', \'sequence_lengths\', \'rnn_mode\', \'input_mode\', \'direction\', \'dropout\', \'seed\', \'seed2\', \'is_training\', \'time_major\', \'name\'], varargs=None, keywords=None, defaults=[\'lstm\', \'linear_input\', \'unidirectional\', \'0\', \'0\', \'0\', \'True\', \'True\', \'None\'], "
  }
  member_method {
    name: "Cumprod"
    argspec: "args=[\'x\', \'axis\', \'exclusive\', \'reverse\', \'name\'], varargs=None, keywords=None, defaults=[\'False\', \'False\', \'None\'], "
  }
  member_method {
    name: "Cumsum"
    argspec: "args=[\'x\', \'axis\', \'exclusive\', \'reverse\', \'name\'], varargs=None, keywords=None, defaults=[\'False\', \'False\', \'None\'], "
  }
  member_method {
    name: "DataFormatDimMap"
    argspec: "args=[\'x\', \'src_format\', \'dst_format\', \'name\'], varargs=None, keywords=None, defaults=[\'NHWC\', \'NCHW\', \'None\'], "
  }
  member_method {
    name: "DataFormatVecPermute"
    argspec: "args=[\'x\', \'src_format\', \'dst_format\', \'name\'], varargs=None, keywords=None, defaults=[\'NHWC\', \'NCHW\', \'None\'], "
  }
  member_method {
    name: "DatasetToGraph"
    argspec: "args=[\'input_dataset\', \'name\'], varargs=None, keywords=None, defaults=[\'None\'], "
  }
  member_method {
    name: "DatasetToSingleElement"
    argspec: "args=[\'dataset\', \'output_types\', \'output_shapes\', \'name\'], varargs=None, keywords=None, defaults=[\'None\'], "
  }
  member_method {
    name: "DebugGradientIdentity"
    argspec: "args=[\'input\', \'name\'], varargs=None, keywords=None, defaults=[\'None\'], "
  }
  member_method {
    name: "DebugGradientRefIdentity"
    argspec: "args=[\'input\', \'name\'], varargs=None, keywords=None, defaults=[\'None\'], "
  }
  member_method {
    name: "DecodeAndCropJpeg"
    argspec: "args=[\'contents\', \'crop_window\', \'channels\', \'ratio\', \'fancy_upscaling\', \'try_recover_truncated\', \'acceptable_fraction\', \'dct_method\', \'name\'], varargs=None, keywords=None, defaults=[\'0\', \'1\', \'True\', \'False\', \'1\', \'\', \'None\'], "
  }
  member_method {
    name: "DecodeBase64"
    argspec: "args=[\'input\', \'name\'], varargs=None, keywords=None, defaults=[\'None\'], "
  }
  member_method {
    name: "DecodeBmp"
    argspec: "args=[\'contents\', \'channels\', \'name\'], varargs=None, keywords=None, defaults=[\'0\', \'None\'], "
  }
  member_method {
    name: "DecodeCSV"
    argspec: "args=[\'records\', \'record_defaults\', \'field_delim\', \'use_quote_delim\', \'na_value\', \'select_cols\', \'name\'], varargs=None, keywords=None, defaults=[\',\', \'True\', \'\', \'[]\', \'None\'], "
  }
  member_method {
    name: "DecodeCompressed"
    argspec: "args=[\'bytes\', \'compression_type\', \'name\'], varargs=None, keywords=None, defaults=[\'\', \'None\'], "
  }
  member_method {
    name: "DecodeGif"
    argspec: "args=[\'contents\', \'name\'], varargs=None, keywords=None, defaults=[\'None\'], "
  }
  member_method {
    name: "DecodeJSONExample"
    argspec: "args=[\'json_examples\', \'name\'], varargs=None, keywords=None, defaults=[\'None\'], "
  }
  member_method {
    name: "DecodeJpeg"
    argspec: "args=[\'contents\', \'channels\', \'ratio\', \'fancy_upscaling\', \'try_recover_truncated\', \'acceptable_fraction\', \'dct_method\', \'name\'], varargs=None, keywords=None, defaults=[\'0\', \'1\', \'True\', \'False\', \'1\', \'\', \'None\'], "
  }
  member_method {
    name: "DecodePng"
    argspec: "args=[\'contents\', \'channels\', \'dtype\', \'name\'], varargs=None, keywords=None, defaults=[\'0\', \"<dtype: \'uint8\'>\", \'None\'], "
  }
  member_method {
    name: "DecodeRaw"
    argspec: "args=[\'bytes\', \'out_type\', \'little_endian\', \'name\'], varargs=None, keywords=None, defaults=[\'True\', \'None\'], "
  }
  member_method {
    name: "DecodeWav"
    argspec: "args=[\'contents\', \'desired_channels\', \'desired_samples\', \'name\'], varargs=None, keywords=None, defaults=[\'-1\', \'-1\', \'None\'], "
  }
  member_method {
    name: "DeepCopy"
    argspec: "args=[\'x\', \'name\'], varargs=None, keywords=None, defaults=[\'None\'], "
  }
  member_method {
    name: "DeleteSessionTensor"
    argspec: "args=[\'handle\', \'name\'], varargs=None, keywords=None, defaults=[\'None\'], "
  }
  member_method {
    name: "DenseToDenseSetOperation"
    argspec: "args=[\'set1\', \'set2\', \'set_operation\', \'validate_indices\', \'name\'], varargs=None, keywords=None, defaults=[\'True\', \'None\'], "
  }
  member_method {
    name: "DenseToSparseSetOperation"
    argspec: "args=[\'set1\', \'set2_indices\', \'set2_values\', \'set2_shape\', \'set_operation\', \'validate_indices\', \'name\'], varargs=None, keywords=None, defaults=[\'True\', \'None\'], "
  }
  member_method {
    name: "DepthToSpace"
    argspec: "args=[\'input\', \'block_size\', \'data_format\', \'name\'], varargs=None, keywords=None, defaults=[\'NHWC\', \'None\'], "
  }
  member_method {
    name: "DepthwiseConv2dNative"
    argspec: "args=[\'input\', \'filter\', \'strides\', \'padding\', \'data_format\', \'dilations\', \'name\'], varargs=None, keywords=None, defaults=[\'NHWC\', \'[1, 1, 1, 1]\', \'None\'], "
  }
  member_method {
    name: "DepthwiseConv2dNativeBackpropFilter"
    argspec: "args=[\'input\', \'filter_sizes\', \'out_backprop\', \'strides\', \'padding\', \'data_format\', \'dilations\', \'name\'], varargs=None, keywords=None, defaults=[\'NHWC\', \'[1, 1, 1, 1]\', \'None\'], "
  }
  member_method {
    name: "DepthwiseConv2dNativeBackpropInput"
    argspec: "args=[\'input_sizes\', \'filter\', \'out_backprop\', \'strides\', \'padding\', \'data_format\', \'dilations\', \'name\'], varargs=None, keywords=None, defaults=[\'NHWC\', \'[1, 1, 1, 1]\', \'None\'], "
  }
  member_method {
    name: "Dequantize"
    argspec: "args=[\'input\', \'min_range\', \'max_range\', \'mode\', \'name\'], varargs=None, keywords=None, defaults=[\'MIN_COMBINED\', \'None\'], "
  }
  member_method {
    name: "DeserializeIterator"
    argspec: "args=[\'resource_handle\', \'serialized\', \'name\'], varargs=None, keywords=None, defaults=[\'None\'], "
  }
  member_method {
    name: "DeserializeManySparse"
    argspec: "args=[\'serialized_sparse\', \'dtype\', \'name\'], varargs=None, keywords=None, defaults=[\'None\'], "
  }
  member_method {
    name: "DeserializeSparse"
    argspec: "args=[\'serialized_sparse\', \'dtype\', \'name\'], varargs=None, keywords=None, defaults=[\'None\'], "
  }
  member_method {
    name: "DestroyResourceOp"
    argspec: "args=[\'resource\', \'ignore_lookup_error\', \'name\'], varargs=None, keywords=None, defaults=[\'True\', \'None\'], "
  }
  member_method {
    name: "DestroyTemporaryVariable"
    argspec: "args=[\'ref\', \'var_name\', \'name\'], varargs=None, keywords=None, defaults=[\'None\'], "
  }
  member_method {
    name: "Diag"
    argspec: "args=[\'diagonal\', \'name\'], varargs=None, keywords=None, defaults=[\'None\'], "
  }
  member_method {
    name: "DiagPart"
    argspec: "args=[\'input\', \'name\'], varargs=None, keywords=None, defaults=[\'None\'], "
  }
  member_method {
    name: "Digamma"
    argspec: "args=[\'x\', \'name\'], varargs=None, keywords=None, defaults=[\'None\'], "
  }
  member_method {
    name: "Dilation2D"
    argspec: "args=[\'input\', \'filter\', \'strides\', \'rates\', \'padding\', \'name\'], varargs=None, keywords=None, defaults=[\'None\'], "
  }
  member_method {
    name: "Dilation2DBackpropFilter"
    argspec: "args=[\'input\', \'filter\', \'out_backprop\', \'strides\', \'rates\', \'padding\', \'name\'], varargs=None, keywords=None, defaults=[\'None\'], "
  }
  member_method {
    name: "Dilation2DBackpropInput"
    argspec: "args=[\'input\', \'filter\', \'out_backprop\', \'strides\', \'rates\', \'padding\', \'name\'], varargs=None, keywords=None, defaults=[\'None\'], "
  }
  member_method {
    name: "Div"
    argspec: "args=[\'x\', \'y\', \'name\'], varargs=None, keywords=None, defaults=[\'None\'], "
  }
  member_method {
    name: "DivNoNan"
    argspec: "args=[\'x\', \'y\', \'name\'], varargs=None, keywords=None, defaults=[\'None\'], "
  }
  member_method {
    name: "DrawBoundingBoxes"
    argspec: "args=[\'images\', \'boxes\', \'name\'], varargs=None, keywords=None, defaults=[\'None\'], "
  }
  member_method {
    name: "DynamicPartition"
    argspec: "args=[\'data\', \'partitions\', \'num_partitions\', \'name\'], varargs=None, keywords=None, defaults=[\'None\'], "
  }
  member_method {
    name: "DynamicStitch"
    argspec: "args=[\'indices\', \'data\', \'name\'], varargs=None, keywords=None, defaults=[\'None\'], "
  }
  member_method {
    name: "EagerPyFunc"
    argspec: "args=[\'input\', \'token\', \'Tout\', \'name\'], varargs=None, keywords=None, defaults=[\'None\'], "
  }
  member_method {
    name: "EditDistance"
    argspec: "args=[\'hypothesis_indices\', \'hypothesis_values\', \'hypothesis_shape\', \'truth_indices\', \'truth_values\', \'truth_shape\', \'normalize\', \'name\'], varargs=None, keywords=None, defaults=[\'True\', \'None\'], "
  }
  member_method {
    name: "Elu"
    argspec: "args=[\'features\', \'name\'], varargs=None, keywords=None, defaults=[\'None\'], "
  }
  member_method {
    name: "EluGrad"
    argspec: "args=[\'gradients\', \'outputs\', \'name\'], varargs=None, keywords=None, defaults=[\'None\'], "
  }
  member_method {
    name: "Empty"
    argspec: "args=[\'shape\', \'dtype\', \'init\', \'name\'], varargs=None, keywords=None, defaults=[\'False\', \'None\'], "
  }
  member_method {
    name: "EmptyTensorList"
    argspec: "args=[\'element_shape\', \'max_num_elements\', \'element_dtype\', \'name\'], varargs=None, keywords=None, defaults=[\'None\'], "
  }
  member_method {
    name: "EncodeBase64"
    argspec: "args=[\'input\', \'pad\', \'name\'], varargs=None, keywords=None, defaults=[\'False\', \'None\'], "
  }
  member_method {
    name: "EncodeJpeg"
    argspec: "args=[\'image\', \'format\', \'quality\', \'progressive\', \'optimize_size\', \'chroma_downsampling\', \'density_unit\', \'x_density\', \'y_density\', \'xmp_metadata\', \'name\'], varargs=None, keywords=None, defaults=[\'\', \'95\', \'False\', \'False\', \'True\', \'in\', \'300\', \'300\', \'\', \'None\'], "
<<<<<<< HEAD
=======
  }
  member_method {
    name: "EncodeJpegVariableQuality"
    argspec: "args=[\'images\', \'quality\', \'name\'], varargs=None, keywords=None, defaults=[\'None\'], "
>>>>>>> 51acb2b2
  }
  member_method {
    name: "EncodePng"
    argspec: "args=[\'image\', \'compression\', \'name\'], varargs=None, keywords=None, defaults=[\'-1\', \'None\'], "
  }
  member_method {
    name: "EncodeWav"
    argspec: "args=[\'audio\', \'sample_rate\', \'name\'], varargs=None, keywords=None, defaults=[\'None\'], "
  }
  member_method {
    name: "EnqueueTPUEmbeddingIntegerBatch"
    argspec: "args=[\'batch\', \'mode_override\', \'device_ordinal\', \'name\'], varargs=None, keywords=None, defaults=[\'-1\', \'None\'], "
  }
  member_method {
    name: "EnqueueTPUEmbeddingSparseBatch"
    argspec: "args=[\'sample_indices\', \'embedding_indices\', \'aggregation_weights\', \'mode_override\', \'device_ordinal\', \'combiners\', \'name\'], varargs=None, keywords=None, defaults=[\'-1\', \'[]\', \'None\'], "
  }
  member_method {
    name: "EnqueueTPUEmbeddingSparseTensorBatch"
    argspec: "args=[\'sample_indices\', \'embedding_indices\', \'aggregation_weights\', \'mode_override\', \'table_ids\', \'device_ordinal\', \'combiners\', \'name\'], varargs=None, keywords=None, defaults=[\'-1\', \'[]\', \'None\'], "
  }
  member_method {
    name: "EnsureShape"
    argspec: "args=[\'input\', \'shape\', \'name\'], varargs=None, keywords=None, defaults=[\'None\'], "
  }
  member_method {
    name: "Enter"
    argspec: "args=[\'data\', \'frame_name\', \'is_constant\', \'parallel_iterations\', \'name\'], varargs=None, keywords=None, defaults=[\'False\', \'10\', \'None\'], "
  }
  member_method {
    name: "Equal"
    argspec: "args=[\'x\', \'y\', \'name\'], varargs=None, keywords=None, defaults=[\'None\'], "
  }
  member_method {
    name: "Erf"
    argspec: "args=[\'x\', \'name\'], varargs=None, keywords=None, defaults=[\'None\'], "
  }
  member_method {
    name: "Erfc"
    argspec: "args=[\'x\', \'name\'], varargs=None, keywords=None, defaults=[\'None\'], "
  }
  member_method {
    name: "EuclideanNorm"
    argspec: "args=[\'input\', \'axis\', \'keep_dims\', \'name\'], varargs=None, keywords=None, defaults=[\'False\', \'None\'], "
  }
  member_method {
    name: "Exit"
    argspec: "args=[\'data\', \'name\'], varargs=None, keywords=None, defaults=[\'None\'], "
  }
  member_method {
    name: "Exp"
    argspec: "args=[\'x\', \'name\'], varargs=None, keywords=None, defaults=[\'None\'], "
  }
  member_method {
    name: "ExpandDims"
    argspec: "args=[\'input\', \'axis\', \'name\'], varargs=None, keywords=None, defaults=[\'None\'], "
  }
  member_method {
    name: "ExperimentalAssertNextDataset"
    argspec: "args=[\'input_dataset\', \'transformations\', \'output_types\', \'output_shapes\', \'name\'], varargs=None, keywords=None, defaults=[\'None\'], "
  }
  member_method {
    name: "ExperimentalAutoShardDataset"
    argspec: "args=[\'input_dataset\', \'num_workers\', \'index\', \'output_types\', \'output_shapes\', \'name\'], varargs=None, keywords=None, defaults=[\'None\'], "
  }
  member_method {
    name: "ExperimentalBytesProducedStatsDataset"
    argspec: "args=[\'input_dataset\', \'tag\', \'output_types\', \'output_shapes\', \'name\'], varargs=None, keywords=None, defaults=[\'None\'], "
  }
  member_method {
    name: "ExperimentalCSVDataset"
    argspec: "args=[\'filenames\', \'compression_type\', \'buffer_size\', \'header\', \'field_delim\', \'use_quote_delim\', \'na_value\', \'select_cols\', \'record_defaults\', \'output_shapes\', \'name\'], varargs=None, keywords=None, defaults=[\'None\'], "
  }
  member_method {
    name: "ExperimentalChooseFastestDataset"
    argspec: "args=[\'input_datasets\', \'num_experiments\', \'output_types\', \'output_shapes\', \'name\'], varargs=None, keywords=None, defaults=[\'None\'], "
  }
  member_method {
    name: "ExperimentalDatasetCardinality"
    argspec: "args=[\'input_dataset\', \'name\'], varargs=None, keywords=None, defaults=[\'None\'], "
  }
  member_method {
    name: "ExperimentalDatasetToTFRecord"
    argspec: "args=[\'input_dataset\', \'filename\', \'compression_type\', \'name\'], varargs=None, keywords=None, defaults=[\'None\'], "
  }
  member_method {
    name: "ExperimentalDenseToSparseBatchDataset"
    argspec: "args=[\'input_dataset\', \'batch_size\', \'row_shape\', \'output_types\', \'output_shapes\', \'name\'], varargs=None, keywords=None, defaults=[\'None\'], "
  }
  member_method {
    name: "ExperimentalDirectedInterleaveDataset"
    argspec: "args=[\'selector_input_dataset\', \'data_input_datasets\', \'output_types\', \'output_shapes\', \'name\'], varargs=None, keywords=None, defaults=[\'None\'], "
  }
  member_method {
    name: "ExperimentalGroupByReducerDataset"
    argspec: "args=[\'input_dataset\', \'key_func_other_arguments\', \'init_func_other_arguments\', \'reduce_func_other_arguments\', \'finalize_func_other_arguments\', \'key_func\', \'init_func\', \'reduce_func\', \'finalize_func\', \'output_types\', \'output_shapes\', \'name\'], varargs=None, keywords=None, defaults=[\'None\'], "
  }
  member_method {
    name: "ExperimentalGroupByWindowDataset"
    argspec: "args=[\'input_dataset\', \'key_func_other_arguments\', \'reduce_func_other_arguments\', \'window_size_func_other_arguments\', \'key_func\', \'reduce_func\', \'window_size_func\', \'output_types\', \'output_shapes\', \'name\'], varargs=None, keywords=None, defaults=[\'None\'], "
  }
  member_method {
    name: "ExperimentalIdentityIndexedDataset"
    argspec: "args=[\'size\', \'name\'], varargs=None, keywords=None, defaults=[\'None\'], "
  }
  member_method {
    name: "ExperimentalIgnoreErrorsDataset"
    argspec: "args=[\'input_dataset\', \'output_types\', \'output_shapes\', \'name\'], varargs=None, keywords=None, defaults=[\'None\'], "
  }
  member_method {
    name: "ExperimentalIndexedDatasetGet"
    argspec: "args=[\'materialized\', \'index\', \'output_types\', \'output_shapes\', \'name\'], varargs=None, keywords=None, defaults=[\'None\'], "
  }
  member_method {
    name: "ExperimentalIndexedDatasetMaterialize"
    argspec: "args=[\'dataset\', \'materialized\', \'name\'], varargs=None, keywords=None, defaults=[\'None\'], "
  }
  member_method {
    name: "ExperimentalIteratorGetDevice"
    argspec: "args=[\'resource\', \'name\'], varargs=None, keywords=None, defaults=[\'None\'], "
  }
  member_method {
    name: "ExperimentalLMDBDataset"
    argspec: "args=[\'filenames\', \'output_types\', \'output_shapes\', \'name\'], varargs=None, keywords=None, defaults=[\'None\'], "
  }
  member_method {
    name: "ExperimentalLatencyStatsDataset"
    argspec: "args=[\'input_dataset\', \'tag\', \'output_types\', \'output_shapes\', \'name\'], varargs=None, keywords=None, defaults=[\'None\'], "
  }
  member_method {
    name: "ExperimentalMapAndBatchDataset"
    argspec: "args=[\'input_dataset\', \'other_arguments\', \'batch_size\', \'num_parallel_calls\', \'drop_remainder\', \'f\', \'output_types\', \'output_shapes\', \'preserve_cardinality\', \'name\'], varargs=None, keywords=None, defaults=[\'False\', \'None\'], "
  }
  member_method {
    name: "ExperimentalMapDataset"
    argspec: "args=[\'input_dataset\', \'other_arguments\', \'f\', \'output_types\', \'output_shapes\', \'use_inter_op_parallelism\', \'preserve_cardinality\', \'name\'], varargs=None, keywords=None, defaults=[\'True\', \'False\', \'None\'], "
  }
  member_method {
    name: "ExperimentalMatchingFilesDataset"
    argspec: "args=[\'patterns\', \'name\'], varargs=None, keywords=None, defaults=[\'None\'], "
  }
  member_method {
    name: "ExperimentalMaterializedIndexDatasetHandle"
    argspec: "args=[\'container\', \'shared_name\', \'output_types\', \'output_shapes\', \'name\'], varargs=None, keywords=None, defaults=[\'None\'], "
  }
  member_method {
    name: "ExperimentalMaxIntraOpParallelismDataset"
    argspec: "args=[\'input_dataset\', \'max_intra_op_parallelism\', \'output_types\', \'output_shapes\', \'name\'], varargs=None, keywords=None, defaults=[\'None\'], "
  }
  member_method {
    name: "ExperimentalNonSerializableDataset"
    argspec: "args=[\'input_dataset\', \'output_types\', \'output_shapes\', \'name\'], varargs=None, keywords=None, defaults=[\'None\'], "
  }
  member_method {
    name: "ExperimentalNumaMapAndBatchDataset"
    argspec: "args=[\'input_dataset\', \'other_arguments\', \'batch_size\', \'num_parallel_calls\', \'drop_remainder\', \'f\', \'output_types\', \'output_shapes\', \'preserve_cardinality\', \'name\'], varargs=None, keywords=None, defaults=[\'False\', \'None\'], "
  }
  member_method {
    name: "ExperimentalParallelInterleaveDataset"
    argspec: "args=[\'input_dataset\', \'other_arguments\', \'cycle_length\', \'block_length\', \'sloppy\', \'buffer_output_elements\', \'prefetch_input_elements\', \'f\', \'output_types\', \'output_shapes\', \'name\'], varargs=None, keywords=None, defaults=[\'None\'], "
  }
  member_method {
    name: "ExperimentalParseExampleDataset"
    argspec: "args=[\'input_dataset\', \'num_parallel_calls\', \'dense_defaults\', \'sparse_keys\', \'dense_keys\', \'sparse_types\', \'dense_shapes\', \'output_types\', \'output_shapes\', \'sloppy\', \'name\'], varargs=None, keywords=None, defaults=[\'False\', \'None\'], "
  }
  member_method {
    name: "ExperimentalPrivateThreadPoolDataset"
    argspec: "args=[\'input_dataset\', \'num_threads\', \'output_types\', \'output_shapes\', \'name\'], varargs=None, keywords=None, defaults=[\'None\'], "
  }
  member_method {
    name: "ExperimentalRandomDataset"
    argspec: "args=[\'seed\', \'seed2\', \'output_types\', \'output_shapes\', \'name\'], varargs=None, keywords=None, defaults=[\'None\'], "
  }
  member_method {
    name: "ExperimentalRebatchDataset"
    argspec: "args=[\'input_dataset\', \'num_workers\', \'output_types\', \'output_shapes\', \'name\'], varargs=None, keywords=None, defaults=[\'None\'], "
  }
  member_method {
    name: "ExperimentalScanDataset"
    argspec: "args=[\'input_dataset\', \'initial_state\', \'other_arguments\', \'f\', \'output_types\', \'output_shapes\', \'preserve_cardinality\', \'name\'], varargs=None, keywords=None, defaults=[\'False\', \'None\'], "
  }
  member_method {
    name: "ExperimentalSetStatsAggregatorDataset"
    argspec: "args=[\'input_dataset\', \'stats_aggregator\', \'tag\', \'counter_prefix\', \'output_types\', \'output_shapes\', \'name\'], varargs=None, keywords=None, defaults=[\'None\'], "
  }
  member_method {
    name: "ExperimentalSleepDataset"
    argspec: "args=[\'input_dataset\', \'sleep_microseconds\', \'output_types\', \'output_shapes\', \'name\'], varargs=None, keywords=None, defaults=[\'None\'], "
  }
  member_method {
    name: "ExperimentalSlidingWindowDataset"
    argspec: "args=[\'input_dataset\', \'window_size\', \'window_shift\', \'window_stride\', \'output_types\', \'output_shapes\', \'name\'], varargs=None, keywords=None, defaults=[\'None\'], "
  }
  member_method {
    name: "ExperimentalSqlDataset"
    argspec: "args=[\'driver_name\', \'data_source_name\', \'query\', \'output_types\', \'output_shapes\', \'name\'], varargs=None, keywords=None, defaults=[\'None\'], "
  }
  member_method {
    name: "ExperimentalStatsAggregatorHandle"
    argspec: "args=[\'container\', \'shared_name\', \'name\'], varargs=None, keywords=None, defaults=[\'\', \'\', \'None\'], "
  }
  member_method {
    name: "ExperimentalStatsAggregatorSummary"
    argspec: "args=[\'iterator\', \'name\'], varargs=None, keywords=None, defaults=[\'None\'], "
  }
  member_method {
    name: "ExperimentalTakeWhileDataset"
    argspec: "args=[\'input_dataset\', \'other_arguments\', \'predicate\', \'output_types\', \'output_shapes\', \'name\'], varargs=None, keywords=None, defaults=[\'None\'], "
  }
  member_method {
    name: "ExperimentalThreadPoolDataset"
    argspec: "args=[\'input_dataset\', \'thread_pool\', \'output_types\', \'output_shapes\', \'name\'], varargs=None, keywords=None, defaults=[\'None\'], "
  }
  member_method {
    name: "ExperimentalThreadPoolHandle"
    argspec: "args=[\'num_threads\', \'display_name\', \'max_intra_op_parallelism\', \'container\', \'shared_name\', \'name\'], varargs=None, keywords=None, defaults=[\'1\', \'\', \'\', \'None\'], "
  }
  member_method {
    name: "ExperimentalUnbatchDataset"
    argspec: "args=[\'input_dataset\', \'output_types\', \'output_shapes\', \'name\'], varargs=None, keywords=None, defaults=[\'None\'], "
  }
  member_method {
    name: "ExperimentalUniqueDataset"
    argspec: "args=[\'input_dataset\', \'output_types\', \'output_shapes\', \'name\'], varargs=None, keywords=None, defaults=[\'None\'], "
  }
  member_method {
    name: "Expm1"
    argspec: "args=[\'x\', \'name\'], varargs=None, keywords=None, defaults=[\'None\'], "
  }
  member_method {
    name: "ExtractGlimpse"
    argspec: "args=[\'input\', \'size\', \'offsets\', \'centered\', \'normalized\', \'uniform_noise\', \'noise\', \'name\'], varargs=None, keywords=None, defaults=[\'True\', \'True\', \'True\', \'uniform\', \'None\'], "
  }
  member_method {
    name: "ExtractImagePatches"
    argspec: "args=[\'images\', \'ksizes\', \'strides\', \'rates\', \'padding\', \'name\'], varargs=None, keywords=None, defaults=[\'None\'], "
  }
  member_method {
    name: "ExtractJpegShape"
    argspec: "args=[\'contents\', \'output_type\', \'name\'], varargs=None, keywords=None, defaults=[\"<dtype: \'int32\'>\", \'None\'], "
  }
  member_method {
    name: "ExtractVolumePatches"
    argspec: "args=[\'input\', \'ksizes\', \'strides\', \'padding\', \'name\'], varargs=None, keywords=None, defaults=[\'None\'], "
  }
  member_method {
    name: "FFT"
    argspec: "args=[\'input\', \'name\'], varargs=None, keywords=None, defaults=[\'None\'], "
  }
  member_method {
    name: "FFT2D"
    argspec: "args=[\'input\', \'name\'], varargs=None, keywords=None, defaults=[\'None\'], "
  }
  member_method {
    name: "FFT3D"
    argspec: "args=[\'input\', \'name\'], varargs=None, keywords=None, defaults=[\'None\'], "
  }
  member_method {
    name: "FIFOQueue"
    argspec: "args=[\'component_types\', \'shapes\', \'capacity\', \'container\', \'shared_name\', \'name\'], varargs=None, keywords=None, defaults=[\'[]\', \'-1\', \'\', \'\', \'None\'], "
  }
  member_method {
    name: "FIFOQueueV2"
    argspec: "args=[\'component_types\', \'shapes\', \'capacity\', \'container\', \'shared_name\', \'name\'], varargs=None, keywords=None, defaults=[\'[]\', \'-1\', \'\', \'\', \'None\'], "
  }
  member_method {
    name: "Fact"
    argspec: "args=[\'name\'], varargs=None, keywords=None, defaults=[\'None\'], "
  }
  member_method {
    name: "FakeParam"
    argspec: "args=[\'dtype\', \'shape\', \'name\'], varargs=None, keywords=None, defaults=[\'None\'], "
  }
  member_method {
    name: "FakeQuantWithMinMaxArgs"
    argspec: "args=[\'inputs\', \'min\', \'max\', \'num_bits\', \'narrow_range\', \'name\'], varargs=None, keywords=None, defaults=[\'-6\', \'6\', \'8\', \'False\', \'None\'], "
  }
  member_method {
    name: "FakeQuantWithMinMaxArgsGradient"
    argspec: "args=[\'gradients\', \'inputs\', \'min\', \'max\', \'num_bits\', \'narrow_range\', \'name\'], varargs=None, keywords=None, defaults=[\'-6\', \'6\', \'8\', \'False\', \'None\'], "
  }
  member_method {
    name: "FakeQuantWithMinMaxVars"
    argspec: "args=[\'inputs\', \'min\', \'max\', \'num_bits\', \'narrow_range\', \'name\'], varargs=None, keywords=None, defaults=[\'8\', \'False\', \'None\'], "
  }
  member_method {
    name: "FakeQuantWithMinMaxVarsGradient"
    argspec: "args=[\'gradients\', \'inputs\', \'min\', \'max\', \'num_bits\', \'narrow_range\', \'name\'], varargs=None, keywords=None, defaults=[\'8\', \'False\', \'None\'], "
  }
  member_method {
    name: "FakeQuantWithMinMaxVarsPerChannel"
    argspec: "args=[\'inputs\', \'min\', \'max\', \'num_bits\', \'narrow_range\', \'name\'], varargs=None, keywords=None, defaults=[\'8\', \'False\', \'None\'], "
  }
  member_method {
    name: "FakeQuantWithMinMaxVarsPerChannelGradient"
    argspec: "args=[\'gradients\', \'inputs\', \'min\', \'max\', \'num_bits\', \'narrow_range\', \'name\'], varargs=None, keywords=None, defaults=[\'8\', \'False\', \'None\'], "
  }
  member_method {
    name: "FakeQueue"
    argspec: "args=[\'resource\', \'name\'], varargs=None, keywords=None, defaults=[\'None\'], "
  }
  member_method {
    name: "Fill"
    argspec: "args=[\'dims\', \'value\', \'name\'], varargs=None, keywords=None, defaults=[\'None\'], "
  }
  member_method {
    name: "FilterByLastComponentDataset"
    argspec: "args=[\'input_dataset\', \'output_types\', \'output_shapes\', \'name\'], varargs=None, keywords=None, defaults=[\'None\'], "
  }
  member_method {
    name: "FilterDataset"
    argspec: "args=[\'input_dataset\', \'other_arguments\', \'predicate\', \'output_types\', \'output_shapes\', \'name\'], varargs=None, keywords=None, defaults=[\'None\'], "
  }
  member_method {
    name: "FixedLengthRecordDataset"
    argspec: "args=[\'filenames\', \'header_bytes\', \'record_bytes\', \'footer_bytes\', \'buffer_size\', \'name\'], varargs=None, keywords=None, defaults=[\'None\'], "
  }
  member_method {
    name: "FixedLengthRecordDatasetV2"
    argspec: "args=[\'filenames\', \'header_bytes\', \'record_bytes\', \'footer_bytes\', \'buffer_size\', \'compression_type\', \'name\'], varargs=None, keywords=None, defaults=[\'None\'], "
  }
  member_method {
    name: "FixedLengthRecordReader"
    argspec: "args=[\'record_bytes\', \'header_bytes\', \'footer_bytes\', \'hop_bytes\', \'container\', \'shared_name\', \'name\'], varargs=None, keywords=None, defaults=[\'0\', \'0\', \'0\', \'\', \'\', \'None\'], "
  }
  member_method {
    name: "FixedLengthRecordReaderV2"
    argspec: "args=[\'record_bytes\', \'header_bytes\', \'footer_bytes\', \'hop_bytes\', \'container\', \'shared_name\', \'encoding\', \'name\'], varargs=None, keywords=None, defaults=[\'0\', \'0\', \'0\', \'\', \'\', \'\', \'None\'], "
  }
  member_method {
    name: "FixedUnigramCandidateSampler"
    argspec: "args=[\'true_classes\', \'num_true\', \'num_sampled\', \'unique\', \'range_max\', \'vocab_file\', \'distortion\', \'num_reserved_ids\', \'num_shards\', \'shard\', \'unigrams\', \'seed\', \'seed2\', \'name\'], varargs=None, keywords=None, defaults=[\'\', \'1\', \'0\', \'1\', \'0\', \'[]\', \'0\', \'0\', \'None\'], "
  }
  member_method {
    name: "FlatMapDataset"
    argspec: "args=[\'input_dataset\', \'other_arguments\', \'f\', \'output_types\', \'output_shapes\', \'name\'], varargs=None, keywords=None, defaults=[\'None\'], "
  }
  member_method {
    name: "Floor"
    argspec: "args=[\'x\', \'name\'], varargs=None, keywords=None, defaults=[\'None\'], "
  }
  member_method {
    name: "FloorDiv"
    argspec: "args=[\'x\', \'y\', \'name\'], varargs=None, keywords=None, defaults=[\'None\'], "
  }
  member_method {
    name: "FloorMod"
    argspec: "args=[\'x\', \'y\', \'name\'], varargs=None, keywords=None, defaults=[\'None\'], "
  }
  member_method {
    name: "FlushSummaryWriter"
    argspec: "args=[\'writer\', \'name\'], varargs=None, keywords=None, defaults=[\'None\'], "
  }
  member_method {
    name: "For"
    argspec: "args=[\'start\', \'limit\', \'delta\', \'input\', \'body\', \'name\'], varargs=None, keywords=None, defaults=[\'None\'], "
  }
  member_method {
    name: "FractionalAvgPool"
    argspec: "args=[\'value\', \'pooling_ratio\', \'pseudo_random\', \'overlapping\', \'deterministic\', \'seed\', \'seed2\', \'name\'], varargs=None, keywords=None, defaults=[\'False\', \'False\', \'False\', \'0\', \'0\', \'None\'], "
  }
  member_method {
    name: "FractionalAvgPoolGrad"
    argspec: "args=[\'orig_input_tensor_shape\', \'out_backprop\', \'row_pooling_sequence\', \'col_pooling_sequence\', \'overlapping\', \'name\'], varargs=None, keywords=None, defaults=[\'False\', \'None\'], "
  }
  member_method {
    name: "FractionalMaxPool"
    argspec: "args=[\'value\', \'pooling_ratio\', \'pseudo_random\', \'overlapping\', \'deterministic\', \'seed\', \'seed2\', \'name\'], varargs=None, keywords=None, defaults=[\'False\', \'False\', \'False\', \'0\', \'0\', \'None\'], "
  }
  member_method {
    name: "FractionalMaxPoolGrad"
    argspec: "args=[\'orig_input\', \'orig_output\', \'out_backprop\', \'row_pooling_sequence\', \'col_pooling_sequence\', \'overlapping\', \'name\'], varargs=None, keywords=None, defaults=[\'False\', \'None\'], "
  }
  member_method {
    name: "FusedBatchNorm"
    argspec: "args=[\'x\', \'scale\', \'offset\', \'mean\', \'variance\', \'epsilon\', \'data_format\', \'is_training\', \'name\'], varargs=None, keywords=None, defaults=[\'0.0001\', \'NHWC\', \'True\', \'None\'], "
  }
  member_method {
    name: "FusedBatchNormGrad"
    argspec: "args=[\'y_backprop\', \'x\', \'scale\', \'reserve_space_1\', \'reserve_space_2\', \'epsilon\', \'data_format\', \'is_training\', \'name\'], varargs=None, keywords=None, defaults=[\'0.0001\', \'NHWC\', \'True\', \'None\'], "
  }
  member_method {
    name: "FusedBatchNormGradV2"
    argspec: "args=[\'y_backprop\', \'x\', \'scale\', \'reserve_space_1\', \'reserve_space_2\', \'epsilon\', \'data_format\', \'is_training\', \'name\'], varargs=None, keywords=None, defaults=[\'0.0001\', \'NHWC\', \'True\', \'None\'], "
  }
  member_method {
    name: "FusedBatchNormV2"
    argspec: "args=[\'x\', \'scale\', \'offset\', \'mean\', \'variance\', \'epsilon\', \'data_format\', \'is_training\', \'name\'], varargs=None, keywords=None, defaults=[\'0.0001\', \'NHWC\', \'True\', \'None\'], "
  }
  member_method {
    name: "FusedPadConv2D"
    argspec: "args=[\'input\', \'paddings\', \'filter\', \'mode\', \'strides\', \'padding\', \'name\'], varargs=None, keywords=None, defaults=[\'None\'], "
  }
  member_method {
    name: "FusedResizeAndPadConv2D"
    argspec: "args=[\'input\', \'size\', \'paddings\', \'filter\', \'mode\', \'strides\', \'padding\', \'resize_align_corners\', \'name\'], varargs=None, keywords=None, defaults=[\'False\', \'None\'], "
  }
  member_method {
    name: "Gather"
    argspec: "args=[\'params\', \'indices\', \'validate_indices\', \'name\'], varargs=None, keywords=None, defaults=[\'True\', \'None\'], "
  }
  member_method {
    name: "GatherNd"
    argspec: "args=[\'params\', \'indices\', \'name\'], varargs=None, keywords=None, defaults=[\'None\'], "
  }
  member_method {
    name: "GatherV2"
    argspec: "args=[\'params\', \'indices\', \'axis\', \'name\'], varargs=None, keywords=None, defaults=[\'None\'], "
  }
  member_method {
    name: "GenerateVocabRemapping"
    argspec: "args=[\'new_vocab_file\', \'old_vocab_file\', \'new_vocab_offset\', \'num_new_vocab\', \'old_vocab_size\', \'name\'], varargs=None, keywords=None, defaults=[\'-1\', \'None\'], "
  }
  member_method {
    name: "GeneratorDataset"
    argspec: "args=[\'init_func_other_args\', \'next_func_other_args\', \'finalize_func_other_args\', \'init_func\', \'next_func\', \'finalize_func\', \'output_types\', \'output_shapes\', \'name\'], varargs=None, keywords=None, defaults=[\'None\'], "
  }
  member_method {
    name: "GetSessionHandle"
    argspec: "args=[\'value\', \'name\'], varargs=None, keywords=None, defaults=[\'None\'], "
  }
  member_method {
    name: "GetSessionHandleV2"
    argspec: "args=[\'value\', \'name\'], varargs=None, keywords=None, defaults=[\'None\'], "
  }
  member_method {
    name: "GetSessionTensor"
    argspec: "args=[\'handle\', \'dtype\', \'name\'], varargs=None, keywords=None, defaults=[\'None\'], "
  }
  member_method {
    name: "Greater"
    argspec: "args=[\'x\', \'y\', \'name\'], varargs=None, keywords=None, defaults=[\'None\'], "
  }
  member_method {
    name: "GreaterEqual"
    argspec: "args=[\'x\', \'y\', \'name\'], varargs=None, keywords=None, defaults=[\'None\'], "
  }
  member_method {
    name: "GuaranteeConst"
    argspec: "args=[\'input\', \'name\'], varargs=None, keywords=None, defaults=[\'None\'], "
  }
  member_method {
    name: "HSVToRGB"
    argspec: "args=[\'images\', \'name\'], varargs=None, keywords=None, defaults=[\'None\'], "
  }
  member_method {
    name: "HashTable"
    argspec: "args=[\'key_dtype\', \'value_dtype\', \'container\', \'shared_name\', \'use_node_name_sharing\', \'name\'], varargs=None, keywords=None, defaults=[\'\', \'\', \'False\', \'None\'], "
  }
  member_method {
    name: "HashTableV2"
    argspec: "args=[\'key_dtype\', \'value_dtype\', \'container\', \'shared_name\', \'use_node_name_sharing\', \'name\'], varargs=None, keywords=None, defaults=[\'\', \'\', \'False\', \'None\'], "
  }
  member_method {
    name: "HistogramFixedWidth"
    argspec: "args=[\'values\', \'value_range\', \'nbins\', \'dtype\', \'name\'], varargs=None, keywords=None, defaults=[\"<dtype: \'int32\'>\", \'None\'], "
  }
  member_method {
    name: "HistogramSummary"
    argspec: "args=[\'tag\', \'values\', \'name\'], varargs=None, keywords=None, defaults=[\'None\'], "
  }
  member_method {
    name: "IFFT"
    argspec: "args=[\'input\', \'name\'], varargs=None, keywords=None, defaults=[\'None\'], "
  }
  member_method {
    name: "IFFT2D"
    argspec: "args=[\'input\', \'name\'], varargs=None, keywords=None, defaults=[\'None\'], "
  }
  member_method {
    name: "IFFT3D"
    argspec: "args=[\'input\', \'name\'], varargs=None, keywords=None, defaults=[\'None\'], "
  }
  member_method {
    name: "IRFFT"
    argspec: "args=[\'input\', \'fft_length\', \'name\'], varargs=None, keywords=None, defaults=[\'None\'], "
  }
  member_method {
    name: "IRFFT2D"
    argspec: "args=[\'input\', \'fft_length\', \'name\'], varargs=None, keywords=None, defaults=[\'None\'], "
  }
  member_method {
    name: "IRFFT3D"
    argspec: "args=[\'input\', \'fft_length\', \'name\'], varargs=None, keywords=None, defaults=[\'None\'], "
  }
  member_method {
    name: "Identity"
    argspec: "args=[\'input\', \'name\'], varargs=None, keywords=None, defaults=[\'None\'], "
  }
  member_method {
    name: "IdentityN"
    argspec: "args=[\'input\', \'name\'], varargs=None, keywords=None, defaults=[\'None\'], "
  }
  member_method {
    name: "IdentityReader"
    argspec: "args=[\'container\', \'shared_name\', \'name\'], varargs=None, keywords=None, defaults=[\'\', \'\', \'None\'], "
  }
  member_method {
    name: "IdentityReaderV2"
    argspec: "args=[\'container\', \'shared_name\', \'name\'], varargs=None, keywords=None, defaults=[\'\', \'\', \'None\'], "
  }
  member_method {
    name: "If"
    argspec: "args=[\'cond\', \'input\', \'Tout\', \'then_branch\', \'else_branch\', \'output_shapes\', \'name\'], varargs=None, keywords=None, defaults=[\'[]\', \'None\'], "
  }
  member_method {
    name: "Igamma"
    argspec: "args=[\'a\', \'x\', \'name\'], varargs=None, keywords=None, defaults=[\'None\'], "
  }
  member_method {
    name: "IgammaGradA"
    argspec: "args=[\'a\', \'x\', \'name\'], varargs=None, keywords=None, defaults=[\'None\'], "
  }
  member_method {
    name: "Igammac"
    argspec: "args=[\'a\', \'x\', \'name\'], varargs=None, keywords=None, defaults=[\'None\'], "
  }
  member_method {
    name: "Imag"
    argspec: "args=[\'input\', \'Tout\', \'name\'], varargs=None, keywords=None, defaults=[\"<dtype: \'float32\'>\", \'None\'], "
  }
  member_method {
    name: "ImageSummary"
    argspec: "args=[\'tag\', \'tensor\', \'max_images\', \'bad_color\', \'name\'], varargs=None, keywords=None, defaults=[\'3\', \'dtype: DT_UINT8\\ntensor_shape {\\n  dim {\\n    size: 4\\n  }\\n}\\nint_val: 255\\nint_val: 0\\nint_val: 0\\nint_val: 255\\n\', \'None\'], "
  }
  member_method {
    name: "ImmutableConst"
    argspec: "args=[\'dtype\', \'shape\', \'memory_region_name\', \'name\'], varargs=None, keywords=None, defaults=[\'None\'], "
  }
  member_method {
    name: "ImportEvent"
    argspec: "args=[\'writer\', \'event\', \'name\'], varargs=None, keywords=None, defaults=[\'None\'], "
  }
  member_method {
    name: "InTopK"
    argspec: "args=[\'predictions\', \'targets\', \'k\', \'name\'], varargs=None, keywords=None, defaults=[\'None\'], "
  }
  member_method {
    name: "InTopKV2"
    argspec: "args=[\'predictions\', \'targets\', \'k\', \'name\'], varargs=None, keywords=None, defaults=[\'None\'], "
  }
  member_method {
    name: "InfeedDequeue"
    argspec: "args=[\'dtype\', \'shape\', \'name\'], varargs=None, keywords=None, defaults=[\'None\'], "
  }
  member_method {
    name: "InfeedDequeueTuple"
    argspec: "args=[\'dtypes\', \'shapes\', \'name\'], varargs=None, keywords=None, defaults=[\'None\'], "
  }
  member_method {
    name: "InfeedEnqueue"
    argspec: "args=[\'input\', \'shape\', \'layout\', \'device_ordinal\', \'name\'], varargs=None, keywords=None, defaults=[\'[]\', \'[]\', \'-1\', \'None\'], "
  }
  member_method {
    name: "InfeedEnqueuePrelinearizedBuffer"
    argspec: "args=[\'input\', \'device_ordinal\', \'name\'], varargs=None, keywords=None, defaults=[\'-1\', \'None\'], "
  }
  member_method {
    name: "InfeedEnqueueTuple"
    argspec: "args=[\'inputs\', \'shapes\', \'layouts\', \'device_ordinal\', \'name\'], varargs=None, keywords=None, defaults=[\'[]\', \'-1\', \'None\'], "
  }
  member_method {
    name: "InitializeTable"
    argspec: "args=[\'table_handle\', \'keys\', \'values\', \'name\'], varargs=None, keywords=None, defaults=[\'None\'], "
  }
  member_method {
    name: "InitializeTableFromTextFile"
    argspec: "args=[\'table_handle\', \'filename\', \'key_index\', \'value_index\', \'vocab_size\', \'delimiter\', \'name\'], varargs=None, keywords=None, defaults=[\'-1\', \'\\t\', \'None\'], "
  }
  member_method {
    name: "InitializeTableFromTextFileV2"
    argspec: "args=[\'table_handle\', \'filename\', \'key_index\', \'value_index\', \'vocab_size\', \'delimiter\', \'name\'], varargs=None, keywords=None, defaults=[\'-1\', \'\\t\', \'None\'], "
  }
  member_method {
    name: "InitializeTableV2"
    argspec: "args=[\'table_handle\', \'keys\', \'values\', \'name\'], varargs=None, keywords=None, defaults=[\'None\'], "
  }
  member_method {
    name: "InplaceAdd"
    argspec: "args=[\'x\', \'i\', \'v\', \'name\'], varargs=None, keywords=None, defaults=[\'None\'], "
  }
  member_method {
    name: "InplaceSub"
    argspec: "args=[\'x\', \'i\', \'v\', \'name\'], varargs=None, keywords=None, defaults=[\'None\'], "
  }
  member_method {
    name: "InplaceUpdate"
    argspec: "args=[\'x\', \'i\', \'v\', \'name\'], varargs=None, keywords=None, defaults=[\'None\'], "
  }
  member_method {
    name: "InterleaveDataset"
    argspec: "args=[\'input_dataset\', \'other_arguments\', \'cycle_length\', \'block_length\', \'f\', \'output_types\', \'output_shapes\', \'name\'], varargs=None, keywords=None, defaults=[\'None\'], "
  }
  member_method {
    name: "Inv"
    argspec: "args=[\'x\', \'name\'], varargs=None, keywords=None, defaults=[\'None\'], "
  }
  member_method {
    name: "InvGrad"
    argspec: "args=[\'y\', \'dy\', \'name\'], varargs=None, keywords=None, defaults=[\'None\'], "
  }
  member_method {
    name: "Invert"
    argspec: "args=[\'x\', \'name\'], varargs=None, keywords=None, defaults=[\'None\'], "
  }
  member_method {
    name: "InvertPermutation"
    argspec: "args=[\'x\', \'name\'], varargs=None, keywords=None, defaults=[\'None\'], "
  }
  member_method {
    name: "IsBoostedTreesEnsembleInitialized"
    argspec: "args=[\'tree_ensemble_handle\', \'name\'], varargs=None, keywords=None, defaults=[\'None\'], "
  }
  member_method {
    name: "IsBoostedTreesQuantileStreamResourceInitialized"
    argspec: "args=[\'quantile_stream_resource_handle\', \'name\'], varargs=None, keywords=None, defaults=[\'None\'], "
  }
  member_method {
    name: "IsFinite"
    argspec: "args=[\'x\', \'name\'], varargs=None, keywords=None, defaults=[\'None\'], "
  }
  member_method {
    name: "IsInf"
    argspec: "args=[\'x\', \'name\'], varargs=None, keywords=None, defaults=[\'None\'], "
  }
  member_method {
    name: "IsNan"
    argspec: "args=[\'x\', \'name\'], varargs=None, keywords=None, defaults=[\'None\'], "
  }
  member_method {
    name: "IsVariableInitialized"
    argspec: "args=[\'ref\', \'name\'], varargs=None, keywords=None, defaults=[\'None\'], "
  }
  member_method {
    name: "Iterator"
    argspec: "args=[\'shared_name\', \'container\', \'output_types\', \'output_shapes\', \'name\'], varargs=None, keywords=None, defaults=[\'None\'], "
  }
  member_method {
    name: "IteratorFromStringHandle"
    argspec: "args=[\'string_handle\', \'output_types\', \'output_shapes\', \'name\'], varargs=None, keywords=None, defaults=[\'[]\', \'[]\', \'None\'], "
  }
  member_method {
    name: "IteratorFromStringHandleV2"
    argspec: "args=[\'string_handle\', \'output_types\', \'output_shapes\', \'name\'], varargs=None, keywords=None, defaults=[\'[]\', \'[]\', \'None\'], "
  }
  member_method {
    name: "IteratorGetNext"
    argspec: "args=[\'iterator\', \'output_types\', \'output_shapes\', \'name\'], varargs=None, keywords=None, defaults=[\'None\'], "
  }
  member_method {
    name: "IteratorGetNextAsOptional"
    argspec: "args=[\'iterator\', \'output_types\', \'output_shapes\', \'name\'], varargs=None, keywords=None, defaults=[\'None\'], "
  }
  member_method {
    name: "IteratorGetNextSync"
    argspec: "args=[\'iterator\', \'output_types\', \'output_shapes\', \'name\'], varargs=None, keywords=None, defaults=[\'None\'], "
  }
  member_method {
    name: "IteratorToStringHandle"
    argspec: "args=[\'resource_handle\', \'name\'], varargs=None, keywords=None, defaults=[\'None\'], "
  }
  member_method {
    name: "IteratorV2"
    argspec: "args=[\'shared_name\', \'container\', \'output_types\', \'output_shapes\', \'name\'], varargs=None, keywords=None, defaults=[\'None\'], "
  }
  member_method {
    name: "L2Loss"
    argspec: "args=[\'t\', \'name\'], varargs=None, keywords=None, defaults=[\'None\'], "
  }
  member_method {
    name: "LMDBReader"
    argspec: "args=[\'container\', \'shared_name\', \'name\'], varargs=None, keywords=None, defaults=[\'\', \'\', \'None\'], "
  }
  member_method {
    name: "LRN"
    argspec: "args=[\'input\', \'depth_radius\', \'bias\', \'alpha\', \'beta\', \'name\'], varargs=None, keywords=None, defaults=[\'5\', \'1\', \'1\', \'0.5\', \'None\'], "
  }
  member_method {
    name: "LRNGrad"
    argspec: "args=[\'input_grads\', \'input_image\', \'output_image\', \'depth_radius\', \'bias\', \'alpha\', \'beta\', \'name\'], varargs=None, keywords=None, defaults=[\'5\', \'1\', \'1\', \'0.5\', \'None\'], "
  }
  member_method {
    name: "LeakyRelu"
    argspec: "args=[\'features\', \'alpha\', \'name\'], varargs=None, keywords=None, defaults=[\'0.2\', \'None\'], "
  }
  member_method {
    name: "LeakyReluGrad"
    argspec: "args=[\'gradients\', \'features\', \'alpha\', \'name\'], varargs=None, keywords=None, defaults=[\'0.2\', \'None\'], "
  }
  member_method {
    name: "LearnedUnigramCandidateSampler"
    argspec: "args=[\'true_classes\', \'num_true\', \'num_sampled\', \'unique\', \'range_max\', \'seed\', \'seed2\', \'name\'], varargs=None, keywords=None, defaults=[\'0\', \'0\', \'None\'], "
  }
  member_method {
    name: "LeftShift"
    argspec: "args=[\'x\', \'y\', \'name\'], varargs=None, keywords=None, defaults=[\'None\'], "
  }
  member_method {
    name: "Less"
    argspec: "args=[\'x\', \'y\', \'name\'], varargs=None, keywords=None, defaults=[\'None\'], "
  }
  member_method {
    name: "LessEqual"
    argspec: "args=[\'x\', \'y\', \'name\'], varargs=None, keywords=None, defaults=[\'None\'], "
  }
  member_method {
    name: "Lgamma"
    argspec: "args=[\'x\', \'name\'], varargs=None, keywords=None, defaults=[\'None\'], "
  }
  member_method {
    name: "LinSpace"
    argspec: "args=[\'start\', \'stop\', \'num\', \'name\'], varargs=None, keywords=None, defaults=[\'None\'], "
  }
  member_method {
    name: "ListDiff"
    argspec: "args=[\'x\', \'y\', \'out_idx\', \'name\'], varargs=None, keywords=None, defaults=[\"<dtype: \'int32\'>\", \'None\'], "
  }
  member_method {
    name: "LoadAndRemapMatrix"
    argspec: "args=[\'ckpt_path\', \'old_tensor_name\', \'row_remapping\', \'col_remapping\', \'initializing_values\', \'num_rows\', \'num_cols\', \'max_rows_in_memory\', \'name\'], varargs=None, keywords=None, defaults=[\'-1\', \'None\'], "
  }
  member_method {
    name: "LoadTPUEmbeddingADAMParameters"
    argspec: "args=[\'parameters\', \'momenta\', \'velocities\', \'num_shards\', \'shard_id\', \'table_id\', \'table_name\', \'name\'], varargs=None, keywords=None, defaults=[\'-1\', \'\', \'None\'], "
  }
  member_method {
    name: "LoadTPUEmbeddingADAMParametersGradAccumDebug"
    argspec: "args=[\'parameters\', \'momenta\', \'velocities\', \'gradient_accumulators\', \'num_shards\', \'shard_id\', \'table_id\', \'table_name\', \'name\'], varargs=None, keywords=None, defaults=[\'-1\', \'\', \'None\'], "
  }
  member_method {
    name: "LoadTPUEmbeddingAdadeltaParameters"
    argspec: "args=[\'parameters\', \'accumulators\', \'updates\', \'num_shards\', \'shard_id\', \'table_id\', \'table_name\', \'name\'], varargs=None, keywords=None, defaults=[\'-1\', \'\', \'None\'], "
  }
  member_method {
    name: "LoadTPUEmbeddingAdadeltaParametersGradAccumDebug"
    argspec: "args=[\'parameters\', \'accumulators\', \'updates\', \'gradient_accumulators\', \'num_shards\', \'shard_id\', \'table_id\', \'table_name\', \'name\'], varargs=None, keywords=None, defaults=[\'-1\', \'\', \'None\'], "
  }
  member_method {
    name: "LoadTPUEmbeddingAdagradParameters"
    argspec: "args=[\'parameters\', \'accumulators\', \'num_shards\', \'shard_id\', \'table_id\', \'table_name\', \'name\'], varargs=None, keywords=None, defaults=[\'-1\', \'\', \'None\'], "
  }
  member_method {
    name: "LoadTPUEmbeddingAdagradParametersGradAccumDebug"
    argspec: "args=[\'parameters\', \'accumulators\', \'gradient_accumulators\', \'num_shards\', \'shard_id\', \'table_id\', \'table_name\', \'name\'], varargs=None, keywords=None, defaults=[\'-1\', \'\', \'None\'], "
  }
  member_method {
    name: "LoadTPUEmbeddingCenteredRMSPropParameters"
    argspec: "args=[\'parameters\', \'ms\', \'mom\', \'mg\', \'num_shards\', \'shard_id\', \'table_id\', \'table_name\', \'name\'], varargs=None, keywords=None, defaults=[\'-1\', \'\', \'None\'], "
  }
  member_method {
    name: "LoadTPUEmbeddingFTRLParameters"
    argspec: "args=[\'parameters\', \'accumulators\', \'linears\', \'num_shards\', \'shard_id\', \'table_id\', \'table_name\', \'name\'], varargs=None, keywords=None, defaults=[\'-1\', \'\', \'None\'], "
  }
  member_method {
    name: "LoadTPUEmbeddingFTRLParametersGradAccumDebug"
    argspec: "args=[\'parameters\', \'accumulators\', \'linears\', \'gradient_accumulators\', \'num_shards\', \'shard_id\', \'table_id\', \'table_name\', \'name\'], varargs=None, keywords=None, defaults=[\'-1\', \'\', \'None\'], "
  }
  member_method {
    name: "LoadTPUEmbeddingMDLAdagradLightParameters"
    argspec: "args=[\'parameters\', \'accumulators\', \'weights\', \'benefits\', \'num_shards\', \'shard_id\', \'table_id\', \'table_name\', \'name\'], varargs=None, keywords=None, defaults=[\'-1\', \'\', \'None\'], "
  }
  member_method {
    name: "LoadTPUEmbeddingMomentumParameters"
    argspec: "args=[\'parameters\', \'momenta\', \'num_shards\', \'shard_id\', \'table_id\', \'table_name\', \'name\'], varargs=None, keywords=None, defaults=[\'-1\', \'\', \'None\'], "
  }
  member_method {
    name: "LoadTPUEmbeddingMomentumParametersGradAccumDebug"
    argspec: "args=[\'parameters\', \'momenta\', \'gradient_accumulators\', \'num_shards\', \'shard_id\', \'table_id\', \'table_name\', \'name\'], varargs=None, keywords=None, defaults=[\'-1\', \'\', \'None\'], "
  }
  member_method {
    name: "LoadTPUEmbeddingProximalAdagradParameters"
    argspec: "args=[\'parameters\', \'accumulators\', \'num_shards\', \'shard_id\', \'table_id\', \'table_name\', \'name\'], varargs=None, keywords=None, defaults=[\'-1\', \'\', \'None\'], "
  }
  member_method {
    name: "LoadTPUEmbeddingProximalAdagradParametersGradAccumDebug"
    argspec: "args=[\'parameters\', \'accumulators\', \'gradient_accumulators\', \'num_shards\', \'shard_id\', \'table_id\', \'table_name\', \'name\'], varargs=None, keywords=None, defaults=[\'-1\', \'\', \'None\'], "
  }
  member_method {
    name: "LoadTPUEmbeddingRMSPropParameters"
    argspec: "args=[\'parameters\', \'ms\', \'mom\', \'num_shards\', \'shard_id\', \'table_id\', \'table_name\', \'name\'], varargs=None, keywords=None, defaults=[\'-1\', \'\', \'None\'], "
  }
  member_method {
    name: "LoadTPUEmbeddingRMSPropParametersGradAccumDebug"
    argspec: "args=[\'parameters\', \'ms\', \'mom\', \'gradient_accumulators\', \'num_shards\', \'shard_id\', \'table_id\', \'table_name\', \'name\'], varargs=None, keywords=None, defaults=[\'-1\', \'\', \'None\'], "
  }
  member_method {
    name: "LoadTPUEmbeddingStochasticGradientDescentParameters"
    argspec: "args=[\'parameters\', \'num_shards\', \'shard_id\', \'table_id\', \'table_name\', \'name\'], varargs=None, keywords=None, defaults=[\'-1\', \'\', \'None\'], "
  }
  member_method {
    name: "Log"
    argspec: "args=[\'x\', \'name\'], varargs=None, keywords=None, defaults=[\'None\'], "
  }
  member_method {
    name: "Log1p"
    argspec: "args=[\'x\', \'name\'], varargs=None, keywords=None, defaults=[\'None\'], "
  }
  member_method {
    name: "LogMatrixDeterminant"
    argspec: "args=[\'input\', \'name\'], varargs=None, keywords=None, defaults=[\'None\'], "
  }
  member_method {
    name: "LogSoftmax"
    argspec: "args=[\'logits\', \'name\'], varargs=None, keywords=None, defaults=[\'None\'], "
  }
  member_method {
    name: "LogUniformCandidateSampler"
    argspec: "args=[\'true_classes\', \'num_true\', \'num_sampled\', \'unique\', \'range_max\', \'seed\', \'seed2\', \'name\'], varargs=None, keywords=None, defaults=[\'0\', \'0\', \'None\'], "
  }
  member_method {
    name: "LogicalAnd"
    argspec: "args=[\'x\', \'y\', \'name\'], varargs=None, keywords=None, defaults=[\'None\'], "
  }
  member_method {
    name: "LogicalNot"
    argspec: "args=[\'x\', \'name\'], varargs=None, keywords=None, defaults=[\'None\'], "
  }
  member_method {
    name: "LogicalOr"
    argspec: "args=[\'x\', \'y\', \'name\'], varargs=None, keywords=None, defaults=[\'None\'], "
  }
  member_method {
    name: "LookupTableExport"
    argspec: "args=[\'table_handle\', \'Tkeys\', \'Tvalues\', \'name\'], varargs=None, keywords=None, defaults=[\'None\'], "
  }
  member_method {
    name: "LookupTableExportV2"
    argspec: "args=[\'table_handle\', \'Tkeys\', \'Tvalues\', \'name\'], varargs=None, keywords=None, defaults=[\'None\'], "
  }
  member_method {
    name: "LookupTableFind"
    argspec: "args=[\'table_handle\', \'keys\', \'default_value\', \'name\'], varargs=None, keywords=None, defaults=[\'None\'], "
  }
  member_method {
    name: "LookupTableFindV2"
    argspec: "args=[\'table_handle\', \'keys\', \'default_value\', \'name\'], varargs=None, keywords=None, defaults=[\'None\'], "
  }
  member_method {
    name: "LookupTableImport"
    argspec: "args=[\'table_handle\', \'keys\', \'values\', \'name\'], varargs=None, keywords=None, defaults=[\'None\'], "
  }
  member_method {
    name: "LookupTableImportV2"
    argspec: "args=[\'table_handle\', \'keys\', \'values\', \'name\'], varargs=None, keywords=None, defaults=[\'None\'], "
  }
  member_method {
    name: "LookupTableInsert"
    argspec: "args=[\'table_handle\', \'keys\', \'values\', \'name\'], varargs=None, keywords=None, defaults=[\'None\'], "
  }
  member_method {
    name: "LookupTableInsertV2"
    argspec: "args=[\'table_handle\', \'keys\', \'values\', \'name\'], varargs=None, keywords=None, defaults=[\'None\'], "
  }
  member_method {
    name: "LookupTableRemoveV2"
    argspec: "args=[\'table_handle\', \'keys\', \'name\'], varargs=None, keywords=None, defaults=[\'None\'], "
  }
  member_method {
    name: "LookupTableSize"
    argspec: "args=[\'table_handle\', \'name\'], varargs=None, keywords=None, defaults=[\'None\'], "
  }
  member_method {
    name: "LookupTableSizeV2"
    argspec: "args=[\'table_handle\', \'name\'], varargs=None, keywords=None, defaults=[\'None\'], "
  }
  member_method {
    name: "LoopCond"
    argspec: "args=[\'input\', \'name\'], varargs=None, keywords=None, defaults=[\'None\'], "
  }
  member_method {
    name: "LowerBound"
    argspec: "args=[\'sorted_inputs\', \'values\', \'out_type\', \'name\'], varargs=None, keywords=None, defaults=[\"<dtype: \'int32\'>\", \'None\'], "
  }
  member_method {
    name: "Lu"
    argspec: "args=[\'input\', \'output_idx_type\', \'name\'], varargs=None, keywords=None, defaults=[\"<dtype: \'int32\'>\", \'None\'], "
  }
  member_method {
    name: "MakeIterator"
    argspec: "args=[\'dataset\', \'iterator\', \'name\'], varargs=None, keywords=None, defaults=[\'None\'], "
  }
  member_method {
    name: "MapClear"
    argspec: "args=[\'dtypes\', \'capacity\', \'memory_limit\', \'container\', \'shared_name\', \'name\'], varargs=None, keywords=None, defaults=[\'0\', \'0\', \'\', \'\', \'None\'], "
  }
  member_method {
    name: "MapDataset"
    argspec: "args=[\'input_dataset\', \'other_arguments\', \'f\', \'output_types\', \'output_shapes\', \'use_inter_op_parallelism\', \'preserve_cardinality\', \'name\'], varargs=None, keywords=None, defaults=[\'True\', \'False\', \'None\'], "
  }
  member_method {
    name: "MapDefun"
    argspec: "args=[\'arguments\', \'captured_inputs\', \'output_types\', \'output_shapes\', \'f\', \'max_intra_op_parallelism\', \'name\'], varargs=None, keywords=None, defaults=[\'1\', \'None\'], "
  }
  member_method {
    name: "MapIncompleteSize"
    argspec: "args=[\'dtypes\', \'capacity\', \'memory_limit\', \'container\', \'shared_name\', \'name\'], varargs=None, keywords=None, defaults=[\'0\', \'0\', \'\', \'\', \'None\'], "
  }
  member_method {
    name: "MapPeek"
    argspec: "args=[\'key\', \'indices\', \'dtypes\', \'capacity\', \'memory_limit\', \'container\', \'shared_name\', \'name\'], varargs=None, keywords=None, defaults=[\'0\', \'0\', \'\', \'\', \'None\'], "
  }
  member_method {
    name: "MapSize"
    argspec: "args=[\'dtypes\', \'capacity\', \'memory_limit\', \'container\', \'shared_name\', \'name\'], varargs=None, keywords=None, defaults=[\'0\', \'0\', \'\', \'\', \'None\'], "
  }
  member_method {
    name: "MapStage"
    argspec: "args=[\'key\', \'indices\', \'values\', \'dtypes\', \'capacity\', \'memory_limit\', \'container\', \'shared_name\', \'name\'], varargs=None, keywords=None, defaults=[\'0\', \'0\', \'\', \'\', \'None\'], "
  }
  member_method {
    name: "MapUnstage"
    argspec: "args=[\'key\', \'indices\', \'dtypes\', \'capacity\', \'memory_limit\', \'container\', \'shared_name\', \'name\'], varargs=None, keywords=None, defaults=[\'0\', \'0\', \'\', \'\', \'None\'], "
  }
  member_method {
    name: "MapUnstageNoKey"
    argspec: "args=[\'indices\', \'dtypes\', \'capacity\', \'memory_limit\', \'container\', \'shared_name\', \'name\'], varargs=None, keywords=None, defaults=[\'0\', \'0\', \'\', \'\', \'None\'], "
  }
  member_method {
    name: "MatMul"
    argspec: "args=[\'a\', \'b\', \'transpose_a\', \'transpose_b\', \'name\'], varargs=None, keywords=None, defaults=[\'False\', \'False\', \'None\'], "
  }
  member_method {
    name: "MatchingFiles"
    argspec: "args=[\'pattern\', \'name\'], varargs=None, keywords=None, defaults=[\'None\'], "
  }
  member_method {
    name: "MatrixBandPart"
    argspec: "args=[\'input\', \'num_lower\', \'num_upper\', \'name\'], varargs=None, keywords=None, defaults=[\'None\'], "
  }
  member_method {
    name: "MatrixDeterminant"
    argspec: "args=[\'input\', \'name\'], varargs=None, keywords=None, defaults=[\'None\'], "
  }
  member_method {
    name: "MatrixDiag"
    argspec: "args=[\'diagonal\', \'name\'], varargs=None, keywords=None, defaults=[\'None\'], "
  }
  member_method {
    name: "MatrixDiagPart"
    argspec: "args=[\'input\', \'name\'], varargs=None, keywords=None, defaults=[\'None\'], "
  }
  member_method {
    name: "MatrixExponential"
    argspec: "args=[\'input\', \'name\'], varargs=None, keywords=None, defaults=[\'None\'], "
  }
  member_method {
    name: "MatrixInverse"
    argspec: "args=[\'input\', \'adjoint\', \'name\'], varargs=None, keywords=None, defaults=[\'False\', \'None\'], "
  }
  member_method {
    name: "MatrixLogarithm"
    argspec: "args=[\'input\', \'name\'], varargs=None, keywords=None, defaults=[\'None\'], "
  }
  member_method {
    name: "MatrixSetDiag"
    argspec: "args=[\'input\', \'diagonal\', \'name\'], varargs=None, keywords=None, defaults=[\'None\'], "
  }
  member_method {
    name: "MatrixSolve"
    argspec: "args=[\'matrix\', \'rhs\', \'adjoint\', \'name\'], varargs=None, keywords=None, defaults=[\'False\', \'None\'], "
  }
  member_method {
    name: "MatrixSolveLs"
    argspec: "args=[\'matrix\', \'rhs\', \'l2_regularizer\', \'fast\', \'name\'], varargs=None, keywords=None, defaults=[\'True\', \'None\'], "
  }
  member_method {
    name: "MatrixSquareRoot"
    argspec: "args=[\'input\', \'name\'], varargs=None, keywords=None, defaults=[\'None\'], "
  }
  member_method {
    name: "MatrixTriangularSolve"
    argspec: "args=[\'matrix\', \'rhs\', \'lower\', \'adjoint\', \'name\'], varargs=None, keywords=None, defaults=[\'True\', \'False\', \'None\'], "
  }
  member_method {
    name: "Max"
    argspec: "args=[\'input\', \'axis\', \'keep_dims\', \'name\'], varargs=None, keywords=None, defaults=[\'False\', \'None\'], "
  }
  member_method {
    name: "MaxPool"
    argspec: "args=[\'input\', \'ksize\', \'strides\', \'padding\', \'data_format\', \'name\'], varargs=None, keywords=None, defaults=[\'NHWC\', \'None\'], "
  }
  member_method {
    name: "MaxPool3D"
    argspec: "args=[\'input\', \'ksize\', \'strides\', \'padding\', \'data_format\', \'name\'], varargs=None, keywords=None, defaults=[\'NDHWC\', \'None\'], "
  }
  member_method {
    name: "MaxPool3DGrad"
    argspec: "args=[\'orig_input\', \'orig_output\', \'grad\', \'ksize\', \'strides\', \'padding\', \'data_format\', \'name\'], varargs=None, keywords=None, defaults=[\'NDHWC\', \'None\'], "
  }
  member_method {
    name: "MaxPool3DGradGrad"
    argspec: "args=[\'orig_input\', \'orig_output\', \'grad\', \'ksize\', \'strides\', \'padding\', \'data_format\', \'name\'], varargs=None, keywords=None, defaults=[\'NDHWC\', \'None\'], "
  }
  member_method {
    name: "MaxPoolGrad"
    argspec: "args=[\'orig_input\', \'orig_output\', \'grad\', \'ksize\', \'strides\', \'padding\', \'data_format\', \'name\'], varargs=None, keywords=None, defaults=[\'NHWC\', \'None\'], "
  }
  member_method {
    name: "MaxPoolGradGrad"
    argspec: "args=[\'orig_input\', \'orig_output\', \'grad\', \'ksize\', \'strides\', \'padding\', \'data_format\', \'name\'], varargs=None, keywords=None, defaults=[\'NHWC\', \'None\'], "
  }
  member_method {
    name: "MaxPoolGradGradV2"
    argspec: "args=[\'orig_input\', \'orig_output\', \'grad\', \'ksize\', \'strides\', \'padding\', \'data_format\', \'name\'], varargs=None, keywords=None, defaults=[\'NHWC\', \'None\'], "
  }
  member_method {
    name: "MaxPoolGradGradWithArgmax"
    argspec: "args=[\'input\', \'grad\', \'argmax\', \'ksize\', \'strides\', \'padding\', \'include_batch_in_index\', \'name\'], varargs=None, keywords=None, defaults=[\'False\', \'None\'], "
  }
  member_method {
    name: "MaxPoolGradV2"
    argspec: "args=[\'orig_input\', \'orig_output\', \'grad\', \'ksize\', \'strides\', \'padding\', \'data_format\', \'name\'], varargs=None, keywords=None, defaults=[\'NHWC\', \'None\'], "
  }
  member_method {
    name: "MaxPoolGradWithArgmax"
    argspec: "args=[\'input\', \'grad\', \'argmax\', \'ksize\', \'strides\', \'padding\', \'include_batch_in_index\', \'name\'], varargs=None, keywords=None, defaults=[\'False\', \'None\'], "
  }
  member_method {
    name: "MaxPoolV2"
    argspec: "args=[\'input\', \'ksize\', \'strides\', \'padding\', \'data_format\', \'name\'], varargs=None, keywords=None, defaults=[\'NHWC\', \'None\'], "
  }
  member_method {
    name: "MaxPoolWithArgmax"
    argspec: "args=[\'input\', \'ksize\', \'strides\', \'padding\', \'Targmax\', \'include_batch_in_index\', \'name\'], varargs=None, keywords=None, defaults=[\"<dtype: \'int64\'>\", \'False\', \'None\'], "
  }
  member_method {
    name: "Maximum"
    argspec: "args=[\'x\', \'y\', \'name\'], varargs=None, keywords=None, defaults=[\'None\'], "
  }
  member_method {
    name: "Mean"
    argspec: "args=[\'input\', \'axis\', \'keep_dims\', \'name\'], varargs=None, keywords=None, defaults=[\'False\', \'None\'], "
  }
  member_method {
    name: "Merge"
    argspec: "args=[\'inputs\', \'name\'], varargs=None, keywords=None, defaults=[\'None\'], "
  }
  member_method {
    name: "MergeSummary"
    argspec: "args=[\'inputs\', \'name\'], varargs=None, keywords=None, defaults=[\'None\'], "
  }
  member_method {
    name: "MergeV2Checkpoints"
    argspec: "args=[\'checkpoint_prefixes\', \'destination_prefix\', \'delete_old_dirs\', \'name\'], varargs=None, keywords=None, defaults=[\'True\', \'None\'], "
  }
  member_method {
    name: "Mfcc"
    argspec: "args=[\'spectrogram\', \'sample_rate\', \'upper_frequency_limit\', \'lower_frequency_limit\', \'filterbank_channel_count\', \'dct_coefficient_count\', \'name\'], varargs=None, keywords=None, defaults=[\'4000\', \'20\', \'40\', \'13\', \'None\'], "
  }
  member_method {
    name: "Min"
    argspec: "args=[\'input\', \'axis\', \'keep_dims\', \'name\'], varargs=None, keywords=None, defaults=[\'False\', \'None\'], "
  }
  member_method {
    name: "Minimum"
    argspec: "args=[\'x\', \'y\', \'name\'], varargs=None, keywords=None, defaults=[\'None\'], "
  }
  member_method {
    name: "MirrorPad"
    argspec: "args=[\'input\', \'paddings\', \'mode\', \'name\'], varargs=None, keywords=None, defaults=[\'None\'], "
  }
  member_method {
    name: "MirrorPadGrad"
    argspec: "args=[\'input\', \'paddings\', \'mode\', \'name\'], varargs=None, keywords=None, defaults=[\'None\'], "
  }
  member_method {
    name: "Mod"
    argspec: "args=[\'x\', \'y\', \'name\'], varargs=None, keywords=None, defaults=[\'None\'], "
  }
  member_method {
    name: "ModelDataset"
    argspec: "args=[\'input_dataset\', \'output_types\', \'output_shapes\', \'cpu_budget\', \'name\'], varargs=None, keywords=None, defaults=[\'0\', \'None\'], "
  }
  member_method {
    name: "Mul"
    argspec: "args=[\'x\', \'y\', \'name\'], varargs=None, keywords=None, defaults=[\'None\'], "
  }
  member_method {
    name: "MulNoNan"
    argspec: "args=[\'x\', \'y\', \'name\'], varargs=None, keywords=None, defaults=[\'None\'], "
  }
  member_method {
    name: "MultiDeviceIterator"
    argspec: "args=[\'devices\', \'shared_name\', \'container\', \'output_types\', \'output_shapes\', \'name\'], varargs=None, keywords=None, defaults=[\'None\'], "
  }
  member_method {
    name: "MultiDeviceIteratorFromStringHandle"
    argspec: "args=[\'string_handle\', \'output_types\', \'output_shapes\', \'name\'], varargs=None, keywords=None, defaults=[\'[]\', \'[]\', \'None\'], "
  }
  member_method {
    name: "MultiDeviceIteratorGetNextFromShard"
    argspec: "args=[\'multi_device_iterator\', \'shard_num\', \'incarnation_id\', \'output_types\', \'output_shapes\', \'name\'], varargs=None, keywords=None, defaults=[\'None\'], "
  }
  member_method {
    name: "MultiDeviceIteratorInit"
    argspec: "args=[\'dataset\', \'multi_device_iterator\', \'max_buffer_size\', \'name\'], varargs=None, keywords=None, defaults=[\'None\'], "
  }
  member_method {
    name: "MultiDeviceIteratorToStringHandle"
    argspec: "args=[\'multi_device_iterator\', \'name\'], varargs=None, keywords=None, defaults=[\'None\'], "
  }
  member_method {
    name: "Multinomial"
    argspec: "args=[\'logits\', \'num_samples\', \'seed\', \'seed2\', \'output_dtype\', \'name\'], varargs=None, keywords=None, defaults=[\'0\', \'0\', \"<dtype: \'int64\'>\", \'None\'], "
  }
  member_method {
    name: "MutableDenseHashTable"
    argspec: "args=[\'empty_key\', \'value_dtype\', \'container\', \'shared_name\', \'use_node_name_sharing\', \'value_shape\', \'initial_num_buckets\', \'max_load_factor\', \'name\'], varargs=None, keywords=None, defaults=[\'\', \'\', \'False\', \'[]\', \'131072\', \'0.8\', \'None\'], "
  }
  member_method {
    name: "MutableDenseHashTableV2"
    argspec: "args=[\'empty_key\', \'deleted_key\', \'value_dtype\', \'container\', \'shared_name\', \'use_node_name_sharing\', \'value_shape\', \'initial_num_buckets\', \'max_load_factor\', \'name\'], varargs=None, keywords=None, defaults=[\'\', \'\', \'False\', \'[]\', \'131072\', \'0.8\', \'None\'], "
  }
  member_method {
    name: "MutableHashTable"
    argspec: "args=[\'key_dtype\', \'value_dtype\', \'container\', \'shared_name\', \'use_node_name_sharing\', \'name\'], varargs=None, keywords=None, defaults=[\'\', \'\', \'False\', \'None\'], "
  }
  member_method {
    name: "MutableHashTableOfTensors"
    argspec: "args=[\'key_dtype\', \'value_dtype\', \'container\', \'shared_name\', \'use_node_name_sharing\', \'value_shape\', \'name\'], varargs=None, keywords=None, defaults=[\'\', \'\', \'False\', \'[]\', \'None\'], "
  }
  member_method {
    name: "MutableHashTableOfTensorsV2"
    argspec: "args=[\'key_dtype\', \'value_dtype\', \'container\', \'shared_name\', \'use_node_name_sharing\', \'value_shape\', \'name\'], varargs=None, keywords=None, defaults=[\'\', \'\', \'False\', \'[]\', \'None\'], "
  }
  member_method {
    name: "MutableHashTableV2"
    argspec: "args=[\'key_dtype\', \'value_dtype\', \'container\', \'shared_name\', \'use_node_name_sharing\', \'name\'], varargs=None, keywords=None, defaults=[\'\', \'\', \'False\', \'None\'], "
  }
  member_method {
    name: "MutexLock"
    argspec: "args=[\'mutex\', \'name\'], varargs=None, keywords=None, defaults=[\'None\'], "
  }
  member_method {
    name: "MutexV2"
    argspec: "args=[\'container\', \'shared_name\', \'name\'], varargs=None, keywords=None, defaults=[\'\', \'\', \'None\'], "
  }
  member_method {
    name: "NcclAllReduce"
    argspec: "args=[\'input\', \'reduction\', \'num_devices\', \'shared_name\', \'name\'], varargs=None, keywords=None, defaults=[\'None\'], "
  }
  member_method {
    name: "NcclBroadcast"
    argspec: "args=[\'input\', \'shape\', \'name\'], varargs=None, keywords=None, defaults=[\'None\'], "
  }
  member_method {
    name: "NcclReduce"
    argspec: "args=[\'input\', \'reduction\', \'name\'], varargs=None, keywords=None, defaults=[\'None\'], "
  }
  member_method {
    name: "Neg"
    argspec: "args=[\'x\', \'name\'], varargs=None, keywords=None, defaults=[\'None\'], "
  }
  member_method {
    name: "NextAfter"
    argspec: "args=[\'x1\', \'x2\', \'name\'], varargs=None, keywords=None, defaults=[\'None\'], "
  }
  member_method {
    name: "NextIteration"
    argspec: "args=[\'data\', \'name\'], varargs=None, keywords=None, defaults=[\'None\'], "
  }
  member_method {
    name: "NoOp"
    argspec: "args=[\'name\'], varargs=None, keywords=None, defaults=[\'None\'], "
  }
  member_method {
    name: "NonDeterministicInts"
    argspec: "args=[\'shape\', \'dtype\', \'name\'], varargs=None, keywords=None, defaults=[\"<dtype: \'int64\'>\", \'None\'], "
  }
  member_method {
    name: "NonMaxSuppression"
    argspec: "args=[\'boxes\', \'scores\', \'max_output_size\', \'iou_threshold\', \'name\'], varargs=None, keywords=None, defaults=[\'0.5\', \'None\'], "
  }
  member_method {
    name: "NonMaxSuppressionV2"
    argspec: "args=[\'boxes\', \'scores\', \'max_output_size\', \'iou_threshold\', \'name\'], varargs=None, keywords=None, defaults=[\'None\'], "
  }
  member_method {
    name: "NonMaxSuppressionV3"
    argspec: "args=[\'boxes\', \'scores\', \'max_output_size\', \'iou_threshold\', \'score_threshold\', \'name\'], varargs=None, keywords=None, defaults=[\'None\'], "
  }
  member_method {
    name: "NonMaxSuppressionV4"
    argspec: "args=[\'boxes\', \'scores\', \'max_output_size\', \'iou_threshold\', \'score_threshold\', \'pad_to_max_output_size\', \'name\'], varargs=None, keywords=None, defaults=[\'False\', \'None\'], "
  }
  member_method {
    name: "NonMaxSuppressionWithOverlaps"
    argspec: "args=[\'overlaps\', \'scores\', \'max_output_size\', \'overlap_threshold\', \'score_threshold\', \'name\'], varargs=None, keywords=None, defaults=[\'None\'], "
  }
  member_method {
    name: "NotEqual"
    argspec: "args=[\'x\', \'y\', \'name\'], varargs=None, keywords=None, defaults=[\'None\'], "
  }
  member_method {
    name: "NthElement"
    argspec: "args=[\'input\', \'n\', \'reverse\', \'name\'], varargs=None, keywords=None, defaults=[\'False\', \'None\'], "
  }
  member_method {
    name: "OneHot"
    argspec: "args=[\'indices\', \'depth\', \'on_value\', \'off_value\', \'axis\', \'name\'], varargs=None, keywords=None, defaults=[\'-1\', \'None\'], "
  }
  member_method {
    name: "OneShotIterator"
    argspec: "args=[\'dataset_factory\', \'output_types\', \'output_shapes\', \'container\', \'shared_name\', \'name\'], varargs=None, keywords=None, defaults=[\'\', \'\', \'None\'], "
  }
  member_method {
    name: "OnesLike"
    argspec: "args=[\'x\', \'name\'], varargs=None, keywords=None, defaults=[\'None\'], "
  }
  member_method {
    name: "OptimizeDataset"
<<<<<<< HEAD
    argspec: "args=[\'input_dataset\', \'optimizations\', \'output_types\', \'output_shapes\', \'name\'], varargs=None, keywords=None, defaults=[\'None\'], "
=======
    argspec: "args=[\'input_dataset\', \'optimizations\', \'output_types\', \'output_shapes\', \'optimization_configs\', \'name\'], varargs=None, keywords=None, defaults=[\'[]\', \'None\'], "
>>>>>>> 51acb2b2
  }
  member_method {
    name: "OptionalFromValue"
    argspec: "args=[\'components\', \'name\'], varargs=None, keywords=None, defaults=[\'None\'], "
  }
  member_method {
    name: "OptionalGetValue"
    argspec: "args=[\'optional\', \'output_types\', \'output_shapes\', \'name\'], varargs=None, keywords=None, defaults=[\'None\'], "
  }
  member_method {
    name: "OptionalHasValue"
    argspec: "args=[\'optional\', \'name\'], varargs=None, keywords=None, defaults=[\'None\'], "
  }
  member_method {
    name: "OptionalNone"
    argspec: "args=[\'name\'], varargs=None, keywords=None, defaults=[\'None\'], "
  }
  member_method {
    name: "OrderedMapClear"
    argspec: "args=[\'dtypes\', \'capacity\', \'memory_limit\', \'container\', \'shared_name\', \'name\'], varargs=None, keywords=None, defaults=[\'0\', \'0\', \'\', \'\', \'None\'], "
  }
  member_method {
    name: "OrderedMapIncompleteSize"
    argspec: "args=[\'dtypes\', \'capacity\', \'memory_limit\', \'container\', \'shared_name\', \'name\'], varargs=None, keywords=None, defaults=[\'0\', \'0\', \'\', \'\', \'None\'], "
  }
  member_method {
    name: "OrderedMapPeek"
    argspec: "args=[\'key\', \'indices\', \'dtypes\', \'capacity\', \'memory_limit\', \'container\', \'shared_name\', \'name\'], varargs=None, keywords=None, defaults=[\'0\', \'0\', \'\', \'\', \'None\'], "
  }
  member_method {
    name: "OrderedMapSize"
    argspec: "args=[\'dtypes\', \'capacity\', \'memory_limit\', \'container\', \'shared_name\', \'name\'], varargs=None, keywords=None, defaults=[\'0\', \'0\', \'\', \'\', \'None\'], "
  }
  member_method {
    name: "OrderedMapStage"
    argspec: "args=[\'key\', \'indices\', \'values\', \'dtypes\', \'capacity\', \'memory_limit\', \'container\', \'shared_name\', \'name\'], varargs=None, keywords=None, defaults=[\'0\', \'0\', \'\', \'\', \'None\'], "
  }
  member_method {
    name: "OrderedMapUnstage"
    argspec: "args=[\'key\', \'indices\', \'dtypes\', \'capacity\', \'memory_limit\', \'container\', \'shared_name\', \'name\'], varargs=None, keywords=None, defaults=[\'0\', \'0\', \'\', \'\', \'None\'], "
  }
  member_method {
    name: "OrderedMapUnstageNoKey"
    argspec: "args=[\'indices\', \'dtypes\', \'capacity\', \'memory_limit\', \'container\', \'shared_name\', \'name\'], varargs=None, keywords=None, defaults=[\'0\', \'0\', \'\', \'\', \'None\'], "
  }
  member_method {
    name: "OutfeedDequeue"
    argspec: "args=[\'dtype\', \'shape\', \'device_ordinal\', \'name\'], varargs=None, keywords=None, defaults=[\'-1\', \'None\'], "
  }
  member_method {
    name: "OutfeedDequeueTuple"
    argspec: "args=[\'dtypes\', \'shapes\', \'device_ordinal\', \'name\'], varargs=None, keywords=None, defaults=[\'-1\', \'None\'], "
  }
  member_method {
    name: "OutfeedEnqueue"
    argspec: "args=[\'input\', \'name\'], varargs=None, keywords=None, defaults=[\'None\'], "
  }
  member_method {
    name: "OutfeedEnqueueTuple"
    argspec: "args=[\'inputs\', \'name\'], varargs=None, keywords=None, defaults=[\'None\'], "
  }
  member_method {
    name: "Pack"
    argspec: "args=[\'values\', \'axis\', \'name\'], varargs=None, keywords=None, defaults=[\'0\', \'None\'], "
  }
  member_method {
    name: "Pad"
    argspec: "args=[\'input\', \'paddings\', \'name\'], varargs=None, keywords=None, defaults=[\'None\'], "
  }
  member_method {
    name: "PadV2"
    argspec: "args=[\'input\', \'paddings\', \'constant_values\', \'name\'], varargs=None, keywords=None, defaults=[\'None\'], "
  }
  member_method {
    name: "PaddedBatchDataset"
    argspec: "args=[\'input_dataset\', \'batch_size\', \'padded_shapes\', \'padding_values\', \'output_shapes\', \'name\'], varargs=None, keywords=None, defaults=[\'None\'], "
  }
  member_method {
    name: "PaddedBatchDatasetV2"
    argspec: "args=[\'input_dataset\', \'batch_size\', \'padded_shapes\', \'padding_values\', \'drop_remainder\', \'output_shapes\', \'name\'], varargs=None, keywords=None, defaults=[\'None\'], "
  }
  member_method {
    name: "PaddingFIFOQueue"
    argspec: "args=[\'component_types\', \'shapes\', \'capacity\', \'container\', \'shared_name\', \'name\'], varargs=None, keywords=None, defaults=[\'[]\', \'-1\', \'\', \'\', \'None\'], "
  }
  member_method {
    name: "PaddingFIFOQueueV2"
    argspec: "args=[\'component_types\', \'shapes\', \'capacity\', \'container\', \'shared_name\', \'name\'], varargs=None, keywords=None, defaults=[\'[]\', \'-1\', \'\', \'\', \'None\'], "
  }
  member_method {
    name: "ParallelConcat"
    argspec: "args=[\'values\', \'shape\', \'name\'], varargs=None, keywords=None, defaults=[\'None\'], "
  }
  member_method {
    name: "ParallelDynamicStitch"
    argspec: "args=[\'indices\', \'data\', \'name\'], varargs=None, keywords=None, defaults=[\'None\'], "
  }
  member_method {
    name: "ParallelInterleaveDatasetV2"
    argspec: "args=[\'input_dataset\', \'other_arguments\', \'cycle_length\', \'block_length\', \'num_parallel_calls\', \'f\', \'output_types\', \'output_shapes\', \'sloppy\', \'name\'], varargs=None, keywords=None, defaults=[\'False\', \'None\'], "
  }
  member_method {
    name: "ParallelMapDataset"
    argspec: "args=[\'input_dataset\', \'other_arguments\', \'num_parallel_calls\', \'f\', \'output_types\', \'output_shapes\', \'use_inter_op_parallelism\', \'sloppy\', \'preserve_cardinality\', \'name\'], varargs=None, keywords=None, defaults=[\'True\', \'False\', \'False\', \'None\'], "
  }
  member_method {
    name: "ParameterizedTruncatedNormal"
    argspec: "args=[\'shape\', \'means\', \'stdevs\', \'minvals\', \'maxvals\', \'seed\', \'seed2\', \'name\'], varargs=None, keywords=None, defaults=[\'0\', \'0\', \'None\'], "
  }
  member_method {
    name: "ParseExample"
    argspec: "args=[\'serialized\', \'names\', \'sparse_keys\', \'dense_keys\', \'dense_defaults\', \'sparse_types\', \'dense_shapes\', \'name\'], varargs=None, keywords=None, defaults=[\'None\'], "
  }
  member_method {
    name: "ParseSequenceExample"
    argspec: "args=[\'serialized\', \'debug_name\', \'context_dense_defaults\', \'feature_list_dense_missing_assumed_empty\', \'context_sparse_keys\', \'context_dense_keys\', \'feature_list_sparse_keys\', \'feature_list_dense_keys\', \'Ncontext_sparse\', \'Ncontext_dense\', \'Nfeature_list_sparse\', \'Nfeature_list_dense\', \'context_sparse_types\', \'feature_list_dense_types\', \'context_dense_shapes\', \'feature_list_sparse_types\', \'feature_list_dense_shapes\', \'name\'], varargs=None, keywords=None, defaults=[\'0\', \'0\', \'0\', \'0\', \'[]\', \'[]\', \'[]\', \'[]\', \'[]\', \'None\'], "
  }
  member_method {
    name: "ParseSingleExample"
    argspec: "args=[\'serialized\', \'dense_defaults\', \'num_sparse\', \'sparse_keys\', \'dense_keys\', \'sparse_types\', \'dense_shapes\', \'name\'], varargs=None, keywords=None, defaults=[\'None\'], "
  }
  member_method {
    name: "ParseSingleSequenceExample"
    argspec: "args=[\'serialized\', \'feature_list_dense_missing_assumed_empty\', \'context_sparse_keys\', \'context_dense_keys\', \'feature_list_sparse_keys\', \'feature_list_dense_keys\', \'context_dense_defaults\', \'debug_name\', \'context_sparse_types\', \'feature_list_dense_types\', \'context_dense_shapes\', \'feature_list_sparse_types\', \'feature_list_dense_shapes\', \'name\'], varargs=None, keywords=None, defaults=[\'[]\', \'[]\', \'[]\', \'[]\', \'[]\', \'None\'], "
  }
  member_method {
    name: "ParseTensor"
    argspec: "args=[\'serialized\', \'out_type\', \'name\'], varargs=None, keywords=None, defaults=[\'None\'], "
  }
  member_method {
    name: "PartitionedCall"
    argspec: "args=[\'args\', \'Tout\', \'f\', \'config\', \'config_proto\', \'executor_type\', \'name\'], varargs=None, keywords=None, defaults=[\'\', \'\', \'\', \'None\'], "
  }
  member_method {
    name: "Placeholder"
    argspec: "args=[\'dtype\', \'shape\', \'name\'], varargs=None, keywords=None, defaults=[\'None\', \'None\'], "
  }
  member_method {
    name: "PlaceholderV2"
    argspec: "args=[\'dtype\', \'shape\', \'name\'], varargs=None, keywords=None, defaults=[\'None\'], "
  }
  member_method {
    name: "PlaceholderWithDefault"
    argspec: "args=[\'input\', \'shape\', \'name\'], varargs=None, keywords=None, defaults=[\'None\'], "
  }
  member_method {
    name: "Polygamma"
    argspec: "args=[\'a\', \'x\', \'name\'], varargs=None, keywords=None, defaults=[\'None\'], "
  }
  member_method {
    name: "PopulationCount"
    argspec: "args=[\'x\', \'name\'], varargs=None, keywords=None, defaults=[\'None\'], "
  }
  member_method {
    name: "Pow"
    argspec: "args=[\'x\', \'y\', \'name\'], varargs=None, keywords=None, defaults=[\'None\'], "
  }
  member_method {
    name: "PrefetchDataset"
    argspec: "args=[\'input_dataset\', \'buffer_size\', \'output_types\', \'output_shapes\', \'name\'], varargs=None, keywords=None, defaults=[\'None\'], "
  }
  member_method {
    name: "Prelinearize"
    argspec: "args=[\'input\', \'shape\', \'layout\', \'name\'], varargs=None, keywords=None, defaults=[\'[]\', \'[]\', \'None\'], "
  }
  member_method {
    name: "PrelinearizeTuple"
    argspec: "args=[\'inputs\', \'shapes\', \'layouts\', \'name\'], varargs=None, keywords=None, defaults=[\'[]\', \'None\'], "
  }
  member_method {
    name: "PreventGradient"
    argspec: "args=[\'input\', \'message\', \'name\'], varargs=None, keywords=None, defaults=[\'\', \'None\'], "
  }
  member_method {
    name: "Print"
    argspec: "args=[\'input\', \'data\', \'message\', \'first_n\', \'summarize\', \'name\'], varargs=None, keywords=None, defaults=[\'\', \'-1\', \'3\', \'None\'], "
  }
  member_method {
    name: "PrintV2"
    argspec: "args=[\'input\', \'output_stream\', \'name\'], varargs=None, keywords=None, defaults=[\'stderr\', \'None\'], "
  }
  member_method {
    name: "PriorityQueue"
    argspec: "args=[\'shapes\', \'component_types\', \'capacity\', \'container\', \'shared_name\', \'name\'], varargs=None, keywords=None, defaults=[\'[]\', \'-1\', \'\', \'\', \'None\'], "
  }
  member_method {
    name: "PriorityQueueV2"
    argspec: "args=[\'shapes\', \'component_types\', \'capacity\', \'container\', \'shared_name\', \'name\'], varargs=None, keywords=None, defaults=[\'[]\', \'-1\', \'\', \'\', \'None\'], "
  }
  member_method {
    name: "Prod"
    argspec: "args=[\'input\', \'axis\', \'keep_dims\', \'name\'], varargs=None, keywords=None, defaults=[\'False\', \'None\'], "
  }
  member_method {
    name: "PyFunc"
    argspec: "args=[\'input\', \'token\', \'Tout\', \'name\'], varargs=None, keywords=None, defaults=[\'None\'], "
  }
  member_method {
    name: "PyFuncStateless"
    argspec: "args=[\'input\', \'token\', \'Tout\', \'name\'], varargs=None, keywords=None, defaults=[\'None\'], "
  }
  member_method {
    name: "Qr"
    argspec: "args=[\'input\', \'full_matrices\', \'name\'], varargs=None, keywords=None, defaults=[\'False\', \'None\'], "
  }
  member_method {
    name: "QuantizeAndDequantize"
    argspec: "args=[\'input\', \'signed_input\', \'num_bits\', \'range_given\', \'input_min\', \'input_max\', \'name\'], varargs=None, keywords=None, defaults=[\'True\', \'8\', \'False\', \'0\', \'0\', \'None\'], "
  }
  member_method {
    name: "QuantizeAndDequantizeV2"
    argspec: "args=[\'input\', \'input_min\', \'input_max\', \'signed_input\', \'num_bits\', \'range_given\', \'round_mode\', \'name\'], varargs=None, keywords=None, defaults=[\'True\', \'8\', \'False\', \'HALF_TO_EVEN\', \'None\'], "
  }
  member_method {
    name: "QuantizeAndDequantizeV3"
    argspec: "args=[\'input\', \'input_min\', \'input_max\', \'num_bits\', \'signed_input\', \'range_given\', \'name\'], varargs=None, keywords=None, defaults=[\'True\', \'True\', \'None\'], "
  }
  member_method {
    name: "QuantizeDownAndShrinkRange"
    argspec: "args=[\'input\', \'input_min\', \'input_max\', \'out_type\', \'name\'], varargs=None, keywords=None, defaults=[\'None\'], "
  }
  member_method {
    name: "QuantizeV2"
    argspec: "args=[\'input\', \'min_range\', \'max_range\', \'T\', \'mode\', \'round_mode\', \'name\'], varargs=None, keywords=None, defaults=[\'MIN_COMBINED\', \'HALF_AWAY_FROM_ZERO\', \'None\'], "
  }
  member_method {
    name: "QuantizedAdd"
    argspec: "args=[\'x\', \'y\', \'min_x\', \'max_x\', \'min_y\', \'max_y\', \'Toutput\', \'name\'], varargs=None, keywords=None, defaults=[\"<dtype: \'qint32\'>\", \'None\'], "
  }
  member_method {
    name: "QuantizedAvgPool"
    argspec: "args=[\'input\', \'min_input\', \'max_input\', \'ksize\', \'strides\', \'padding\', \'name\'], varargs=None, keywords=None, defaults=[\'None\'], "
  }
  member_method {
    name: "QuantizedBatchNormWithGlobalNormalization"
    argspec: "args=[\'t\', \'t_min\', \'t_max\', \'m\', \'m_min\', \'m_max\', \'v\', \'v_min\', \'v_max\', \'beta\', \'beta_min\', \'beta_max\', \'gamma\', \'gamma_min\', \'gamma_max\', \'out_type\', \'variance_epsilon\', \'scale_after_normalization\', \'name\'], varargs=None, keywords=None, defaults=[\'None\'], "
  }
  member_method {
    name: "QuantizedBiasAdd"
    argspec: "args=[\'input\', \'bias\', \'min_input\', \'max_input\', \'min_bias\', \'max_bias\', \'out_type\', \'name\'], varargs=None, keywords=None, defaults=[\'None\'], "
  }
  member_method {
    name: "QuantizedConcat"
    argspec: "args=[\'concat_dim\', \'values\', \'input_mins\', \'input_maxes\', \'name\'], varargs=None, keywords=None, defaults=[\'None\'], "
  }
  member_method {
    name: "QuantizedConv2D"
    argspec: "args=[\'input\', \'filter\', \'min_input\', \'max_input\', \'min_filter\', \'max_filter\', \'strides\', \'padding\', \'out_type\', \'dilations\', \'name\'], varargs=None, keywords=None, defaults=[\"<dtype: \'qint32\'>\", \'[1, 1, 1, 1]\', \'None\'], "
  }
  member_method {
    name: "QuantizedConv2DAndRelu"
    argspec: "args=[\'input\', \'filter\', \'min_input\', \'max_input\', \'min_filter\', \'max_filter\', \'strides\', \'padding\', \'out_type\', \'dilations\', \'padding_list\', \'name\'], varargs=None, keywords=None, defaults=[\"<dtype: \'qint32\'>\", \'[1, 1, 1, 1]\', \'[]\', \'None\'], "
  }
  member_method {
    name: "QuantizedConv2DAndReluAndRequantize"
    argspec: "args=[\'input\', \'filter\', \'min_input\', \'max_input\', \'min_filter\', \'max_filter\', \'min_freezed_output\', \'max_freezed_output\', \'strides\', \'padding\', \'out_type\', \'dilations\', \'padding_list\', \'name\'], varargs=None, keywords=None, defaults=[\"<dtype: \'quint8\'>\", \'[1, 1, 1, 1]\', \'[]\', \'None\'], "
  }
  member_method {
    name: "QuantizedConv2DAndRequantize"
    argspec: "args=[\'input\', \'filter\', \'min_input\', \'max_input\', \'min_filter\', \'max_filter\', \'min_freezed_output\', \'max_freezed_output\', \'strides\', \'padding\', \'out_type\', \'dilations\', \'padding_list\', \'name\'], varargs=None, keywords=None, defaults=[\"<dtype: \'qint8\'>\", \'[1, 1, 1, 1]\', \'[]\', \'None\'], "
<<<<<<< HEAD
=======
  }
  member_method {
    name: "QuantizedConv2DPerChannel"
    argspec: "args=[\'input\', \'filter\', \'min_input\', \'max_input\', \'min_filter\', \'max_filter\', \'strides\', \'padding\', \'out_type\', \'dilations\', \'name\'], varargs=None, keywords=None, defaults=[\"<dtype: \'qint32\'>\", \'[1, 1, 1, 1]\', \'None\'], "
>>>>>>> 51acb2b2
  }
  member_method {
    name: "QuantizedConv2DWithBias"
    argspec: "args=[\'input\', \'filter\', \'bias\', \'min_input\', \'max_input\', \'min_filter\', \'max_filter\', \'strides\', \'padding\', \'out_type\', \'dilations\', \'padding_list\', \'name\'], varargs=None, keywords=None, defaults=[\"<dtype: \'qint32\'>\", \'[1, 1, 1, 1]\', \'[]\', \'None\'], "
  }
  member_method {
    name: "QuantizedConv2DWithBiasAndRelu"
    argspec: "args=[\'input\', \'filter\', \'bias\', \'min_input\', \'max_input\', \'min_filter\', \'max_filter\', \'strides\', \'padding\', \'out_type\', \'dilations\', \'padding_list\', \'name\'], varargs=None, keywords=None, defaults=[\"<dtype: \'qint32\'>\", \'[1, 1, 1, 1]\', \'[]\', \'None\'], "
  }
  member_method {
    name: "QuantizedConv2DWithBiasAndReluAndRequantize"
    argspec: "args=[\'input\', \'filter\', \'bias\', \'min_input\', \'max_input\', \'min_filter\', \'max_filter\', \'min_freezed_output\', \'max_freezed_output\', \'strides\', \'padding\', \'out_type\', \'dilations\', \'padding_list\', \'name\'], varargs=None, keywords=None, defaults=[\"<dtype: \'quint8\'>\", \'[1, 1, 1, 1]\', \'[]\', \'None\'], "
  }
  member_method {
    name: "QuantizedConv2DWithBiasAndRequantize"
    argspec: "args=[\'input\', \'filter\', \'bias\', \'min_input\', \'max_input\', \'min_filter\', \'max_filter\', \'min_freezed_output\', \'max_freezed_output\', \'strides\', \'padding\', \'out_type\', \'dilations\', \'padding_list\', \'name\'], varargs=None, keywords=None, defaults=[\"<dtype: \'qint8\'>\", \'[1, 1, 1, 1]\', \'[]\', \'None\'], "
  }
  member_method {
    name: "QuantizedConv2DWithBiasSignedSumAndReluAndRequantize"
    argspec: "args=[\'input\', \'filter\', \'bias\', \'min_input\', \'max_input\', \'min_filter\', \'max_filter\', \'min_freezed_output\', \'max_freezed_output\', \'summand\', \'min_summand\', \'max_summand\', \'strides\', \'padding\', \'out_type\', \'dilations\', \'padding_list\', \'name\'], varargs=None, keywords=None, defaults=[\"<dtype: \'quint8\'>\", \'[1, 1, 1, 1]\', \'[]\', \'None\'], "
  }
  member_method {
    name: "QuantizedConv2DWithBiasSumAndRelu"
    argspec: "args=[\'input\', \'filter\', \'bias\', \'min_input\', \'max_input\', \'min_filter\', \'max_filter\', \'summand\', \'strides\', \'padding\', \'out_type\', \'dilations\', \'padding_list\', \'name\'], varargs=None, keywords=None, defaults=[\"<dtype: \'qint32\'>\", \'[1, 1, 1, 1]\', \'[]\', \'None\'], "
  }
  member_method {
    name: "QuantizedConv2DWithBiasSumAndReluAndRequantize"
    argspec: "args=[\'input\', \'filter\', \'bias\', \'min_input\', \'max_input\', \'min_filter\', \'max_filter\', \'min_freezed_output\', \'max_freezed_output\', \'summand\', \'min_summand\', \'max_summand\', \'strides\', \'padding\', \'out_type\', \'dilations\', \'padding_list\', \'name\'], varargs=None, keywords=None, defaults=[\"<dtype: \'quint8\'>\", \'[1, 1, 1, 1]\', \'[]\', \'None\'], "
  }
  member_method {
    name: "QuantizedInstanceNorm"
    argspec: "args=[\'x\', \'x_min\', \'x_max\', \'output_range_given\', \'given_y_min\', \'given_y_max\', \'variance_epsilon\', \'min_separation\', \'name\'], varargs=None, keywords=None, defaults=[\'False\', \'0\', \'0\', \'1e-05\', \'0.001\', \'None\'], "
  }
  member_method {
    name: "QuantizedMatMul"
    argspec: "args=[\'a\', \'b\', \'min_a\', \'max_a\', \'min_b\', \'max_b\', \'Toutput\', \'transpose_a\', \'transpose_b\', \'Tactivation\', \'name\'], varargs=None, keywords=None, defaults=[\"<dtype: \'qint32\'>\", \'False\', \'False\', \"<dtype: \'quint8\'>\", \'None\'], "
  }
  member_method {
    name: "QuantizedMaxPool"
    argspec: "args=[\'input\', \'min_input\', \'max_input\', \'ksize\', \'strides\', \'padding\', \'name\'], varargs=None, keywords=None, defaults=[\'None\'], "
  }
  member_method {
    name: "QuantizedMul"
    argspec: "args=[\'x\', \'y\', \'min_x\', \'max_x\', \'min_y\', \'max_y\', \'Toutput\', \'name\'], varargs=None, keywords=None, defaults=[\"<dtype: \'qint32\'>\", \'None\'], "
  }
  member_method {
    name: "QuantizedRelu"
    argspec: "args=[\'features\', \'min_features\', \'max_features\', \'out_type\', \'name\'], varargs=None, keywords=None, defaults=[\"<dtype: \'quint8\'>\", \'None\'], "
  }
  member_method {
    name: "QuantizedRelu6"
    argspec: "args=[\'features\', \'min_features\', \'max_features\', \'out_type\', \'name\'], varargs=None, keywords=None, defaults=[\"<dtype: \'quint8\'>\", \'None\'], "
  }
  member_method {
    name: "QuantizedReluX"
    argspec: "args=[\'features\', \'max_value\', \'min_features\', \'max_features\', \'out_type\', \'name\'], varargs=None, keywords=None, defaults=[\"<dtype: \'quint8\'>\", \'None\'], "
  }
  member_method {
    name: "QuantizedReshape"
    argspec: "args=[\'tensor\', \'shape\', \'input_min\', \'input_max\', \'name\'], varargs=None, keywords=None, defaults=[\'None\'], "
  }
  member_method {
    name: "QuantizedResizeBilinear"
    argspec: "args=[\'images\', \'size\', \'min\', \'max\', \'align_corners\', \'half_pixel_centers\', \'name\'], varargs=None, keywords=None, defaults=[\'False\', \'False\', \'None\'], "
  }
  member_method {
    name: "QueueClose"
    argspec: "args=[\'handle\', \'cancel_pending_enqueues\', \'name\'], varargs=None, keywords=None, defaults=[\'False\', \'None\'], "
  }
  member_method {
    name: "QueueCloseV2"
    argspec: "args=[\'handle\', \'cancel_pending_enqueues\', \'name\'], varargs=None, keywords=None, defaults=[\'False\', \'None\'], "
  }
  member_method {
    name: "QueueDequeue"
    argspec: "args=[\'handle\', \'component_types\', \'timeout_ms\', \'name\'], varargs=None, keywords=None, defaults=[\'-1\', \'None\'], "
  }
  member_method {
    name: "QueueDequeueMany"
    argspec: "args=[\'handle\', \'n\', \'component_types\', \'timeout_ms\', \'name\'], varargs=None, keywords=None, defaults=[\'-1\', \'None\'], "
  }
  member_method {
    name: "QueueDequeueManyV2"
    argspec: "args=[\'handle\', \'n\', \'component_types\', \'timeout_ms\', \'name\'], varargs=None, keywords=None, defaults=[\'-1\', \'None\'], "
  }
  member_method {
    name: "QueueDequeueUpTo"
    argspec: "args=[\'handle\', \'n\', \'component_types\', \'timeout_ms\', \'name\'], varargs=None, keywords=None, defaults=[\'-1\', \'None\'], "
  }
  member_method {
    name: "QueueDequeueUpToV2"
    argspec: "args=[\'handle\', \'n\', \'component_types\', \'timeout_ms\', \'name\'], varargs=None, keywords=None, defaults=[\'-1\', \'None\'], "
  }
  member_method {
    name: "QueueDequeueV2"
    argspec: "args=[\'handle\', \'component_types\', \'timeout_ms\', \'name\'], varargs=None, keywords=None, defaults=[\'-1\', \'None\'], "
  }
  member_method {
    name: "QueueEnqueue"
    argspec: "args=[\'handle\', \'components\', \'timeout_ms\', \'name\'], varargs=None, keywords=None, defaults=[\'-1\', \'None\'], "
  }
  member_method {
    name: "QueueEnqueueMany"
    argspec: "args=[\'handle\', \'components\', \'timeout_ms\', \'name\'], varargs=None, keywords=None, defaults=[\'-1\', \'None\'], "
  }
  member_method {
    name: "QueueEnqueueManyV2"
    argspec: "args=[\'handle\', \'components\', \'timeout_ms\', \'name\'], varargs=None, keywords=None, defaults=[\'-1\', \'None\'], "
  }
  member_method {
    name: "QueueEnqueueV2"
    argspec: "args=[\'handle\', \'components\', \'timeout_ms\', \'name\'], varargs=None, keywords=None, defaults=[\'-1\', \'None\'], "
  }
  member_method {
    name: "QueueIsClosed"
    argspec: "args=[\'handle\', \'name\'], varargs=None, keywords=None, defaults=[\'None\'], "
  }
  member_method {
    name: "QueueIsClosedV2"
    argspec: "args=[\'handle\', \'name\'], varargs=None, keywords=None, defaults=[\'None\'], "
  }
  member_method {
    name: "QueueSize"
    argspec: "args=[\'handle\', \'name\'], varargs=None, keywords=None, defaults=[\'None\'], "
  }
  member_method {
    name: "QueueSizeV2"
    argspec: "args=[\'handle\', \'name\'], varargs=None, keywords=None, defaults=[\'None\'], "
  }
  member_method {
    name: "RFFT"
    argspec: "args=[\'input\', \'fft_length\', \'name\'], varargs=None, keywords=None, defaults=[\'None\'], "
  }
  member_method {
    name: "RFFT2D"
    argspec: "args=[\'input\', \'fft_length\', \'name\'], varargs=None, keywords=None, defaults=[\'None\'], "
  }
  member_method {
    name: "RFFT3D"
    argspec: "args=[\'input\', \'fft_length\', \'name\'], varargs=None, keywords=None, defaults=[\'None\'], "
  }
  member_method {
    name: "RGBToHSV"
    argspec: "args=[\'images\', \'name\'], varargs=None, keywords=None, defaults=[\'None\'], "
  }
  member_method {
    name: "RaggedGather"
    argspec: "args=[\'params_nested_splits\', \'params_dense_values\', \'indices\', \'OUTPUT_RAGGED_RANK\', \'name\'], varargs=None, keywords=None, defaults=[\'None\'], "
  }
  member_method {
    name: "RaggedRange"
    argspec: "args=[\'starts\', \'limits\', \'deltas\', \'name\'], varargs=None, keywords=None, defaults=[\'None\'], "
  }
  member_method {
    name: "RaggedTensorToSparse"
    argspec: "args=[\'rt_nested_splits\', \'rt_dense_values\', \'name\'], varargs=None, keywords=None, defaults=[\'None\'], "
  }
  member_method {
    name: "RandomCrop"
    argspec: "args=[\'image\', \'size\', \'seed\', \'seed2\', \'name\'], varargs=None, keywords=None, defaults=[\'0\', \'0\', \'None\'], "
  }
  member_method {
    name: "RandomGamma"
    argspec: "args=[\'shape\', \'alpha\', \'seed\', \'seed2\', \'name\'], varargs=None, keywords=None, defaults=[\'0\', \'0\', \'None\'], "
  }
  member_method {
    name: "RandomGammaGrad"
    argspec: "args=[\'alpha\', \'sample\', \'name\'], varargs=None, keywords=None, defaults=[\'None\'], "
  }
  member_method {
    name: "RandomPoisson"
    argspec: "args=[\'shape\', \'rate\', \'seed\', \'seed2\', \'name\'], varargs=None, keywords=None, defaults=[\'0\', \'0\', \'None\'], "
  }
  member_method {
    name: "RandomPoissonV2"
    argspec: "args=[\'shape\', \'rate\', \'seed\', \'seed2\', \'dtype\', \'name\'], varargs=None, keywords=None, defaults=[\'0\', \'0\', \"<dtype: \'int64\'>\", \'None\'], "
  }
  member_method {
    name: "RandomShuffle"
    argspec: "args=[\'value\', \'seed\', \'seed2\', \'name\'], varargs=None, keywords=None, defaults=[\'0\', \'0\', \'None\'], "
  }
  member_method {
    name: "RandomShuffleQueue"
    argspec: "args=[\'component_types\', \'shapes\', \'capacity\', \'min_after_dequeue\', \'seed\', \'seed2\', \'container\', \'shared_name\', \'name\'], varargs=None, keywords=None, defaults=[\'[]\', \'-1\', \'0\', \'0\', \'0\', \'\', \'\', \'None\'], "
  }
  member_method {
    name: "RandomShuffleQueueV2"
    argspec: "args=[\'component_types\', \'shapes\', \'capacity\', \'min_after_dequeue\', \'seed\', \'seed2\', \'container\', \'shared_name\', \'name\'], varargs=None, keywords=None, defaults=[\'[]\', \'-1\', \'0\', \'0\', \'0\', \'\', \'\', \'None\'], "
  }
  member_method {
    name: "RandomStandardNormal"
    argspec: "args=[\'shape\', \'dtype\', \'seed\', \'seed2\', \'name\'], varargs=None, keywords=None, defaults=[\'0\', \'0\', \'None\'], "
  }
  member_method {
    name: "RandomUniform"
    argspec: "args=[\'shape\', \'dtype\', \'seed\', \'seed2\', \'name\'], varargs=None, keywords=None, defaults=[\'0\', \'0\', \'None\'], "
  }
  member_method {
    name: "RandomUniformInt"
    argspec: "args=[\'shape\', \'minval\', \'maxval\', \'seed\', \'seed2\', \'name\'], varargs=None, keywords=None, defaults=[\'0\', \'0\', \'None\'], "
  }
  member_method {
    name: "Range"
    argspec: "args=[\'start\', \'limit\', \'delta\', \'name\'], varargs=None, keywords=None, defaults=[\'None\'], "
  }
  member_method {
    name: "RangeDataset"
    argspec: "args=[\'start\', \'stop\', \'step\', \'output_types\', \'output_shapes\', \'name\'], varargs=None, keywords=None, defaults=[\'None\'], "
  }
  member_method {
    name: "Rank"
    argspec: "args=[\'input\', \'name\'], varargs=None, keywords=None, defaults=[\'None\'], "
  }
  member_method {
    name: "ReadFile"
    argspec: "args=[\'filename\', \'name\'], varargs=None, keywords=None, defaults=[\'None\'], "
  }
  member_method {
    name: "ReadVariableOp"
    argspec: "args=[\'resource\', \'dtype\', \'name\'], varargs=None, keywords=None, defaults=[\'None\'], "
  }
  member_method {
    name: "ReaderNumRecordsProduced"
    argspec: "args=[\'reader_handle\', \'name\'], varargs=None, keywords=None, defaults=[\'None\'], "
  }
  member_method {
    name: "ReaderNumRecordsProducedV2"
    argspec: "args=[\'reader_handle\', \'name\'], varargs=None, keywords=None, defaults=[\'None\'], "
  }
  member_method {
    name: "ReaderNumWorkUnitsCompleted"
    argspec: "args=[\'reader_handle\', \'name\'], varargs=None, keywords=None, defaults=[\'None\'], "
  }
  member_method {
    name: "ReaderNumWorkUnitsCompletedV2"
    argspec: "args=[\'reader_handle\', \'name\'], varargs=None, keywords=None, defaults=[\'None\'], "
  }
  member_method {
    name: "ReaderRead"
    argspec: "args=[\'reader_handle\', \'queue_handle\', \'name\'], varargs=None, keywords=None, defaults=[\'None\'], "
  }
  member_method {
    name: "ReaderReadUpTo"
    argspec: "args=[\'reader_handle\', \'queue_handle\', \'num_records\', \'name\'], varargs=None, keywords=None, defaults=[\'None\'], "
  }
  member_method {
    name: "ReaderReadUpToV2"
    argspec: "args=[\'reader_handle\', \'queue_handle\', \'num_records\', \'name\'], varargs=None, keywords=None, defaults=[\'None\'], "
  }
  member_method {
    name: "ReaderReadV2"
    argspec: "args=[\'reader_handle\', \'queue_handle\', \'name\'], varargs=None, keywords=None, defaults=[\'None\'], "
  }
  member_method {
    name: "ReaderReset"
    argspec: "args=[\'reader_handle\', \'name\'], varargs=None, keywords=None, defaults=[\'None\'], "
  }
  member_method {
    name: "ReaderResetV2"
    argspec: "args=[\'reader_handle\', \'name\'], varargs=None, keywords=None, defaults=[\'None\'], "
  }
  member_method {
    name: "ReaderRestoreState"
    argspec: "args=[\'reader_handle\', \'state\', \'name\'], varargs=None, keywords=None, defaults=[\'None\'], "
  }
  member_method {
    name: "ReaderRestoreStateV2"
    argspec: "args=[\'reader_handle\', \'state\', \'name\'], varargs=None, keywords=None, defaults=[\'None\'], "
  }
  member_method {
    name: "ReaderSerializeState"
    argspec: "args=[\'reader_handle\', \'name\'], varargs=None, keywords=None, defaults=[\'None\'], "
  }
  member_method {
    name: "ReaderSerializeStateV2"
    argspec: "args=[\'reader_handle\', \'name\'], varargs=None, keywords=None, defaults=[\'None\'], "
  }
  member_method {
    name: "Real"
    argspec: "args=[\'input\', \'Tout\', \'name\'], varargs=None, keywords=None, defaults=[\"<dtype: \'float32\'>\", \'None\'], "
  }
  member_method {
    name: "RealDiv"
    argspec: "args=[\'x\', \'y\', \'name\'], varargs=None, keywords=None, defaults=[\'None\'], "
  }
  member_method {
    name: "Reciprocal"
    argspec: "args=[\'x\', \'name\'], varargs=None, keywords=None, defaults=[\'None\'], "
  }
  member_method {
    name: "ReciprocalGrad"
    argspec: "args=[\'y\', \'dy\', \'name\'], varargs=None, keywords=None, defaults=[\'None\'], "
  }
  member_method {
    name: "RecordInput"
    argspec: "args=[\'file_pattern\', \'file_random_seed\', \'file_shuffle_shift_ratio\', \'file_buffer_size\', \'file_parallelism\', \'batch_size\', \'compression_type\', \'name\'], varargs=None, keywords=None, defaults=[\'301\', \'0\', \'10000\', \'16\', \'32\', \'\', \'None\'], "
  }
  member_method {
    name: "RecvTPUEmbeddingActivations"
    argspec: "args=[\'num_outputs\', \'config\', \'name\'], varargs=None, keywords=None, defaults=[\'None\'], "
  }
  member_method {
    name: "ReduceDataset"
    argspec: "args=[\'input_dataset\', \'initial_state\', \'other_arguments\', \'f\', \'output_types\', \'output_shapes\', \'use_inter_op_parallelism\', \'name\'], varargs=None, keywords=None, defaults=[\'True\', \'None\'], "
  }
  member_method {
    name: "ReduceJoin"
    argspec: "args=[\'inputs\', \'reduction_indices\', \'keep_dims\', \'separator\', \'name\'], varargs=None, keywords=None, defaults=[\'False\', \'\', \'None\'], "
  }
  member_method {
    name: "RefEnter"
    argspec: "args=[\'data\', \'frame_name\', \'is_constant\', \'parallel_iterations\', \'name\'], varargs=None, keywords=None, defaults=[\'False\', \'10\', \'None\'], "
  }
  member_method {
    name: "RefExit"
    argspec: "args=[\'data\', \'name\'], varargs=None, keywords=None, defaults=[\'None\'], "
  }
  member_method {
    name: "RefIdentity"
    argspec: "args=[\'input\', \'name\'], varargs=None, keywords=None, defaults=[\'None\'], "
  }
  member_method {
    name: "RefMerge"
    argspec: "args=[\'inputs\', \'name\'], varargs=None, keywords=None, defaults=[\'None\'], "
  }
  member_method {
    name: "RefNextIteration"
    argspec: "args=[\'data\', \'name\'], varargs=None, keywords=None, defaults=[\'None\'], "
  }
  member_method {
    name: "RefSelect"
    argspec: "args=[\'index\', \'inputs\', \'name\'], varargs=None, keywords=None, defaults=[\'None\'], "
  }
  member_method {
    name: "RefSwitch"
    argspec: "args=[\'data\', \'pred\', \'name\'], varargs=None, keywords=None, defaults=[\'None\'], "
  }
  member_method {
    name: "RegexFullMatch"
    argspec: "args=[\'input\', \'pattern\', \'name\'], varargs=None, keywords=None, defaults=[\'None\'], "
  }
  member_method {
    name: "RegexReplace"
    argspec: "args=[\'input\', \'pattern\', \'rewrite\', \'replace_global\', \'name\'], varargs=None, keywords=None, defaults=[\'True\', \'None\'], "
  }
  member_method {
    name: "Relu"
    argspec: "args=[\'features\', \'name\'], varargs=None, keywords=None, defaults=[\'None\'], "
  }
  member_method {
    name: "Relu6"
    argspec: "args=[\'features\', \'name\'], varargs=None, keywords=None, defaults=[\'None\'], "
  }
  member_method {
    name: "Relu6Grad"
    argspec: "args=[\'gradients\', \'features\', \'name\'], varargs=None, keywords=None, defaults=[\'None\'], "
  }
  member_method {
    name: "ReluGrad"
    argspec: "args=[\'gradients\', \'features\', \'name\'], varargs=None, keywords=None, defaults=[\'None\'], "
  }
  member_method {
    name: "RemoteCall"
    argspec: "args=[\'target\', \'args\', \'Tout\', \'f\', \'name\'], varargs=None, keywords=None, defaults=[\'None\'], "
  }
  member_method {
    name: "RepeatDataset"
    argspec: "args=[\'input_dataset\', \'count\', \'output_types\', \'output_shapes\', \'name\'], varargs=None, keywords=None, defaults=[\'None\'], "
  }
  member_method {
    name: "RequantizationRange"
    argspec: "args=[\'input\', \'input_min\', \'input_max\', \'name\'], varargs=None, keywords=None, defaults=[\'None\'], "
  }
  member_method {
    name: "RequantizationRangePerChannel"
    argspec: "args=[\'input\', \'input_min\', \'input_max\', \'clip_value_max\', \'name\'], varargs=None, keywords=None, defaults=[\'None\'], "
  }
  member_method {
    name: "Requantize"
    argspec: "args=[\'input\', \'input_min\', \'input_max\', \'requested_output_min\', \'requested_output_max\', \'out_type\', \'name\'], varargs=None, keywords=None, defaults=[\'None\'], "
  }
  member_method {
    name: "RequantizePerChannel"
    argspec: "args=[\'input\', \'input_min\', \'input_max\', \'requested_output_min\', \'requested_output_max\', \'out_type\', \'name\'], varargs=None, keywords=None, defaults=[\"<dtype: \'quint8\'>\", \'None\'], "
  }
  member_method {
    name: "Reshape"
    argspec: "args=[\'tensor\', \'shape\', \'name\'], varargs=None, keywords=None, defaults=[\'None\'], "
  }
  member_method {
    name: "ResizeArea"
    argspec: "args=[\'images\', \'size\', \'align_corners\', \'name\'], varargs=None, keywords=None, defaults=[\'False\', \'None\'], "
  }
  member_method {
    name: "ResizeBicubic"
    argspec: "args=[\'images\', \'size\', \'align_corners\', \'half_pixel_centers\', \'name\'], varargs=None, keywords=None, defaults=[\'False\', \'False\', \'None\'], "
  }
  member_method {
    name: "ResizeBicubicGrad"
    argspec: "args=[\'grads\', \'original_image\', \'align_corners\', \'half_pixel_centers\', \'name\'], varargs=None, keywords=None, defaults=[\'False\', \'False\', \'None\'], "
  }
  member_method {
    name: "ResizeBilinear"
    argspec: "args=[\'images\', \'size\', \'align_corners\', \'half_pixel_centers\', \'name\'], varargs=None, keywords=None, defaults=[\'False\', \'False\', \'None\'], "
  }
  member_method {
    name: "ResizeBilinearGrad"
    argspec: "args=[\'grads\', \'original_image\', \'align_corners\', \'half_pixel_centers\', \'name\'], varargs=None, keywords=None, defaults=[\'False\', \'False\', \'None\'], "
  }
  member_method {
    name: "ResizeNearestNeighbor"
    argspec: "args=[\'images\', \'size\', \'align_corners\', \'half_pixel_centers\', \'name\'], varargs=None, keywords=None, defaults=[\'False\', \'False\', \'None\'], "
  }
  member_method {
    name: "ResizeNearestNeighborGrad"
    argspec: "args=[\'grads\', \'size\', \'align_corners\', \'half_pixel_centers\', \'name\'], varargs=None, keywords=None, defaults=[\'False\', \'False\', \'None\'], "
  }
  member_method {
    name: "ResourceApplyAdaMax"
    argspec: "args=[\'var\', \'m\', \'v\', \'beta1_power\', \'lr\', \'beta1\', \'beta2\', \'epsilon\', \'grad\', \'use_locking\', \'name\'], varargs=None, keywords=None, defaults=[\'False\', \'None\'], "
  }
  member_method {
    name: "ResourceApplyAdadelta"
    argspec: "args=[\'var\', \'accum\', \'accum_update\', \'lr\', \'rho\', \'epsilon\', \'grad\', \'use_locking\', \'name\'], varargs=None, keywords=None, defaults=[\'False\', \'None\'], "
  }
  member_method {
    name: "ResourceApplyAdagrad"
    argspec: "args=[\'var\', \'accum\', \'lr\', \'grad\', \'use_locking\', \'update_slots\', \'name\'], varargs=None, keywords=None, defaults=[\'False\', \'True\', \'None\'], "
  }
  member_method {
    name: "ResourceApplyAdagradDA"
    argspec: "args=[\'var\', \'gradient_accumulator\', \'gradient_squared_accumulator\', \'grad\', \'lr\', \'l1\', \'l2\', \'global_step\', \'use_locking\', \'name\'], varargs=None, keywords=None, defaults=[\'False\', \'None\'], "
  }
  member_method {
    name: "ResourceApplyAdam"
    argspec: "args=[\'var\', \'m\', \'v\', \'beta1_power\', \'beta2_power\', \'lr\', \'beta1\', \'beta2\', \'epsilon\', \'grad\', \'use_locking\', \'use_nesterov\', \'name\'], varargs=None, keywords=None, defaults=[\'False\', \'False\', \'None\'], "
  }
  member_method {
    name: "ResourceApplyAdamWithAmsgrad"
    argspec: "args=[\'var\', \'m\', \'v\', \'vhat\', \'beta1_power\', \'beta2_power\', \'lr\', \'beta1\', \'beta2\', \'epsilon\', \'grad\', \'use_locking\', \'name\'], varargs=None, keywords=None, defaults=[\'False\', \'None\'], "
  }
  member_method {
    name: "ResourceApplyAddSign"
    argspec: "args=[\'var\', \'m\', \'lr\', \'alpha\', \'sign_decay\', \'beta\', \'grad\', \'use_locking\', \'name\'], varargs=None, keywords=None, defaults=[\'False\', \'None\'], "
  }
  member_method {
    name: "ResourceApplyCenteredRMSProp"
    argspec: "args=[\'var\', \'mg\', \'ms\', \'mom\', \'lr\', \'rho\', \'momentum\', \'epsilon\', \'grad\', \'use_locking\', \'name\'], varargs=None, keywords=None, defaults=[\'False\', \'None\'], "
  }
  member_method {
    name: "ResourceApplyFtrl"
    argspec: "args=[\'var\', \'accum\', \'linear\', \'grad\', \'lr\', \'l1\', \'l2\', \'lr_power\', \'use_locking\', \'name\'], varargs=None, keywords=None, defaults=[\'False\', \'None\'], "
  }
  member_method {
    name: "ResourceApplyFtrlV2"
    argspec: "args=[\'var\', \'accum\', \'linear\', \'grad\', \'lr\', \'l1\', \'l2\', \'l2_shrinkage\', \'lr_power\', \'use_locking\', \'name\'], varargs=None, keywords=None, defaults=[\'False\', \'None\'], "
  }
  member_method {
    name: "ResourceApplyGradientDescent"
    argspec: "args=[\'var\', \'alpha\', \'delta\', \'use_locking\', \'name\'], varargs=None, keywords=None, defaults=[\'False\', \'None\'], "
  }
  member_method {
    name: "ResourceApplyKerasMomentum"
    argspec: "args=[\'var\', \'accum\', \'lr\', \'grad\', \'momentum\', \'use_locking\', \'use_nesterov\', \'name\'], varargs=None, keywords=None, defaults=[\'False\', \'False\', \'None\'], "
  }
  member_method {
    name: "ResourceApplyMomentum"
    argspec: "args=[\'var\', \'accum\', \'lr\', \'grad\', \'momentum\', \'use_locking\', \'use_nesterov\', \'name\'], varargs=None, keywords=None, defaults=[\'False\', \'False\', \'None\'], "
  }
  member_method {
    name: "ResourceApplyPowerSign"
    argspec: "args=[\'var\', \'m\', \'lr\', \'logbase\', \'sign_decay\', \'beta\', \'grad\', \'use_locking\', \'name\'], varargs=None, keywords=None, defaults=[\'False\', \'None\'], "
  }
  member_method {
    name: "ResourceApplyProximalAdagrad"
    argspec: "args=[\'var\', \'accum\', \'lr\', \'l1\', \'l2\', \'grad\', \'use_locking\', \'name\'], varargs=None, keywords=None, defaults=[\'False\', \'None\'], "
  }
  member_method {
    name: "ResourceApplyProximalGradientDescent"
    argspec: "args=[\'var\', \'alpha\', \'l1\', \'l2\', \'delta\', \'use_locking\', \'name\'], varargs=None, keywords=None, defaults=[\'False\', \'None\'], "
  }
  member_method {
    name: "ResourceApplyRMSProp"
    argspec: "args=[\'var\', \'ms\', \'mom\', \'lr\', \'rho\', \'momentum\', \'epsilon\', \'grad\', \'use_locking\', \'name\'], varargs=None, keywords=None, defaults=[\'False\', \'None\'], "
  }
  member_method {
    name: "ResourceCountUpTo"
    argspec: "args=[\'resource\', \'limit\', \'T\', \'name\'], varargs=None, keywords=None, defaults=[\'None\'], "
  }
  member_method {
    name: "ResourceGather"
    argspec: "args=[\'resource\', \'indices\', \'dtype\', \'batch_dims\', \'validate_indices\', \'name\'], varargs=None, keywords=None, defaults=[\'0\', \'True\', \'None\'], "
  }
  member_method {
    name: "ResourceScatterAdd"
    argspec: "args=[\'resource\', \'indices\', \'updates\', \'name\'], varargs=None, keywords=None, defaults=[\'None\'], "
  }
  member_method {
    name: "ResourceScatterDiv"
    argspec: "args=[\'resource\', \'indices\', \'updates\', \'name\'], varargs=None, keywords=None, defaults=[\'None\'], "
  }
  member_method {
    name: "ResourceScatterMax"
    argspec: "args=[\'resource\', \'indices\', \'updates\', \'name\'], varargs=None, keywords=None, defaults=[\'None\'], "
  }
  member_method {
    name: "ResourceScatterMin"
    argspec: "args=[\'resource\', \'indices\', \'updates\', \'name\'], varargs=None, keywords=None, defaults=[\'None\'], "
  }
  member_method {
    name: "ResourceScatterMul"
    argspec: "args=[\'resource\', \'indices\', \'updates\', \'name\'], varargs=None, keywords=None, defaults=[\'None\'], "
  }
  member_method {
    name: "ResourceScatterNdAdd"
    argspec: "args=[\'ref\', \'indices\', \'updates\', \'use_locking\', \'name\'], varargs=None, keywords=None, defaults=[\'True\', \'None\'], "
  }
  member_method {
    name: "ResourceScatterNdSub"
    argspec: "args=[\'ref\', \'indices\', \'updates\', \'use_locking\', \'name\'], varargs=None, keywords=None, defaults=[\'True\', \'None\'], "
  }
  member_method {
    name: "ResourceScatterNdUpdate"
    argspec: "args=[\'ref\', \'indices\', \'updates\', \'use_locking\', \'name\'], varargs=None, keywords=None, defaults=[\'True\', \'None\'], "
  }
  member_method {
    name: "ResourceScatterSub"
    argspec: "args=[\'resource\', \'indices\', \'updates\', \'name\'], varargs=None, keywords=None, defaults=[\'None\'], "
  }
  member_method {
    name: "ResourceScatterUpdate"
    argspec: "args=[\'resource\', \'indices\', \'updates\', \'name\'], varargs=None, keywords=None, defaults=[\'None\'], "
  }
  member_method {
    name: "ResourceSparseApplyAdadelta"
    argspec: "args=[\'var\', \'accum\', \'accum_update\', \'lr\', \'rho\', \'epsilon\', \'grad\', \'indices\', \'use_locking\', \'name\'], varargs=None, keywords=None, defaults=[\'False\', \'None\'], "
  }
  member_method {
    name: "ResourceSparseApplyAdagrad"
    argspec: "args=[\'var\', \'accum\', \'lr\', \'grad\', \'indices\', \'use_locking\', \'update_slots\', \'name\'], varargs=None, keywords=None, defaults=[\'False\', \'True\', \'None\'], "
  }
  member_method {
    name: "ResourceSparseApplyAdagradDA"
    argspec: "args=[\'var\', \'gradient_accumulator\', \'gradient_squared_accumulator\', \'grad\', \'indices\', \'lr\', \'l1\', \'l2\', \'global_step\', \'use_locking\', \'name\'], varargs=None, keywords=None, defaults=[\'False\', \'None\'], "
  }
  member_method {
    name: "ResourceSparseApplyCenteredRMSProp"
    argspec: "args=[\'var\', \'mg\', \'ms\', \'mom\', \'lr\', \'rho\', \'momentum\', \'epsilon\', \'grad\', \'indices\', \'use_locking\', \'name\'], varargs=None, keywords=None, defaults=[\'False\', \'None\'], "
  }
  member_method {
    name: "ResourceSparseApplyFtrl"
    argspec: "args=[\'var\', \'accum\', \'linear\', \'grad\', \'indices\', \'lr\', \'l1\', \'l2\', \'lr_power\', \'use_locking\', \'name\'], varargs=None, keywords=None, defaults=[\'False\', \'None\'], "
  }
  member_method {
    name: "ResourceSparseApplyFtrlV2"
    argspec: "args=[\'var\', \'accum\', \'linear\', \'grad\', \'indices\', \'lr\', \'l1\', \'l2\', \'l2_shrinkage\', \'lr_power\', \'use_locking\', \'name\'], varargs=None, keywords=None, defaults=[\'False\', \'None\'], "
  }
  member_method {
    name: "ResourceSparseApplyKerasMomentum"
    argspec: "args=[\'var\', \'accum\', \'lr\', \'grad\', \'indices\', \'momentum\', \'use_locking\', \'use_nesterov\', \'name\'], varargs=None, keywords=None, defaults=[\'False\', \'False\', \'None\'], "
  }
  member_method {
    name: "ResourceSparseApplyMomentum"
    argspec: "args=[\'var\', \'accum\', \'lr\', \'grad\', \'indices\', \'momentum\', \'use_locking\', \'use_nesterov\', \'name\'], varargs=None, keywords=None, defaults=[\'False\', \'False\', \'None\'], "
  }
  member_method {
    name: "ResourceSparseApplyProximalAdagrad"
    argspec: "args=[\'var\', \'accum\', \'lr\', \'l1\', \'l2\', \'grad\', \'indices\', \'use_locking\', \'name\'], varargs=None, keywords=None, defaults=[\'False\', \'None\'], "
  }
  member_method {
    name: "ResourceSparseApplyProximalGradientDescent"
    argspec: "args=[\'var\', \'alpha\', \'l1\', \'l2\', \'grad\', \'indices\', \'use_locking\', \'name\'], varargs=None, keywords=None, defaults=[\'False\', \'None\'], "
  }
  member_method {
    name: "ResourceSparseApplyRMSProp"
    argspec: "args=[\'var\', \'ms\', \'mom\', \'lr\', \'rho\', \'momentum\', \'epsilon\', \'grad\', \'indices\', \'use_locking\', \'name\'], varargs=None, keywords=None, defaults=[\'False\', \'None\'], "
  }
  member_method {
    name: "ResourceStridedSliceAssign"
    argspec: "args=[\'ref\', \'begin\', \'end\', \'strides\', \'value\', \'begin_mask\', \'end_mask\', \'ellipsis_mask\', \'new_axis_mask\', \'shrink_axis_mask\', \'name\'], varargs=None, keywords=None, defaults=[\'0\', \'0\', \'0\', \'0\', \'0\', \'None\'], "
  }
  member_method {
    name: "Restore"
    argspec: "args=[\'file_pattern\', \'tensor_name\', \'dt\', \'preferred_shard\', \'name\'], varargs=None, keywords=None, defaults=[\'-1\', \'None\'], "
  }
  member_method {
    name: "RestoreSlice"
    argspec: "args=[\'file_pattern\', \'tensor_name\', \'shape_and_slice\', \'dt\', \'preferred_shard\', \'name\'], varargs=None, keywords=None, defaults=[\'-1\', \'None\'], "
  }
  member_method {
    name: "RestoreV2"
    argspec: "args=[\'prefix\', \'tensor_names\', \'shape_and_slices\', \'dtypes\', \'name\'], varargs=None, keywords=None, defaults=[\'None\'], "
  }
  member_method {
    name: "RetrieveTPUEmbeddingADAMParameters"
    argspec: "args=[\'num_shards\', \'shard_id\', \'table_id\', \'table_name\', \'name\'], varargs=None, keywords=None, defaults=[\'-1\', \'\', \'None\'], "
  }
  member_method {
    name: "RetrieveTPUEmbeddingADAMParametersGradAccumDebug"
    argspec: "args=[\'num_shards\', \'shard_id\', \'table_id\', \'table_name\', \'name\'], varargs=None, keywords=None, defaults=[\'-1\', \'\', \'None\'], "
  }
  member_method {
    name: "RetrieveTPUEmbeddingAdadeltaParameters"
    argspec: "args=[\'num_shards\', \'shard_id\', \'table_id\', \'table_name\', \'name\'], varargs=None, keywords=None, defaults=[\'-1\', \'\', \'None\'], "
  }
  member_method {
    name: "RetrieveTPUEmbeddingAdadeltaParametersGradAccumDebug"
    argspec: "args=[\'num_shards\', \'shard_id\', \'table_id\', \'table_name\', \'name\'], varargs=None, keywords=None, defaults=[\'-1\', \'\', \'None\'], "
  }
  member_method {
    name: "RetrieveTPUEmbeddingAdagradParameters"
    argspec: "args=[\'num_shards\', \'shard_id\', \'table_id\', \'table_name\', \'name\'], varargs=None, keywords=None, defaults=[\'-1\', \'\', \'None\'], "
  }
  member_method {
    name: "RetrieveTPUEmbeddingAdagradParametersGradAccumDebug"
    argspec: "args=[\'num_shards\', \'shard_id\', \'table_id\', \'table_name\', \'name\'], varargs=None, keywords=None, defaults=[\'-1\', \'\', \'None\'], "
  }
  member_method {
    name: "RetrieveTPUEmbeddingCenteredRMSPropParameters"
    argspec: "args=[\'num_shards\', \'shard_id\', \'table_id\', \'table_name\', \'name\'], varargs=None, keywords=None, defaults=[\'-1\', \'\', \'None\'], "
  }
  member_method {
    name: "RetrieveTPUEmbeddingFTRLParameters"
    argspec: "args=[\'num_shards\', \'shard_id\', \'table_id\', \'table_name\', \'name\'], varargs=None, keywords=None, defaults=[\'-1\', \'\', \'None\'], "
  }
  member_method {
    name: "RetrieveTPUEmbeddingFTRLParametersGradAccumDebug"
    argspec: "args=[\'num_shards\', \'shard_id\', \'table_id\', \'table_name\', \'name\'], varargs=None, keywords=None, defaults=[\'-1\', \'\', \'None\'], "
  }
  member_method {
    name: "RetrieveTPUEmbeddingMDLAdagradLightParameters"
    argspec: "args=[\'num_shards\', \'shard_id\', \'table_id\', \'table_name\', \'name\'], varargs=None, keywords=None, defaults=[\'-1\', \'\', \'None\'], "
  }
  member_method {
    name: "RetrieveTPUEmbeddingMomentumParameters"
    argspec: "args=[\'num_shards\', \'shard_id\', \'table_id\', \'table_name\', \'name\'], varargs=None, keywords=None, defaults=[\'-1\', \'\', \'None\'], "
  }
  member_method {
    name: "RetrieveTPUEmbeddingMomentumParametersGradAccumDebug"
    argspec: "args=[\'num_shards\', \'shard_id\', \'table_id\', \'table_name\', \'name\'], varargs=None, keywords=None, defaults=[\'-1\', \'\', \'None\'], "
  }
  member_method {
    name: "RetrieveTPUEmbeddingProximalAdagradParameters"
    argspec: "args=[\'num_shards\', \'shard_id\', \'table_id\', \'table_name\', \'name\'], varargs=None, keywords=None, defaults=[\'-1\', \'\', \'None\'], "
  }
  member_method {
    name: "RetrieveTPUEmbeddingProximalAdagradParametersGradAccumDebug"
    argspec: "args=[\'num_shards\', \'shard_id\', \'table_id\', \'table_name\', \'name\'], varargs=None, keywords=None, defaults=[\'-1\', \'\', \'None\'], "
  }
  member_method {
    name: "RetrieveTPUEmbeddingRMSPropParameters"
    argspec: "args=[\'num_shards\', \'shard_id\', \'table_id\', \'table_name\', \'name\'], varargs=None, keywords=None, defaults=[\'-1\', \'\', \'None\'], "
  }
  member_method {
    name: "RetrieveTPUEmbeddingRMSPropParametersGradAccumDebug"
    argspec: "args=[\'num_shards\', \'shard_id\', \'table_id\', \'table_name\', \'name\'], varargs=None, keywords=None, defaults=[\'-1\', \'\', \'None\'], "
  }
  member_method {
    name: "RetrieveTPUEmbeddingStochasticGradientDescentParameters"
    argspec: "args=[\'num_shards\', \'shard_id\', \'table_id\', \'table_name\', \'name\'], varargs=None, keywords=None, defaults=[\'-1\', \'\', \'None\'], "
  }
  member_method {
    name: "Reverse"
    argspec: "args=[\'tensor\', \'dims\', \'name\'], varargs=None, keywords=None, defaults=[\'None\'], "
  }
  member_method {
    name: "ReverseSequence"
    argspec: "args=[\'input\', \'seq_lengths\', \'seq_dim\', \'batch_dim\', \'name\'], varargs=None, keywords=None, defaults=[\'0\', \'None\'], "
  }
  member_method {
    name: "ReverseV2"
    argspec: "args=[\'tensor\', \'axis\', \'name\'], varargs=None, keywords=None, defaults=[\'None\'], "
  }
  member_method {
    name: "RightShift"
    argspec: "args=[\'x\', \'y\', \'name\'], varargs=None, keywords=None, defaults=[\'None\'], "
  }
  member_method {
    name: "Rint"
    argspec: "args=[\'x\', \'name\'], varargs=None, keywords=None, defaults=[\'None\'], "
  }
  member_method {
    name: "Roll"
    argspec: "args=[\'input\', \'shift\', \'axis\', \'name\'], varargs=None, keywords=None, defaults=[\'None\'], "
  }
  member_method {
    name: "Round"
    argspec: "args=[\'x\', \'name\'], varargs=None, keywords=None, defaults=[\'None\'], "
  }
  member_method {
    name: "Rsqrt"
    argspec: "args=[\'x\', \'name\'], varargs=None, keywords=None, defaults=[\'None\'], "
  }
  member_method {
    name: "RsqrtGrad"
    argspec: "args=[\'y\', \'dy\', \'name\'], varargs=None, keywords=None, defaults=[\'None\'], "
  }
  member_method {
    name: "SampleDistortedBoundingBox"
    argspec: "args=[\'image_size\', \'bounding_boxes\', \'seed\', \'seed2\', \'min_object_covered\', \'aspect_ratio_range\', \'area_range\', \'max_attempts\', \'use_image_if_no_bounding_boxes\', \'name\'], varargs=None, keywords=None, defaults=[\'0\', \'0\', \'0.1\', \'[0.75, 1.33]\', \'[0.05, 1]\', \'100\', \'False\', \'None\'], "
  }
  member_method {
    name: "SampleDistortedBoundingBoxV2"
    argspec: "args=[\'image_size\', \'bounding_boxes\', \'min_object_covered\', \'seed\', \'seed2\', \'aspect_ratio_range\', \'area_range\', \'max_attempts\', \'use_image_if_no_bounding_boxes\', \'name\'], varargs=None, keywords=None, defaults=[\'0\', \'0\', \'[0.75, 1.33]\', \'[0.05, 1]\', \'100\', \'False\', \'None\'], "
  }
  member_method {
    name: "Save"
    argspec: "args=[\'filename\', \'tensor_names\', \'data\', \'name\'], varargs=None, keywords=None, defaults=[\'None\'], "
  }
  member_method {
    name: "SaveSlices"
    argspec: "args=[\'filename\', \'tensor_names\', \'shapes_and_slices\', \'data\', \'name\'], varargs=None, keywords=None, defaults=[\'None\'], "
  }
  member_method {
    name: "SaveV2"
    argspec: "args=[\'prefix\', \'tensor_names\', \'shape_and_slices\', \'tensors\', \'name\'], varargs=None, keywords=None, defaults=[\'None\'], "
  }
  member_method {
    name: "ScalarSummary"
    argspec: "args=[\'tags\', \'values\', \'name\'], varargs=None, keywords=None, defaults=[\'None\'], "
  }
  member_method {
    name: "ScaleAndTranslate"
    argspec: "args=[\'images\', \'size\', \'scale\', \'translation\', \'kernel_type\', \'antialias\', \'name\'], varargs=None, keywords=None, defaults=[\'lanczos3\', \'True\', \'None\'], "
  }
  member_method {
    name: "ScaleAndTranslateGrad"
    argspec: "args=[\'grads\', \'original_image\', \'scale\', \'translation\', \'kernel_type\', \'antialias\', \'name\'], varargs=None, keywords=None, defaults=[\'lanczos3\', \'True\', \'None\'], "
  }
  member_method {
    name: "ScatterAdd"
    argspec: "args=[\'ref\', \'indices\', \'updates\', \'use_locking\', \'name\'], varargs=None, keywords=None, defaults=[\'False\', \'None\'], "
  }
  member_method {
    name: "ScatterDiv"
    argspec: "args=[\'ref\', \'indices\', \'updates\', \'use_locking\', \'name\'], varargs=None, keywords=None, defaults=[\'False\', \'None\'], "
  }
  member_method {
    name: "ScatterMax"
    argspec: "args=[\'ref\', \'indices\', \'updates\', \'use_locking\', \'name\'], varargs=None, keywords=None, defaults=[\'False\', \'None\'], "
  }
  member_method {
    name: "ScatterMin"
    argspec: "args=[\'ref\', \'indices\', \'updates\', \'use_locking\', \'name\'], varargs=None, keywords=None, defaults=[\'False\', \'None\'], "
  }
  member_method {
    name: "ScatterMul"
    argspec: "args=[\'ref\', \'indices\', \'updates\', \'use_locking\', \'name\'], varargs=None, keywords=None, defaults=[\'False\', \'None\'], "
  }
  member_method {
    name: "ScatterNd"
    argspec: "args=[\'indices\', \'updates\', \'shape\', \'name\'], varargs=None, keywords=None, defaults=[\'None\'], "
  }
  member_method {
    name: "ScatterNdAdd"
    argspec: "args=[\'ref\', \'indices\', \'updates\', \'use_locking\', \'name\'], varargs=None, keywords=None, defaults=[\'False\', \'None\'], "
  }
  member_method {
    name: "ScatterNdNonAliasingAdd"
    argspec: "args=[\'input\', \'indices\', \'updates\', \'name\'], varargs=None, keywords=None, defaults=[\'None\'], "
  }
  member_method {
    name: "ScatterNdSub"
    argspec: "args=[\'ref\', \'indices\', \'updates\', \'use_locking\', \'name\'], varargs=None, keywords=None, defaults=[\'False\', \'None\'], "
  }
  member_method {
    name: "ScatterNdUpdate"
    argspec: "args=[\'ref\', \'indices\', \'updates\', \'use_locking\', \'name\'], varargs=None, keywords=None, defaults=[\'True\', \'None\'], "
  }
  member_method {
    name: "ScatterSub"
    argspec: "args=[\'ref\', \'indices\', \'updates\', \'use_locking\', \'name\'], varargs=None, keywords=None, defaults=[\'False\', \'None\'], "
  }
  member_method {
    name: "ScatterUpdate"
    argspec: "args=[\'ref\', \'indices\', \'updates\', \'use_locking\', \'name\'], varargs=None, keywords=None, defaults=[\'True\', \'None\'], "
  }
  member_method {
    name: "SdcaFprint"
    argspec: "args=[\'input\', \'name\'], varargs=None, keywords=None, defaults=[\'None\'], "
  }
  member_method {
    name: "SdcaOptimizer"
    argspec: "args=[\'sparse_example_indices\', \'sparse_feature_indices\', \'sparse_feature_values\', \'dense_features\', \'example_weights\', \'example_labels\', \'sparse_indices\', \'sparse_weights\', \'dense_weights\', \'example_state_data\', \'loss_type\', \'l1\', \'l2\', \'num_loss_partitions\', \'num_inner_iterations\', \'adaptative\', \'name\'], varargs=None, keywords=None, defaults=[\'True\', \'None\'], "
  }
  member_method {
    name: "SdcaOptimizerV2"
    argspec: "args=[\'sparse_example_indices\', \'sparse_feature_indices\', \'sparse_feature_values\', \'dense_features\', \'example_weights\', \'example_labels\', \'sparse_indices\', \'sparse_weights\', \'dense_weights\', \'example_state_data\', \'loss_type\', \'l1\', \'l2\', \'num_loss_partitions\', \'num_inner_iterations\', \'adaptive\', \'name\'], varargs=None, keywords=None, defaults=[\'True\', \'None\'], "
  }
  member_method {
    name: "SdcaShrinkL1"
    argspec: "args=[\'weights\', \'l1\', \'l2\', \'name\'], varargs=None, keywords=None, defaults=[\'None\'], "
  }
  member_method {
    name: "SegmentMax"
    argspec: "args=[\'data\', \'segment_ids\', \'name\'], varargs=None, keywords=None, defaults=[\'None\'], "
  }
  member_method {
    name: "SegmentMean"
    argspec: "args=[\'data\', \'segment_ids\', \'name\'], varargs=None, keywords=None, defaults=[\'None\'], "
  }
  member_method {
    name: "SegmentMin"
    argspec: "args=[\'data\', \'segment_ids\', \'name\'], varargs=None, keywords=None, defaults=[\'None\'], "
  }
  member_method {
    name: "SegmentProd"
    argspec: "args=[\'data\', \'segment_ids\', \'name\'], varargs=None, keywords=None, defaults=[\'None\'], "
  }
  member_method {
    name: "SegmentSum"
    argspec: "args=[\'data\', \'segment_ids\', \'name\'], varargs=None, keywords=None, defaults=[\'None\'], "
  }
  member_method {
    name: "Select"
    argspec: "args=[\'condition\', \'x\', \'y\', \'name\'], varargs=None, keywords=None, defaults=[\'None\'], "
  }
  member_method {
    name: "SelfAdjointEig"
    argspec: "args=[\'input\', \'name\'], varargs=None, keywords=None, defaults=[\'None\'], "
  }
  member_method {
    name: "SelfAdjointEigV2"
    argspec: "args=[\'input\', \'compute_v\', \'name\'], varargs=None, keywords=None, defaults=[\'True\', \'None\'], "
  }
  member_method {
    name: "Selu"
    argspec: "args=[\'features\', \'name\'], varargs=None, keywords=None, defaults=[\'None\'], "
  }
  member_method {
    name: "SeluGrad"
    argspec: "args=[\'gradients\', \'outputs\', \'name\'], varargs=None, keywords=None, defaults=[\'None\'], "
  }
  member_method {
    name: "SendTPUEmbeddingGradients"
    argspec: "args=[\'inputs\', \'learning_rates\', \'config\', \'name\'], varargs=None, keywords=None, defaults=[\'None\'], "
  }
  member_method {
    name: "SerializeIterator"
    argspec: "args=[\'resource_handle\', \'name\'], varargs=None, keywords=None, defaults=[\'None\'], "
  }
  member_method {
    name: "SerializeManySparse"
    argspec: "args=[\'sparse_indices\', \'sparse_values\', \'sparse_shape\', \'out_type\', \'name\'], varargs=None, keywords=None, defaults=[\"<dtype: \'string\'>\", \'None\'], "
  }
  member_method {
    name: "SerializeSparse"
    argspec: "args=[\'sparse_indices\', \'sparse_values\', \'sparse_shape\', \'out_type\', \'name\'], varargs=None, keywords=None, defaults=[\"<dtype: \'string\'>\", \'None\'], "
  }
  member_method {
    name: "SerializeTensor"
    argspec: "args=[\'tensor\', \'name\'], varargs=None, keywords=None, defaults=[\'None\'], "
  }
  member_method {
    name: "SetSize"
    argspec: "args=[\'set_indices\', \'set_values\', \'set_shape\', \'validate_indices\', \'name\'], varargs=None, keywords=None, defaults=[\'True\', \'None\'], "
  }
  member_method {
    name: "Shape"
    argspec: "args=[\'input\', \'out_type\', \'name\'], varargs=None, keywords=None, defaults=[\"<dtype: \'int32\'>\", \'None\'], "
  }
  member_method {
    name: "ShapeN"
    argspec: "args=[\'input\', \'out_type\', \'name\'], varargs=None, keywords=None, defaults=[\"<dtype: \'int32\'>\", \'None\'], "
  }
  member_method {
    name: "ShardDataset"
    argspec: "args=[\'input_dataset\', \'num_shards\', \'index\', \'output_types\', \'output_shapes\', \'name\'], varargs=None, keywords=None, defaults=[\'None\'], "
  }
  member_method {
    name: "ShardedFilename"
    argspec: "args=[\'basename\', \'shard\', \'num_shards\', \'name\'], varargs=None, keywords=None, defaults=[\'None\'], "
  }
  member_method {
    name: "ShardedFilespec"
    argspec: "args=[\'basename\', \'num_shards\', \'name\'], varargs=None, keywords=None, defaults=[\'None\'], "
  }
  member_method {
    name: "ShuffleAndRepeatDataset"
    argspec: "args=[\'input_dataset\', \'buffer_size\', \'seed\', \'seed2\', \'count\', \'output_types\', \'output_shapes\', \'name\'], varargs=None, keywords=None, defaults=[\'None\'], "
  }
  member_method {
    name: "ShuffleDataset"
    argspec: "args=[\'input_dataset\', \'buffer_size\', \'seed\', \'seed2\', \'output_types\', \'output_shapes\', \'reshuffle_each_iteration\', \'name\'], varargs=None, keywords=None, defaults=[\'True\', \'None\'], "
  }
  member_method {
    name: "ShutdownDistributedTPU"
    argspec: "args=[\'name\'], varargs=None, keywords=None, defaults=[\'None\'], "
  }
  member_method {
    name: "Sigmoid"
    argspec: "args=[\'x\', \'name\'], varargs=None, keywords=None, defaults=[\'None\'], "
  }
  member_method {
    name: "SigmoidGrad"
    argspec: "args=[\'y\', \'dy\', \'name\'], varargs=None, keywords=None, defaults=[\'None\'], "
  }
  member_method {
    name: "Sign"
    argspec: "args=[\'x\', \'name\'], varargs=None, keywords=None, defaults=[\'None\'], "
  }
  member_method {
    name: "Sin"
    argspec: "args=[\'x\', \'name\'], varargs=None, keywords=None, defaults=[\'None\'], "
  }
  member_method {
    name: "Sinh"
    argspec: "args=[\'x\', \'name\'], varargs=None, keywords=None, defaults=[\'None\'], "
  }
  member_method {
    name: "Size"
    argspec: "args=[\'input\', \'out_type\', \'name\'], varargs=None, keywords=None, defaults=[\"<dtype: \'int32\'>\", \'None\'], "
  }
  member_method {
    name: "SkipDataset"
    argspec: "args=[\'input_dataset\', \'count\', \'output_types\', \'output_shapes\', \'name\'], varargs=None, keywords=None, defaults=[\'None\'], "
  }
  member_method {
    name: "Slice"
    argspec: "args=[\'input\', \'begin\', \'size\', \'name\'], varargs=None, keywords=None, defaults=[\'None\'], "
  }
  member_method {
    name: "Snapshot"
    argspec: "args=[\'input\', \'name\'], varargs=None, keywords=None, defaults=[\'None\'], "
  }
  member_method {
    name: "Softmax"
    argspec: "args=[\'logits\', \'name\'], varargs=None, keywords=None, defaults=[\'None\'], "
  }
  member_method {
    name: "SoftmaxCrossEntropyWithLogits"
    argspec: "args=[\'features\', \'labels\', \'name\'], varargs=None, keywords=None, defaults=[\'None\'], "
  }
  member_method {
    name: "Softplus"
    argspec: "args=[\'features\', \'name\'], varargs=None, keywords=None, defaults=[\'None\'], "
  }
  member_method {
    name: "SoftplusGrad"
    argspec: "args=[\'gradients\', \'features\', \'name\'], varargs=None, keywords=None, defaults=[\'None\'], "
  }
  member_method {
    name: "Softsign"
    argspec: "args=[\'features\', \'name\'], varargs=None, keywords=None, defaults=[\'None\'], "
  }
  member_method {
    name: "SoftsignGrad"
    argspec: "args=[\'gradients\', \'features\', \'name\'], varargs=None, keywords=None, defaults=[\'None\'], "
  }
  member_method {
    name: "SpaceToBatch"
    argspec: "args=[\'input\', \'paddings\', \'block_size\', \'name\'], varargs=None, keywords=None, defaults=[\'None\'], "
  }
  member_method {
    name: "SpaceToBatchND"
    argspec: "args=[\'input\', \'block_shape\', \'paddings\', \'name\'], varargs=None, keywords=None, defaults=[\'None\'], "
  }
  member_method {
    name: "SpaceToDepth"
    argspec: "args=[\'input\', \'block_size\', \'data_format\', \'name\'], varargs=None, keywords=None, defaults=[\'NHWC\', \'None\'], "
  }
  member_method {
    name: "SparseAccumulatorApplyGradient"
    argspec: "args=[\'handle\', \'local_step\', \'gradient_indices\', \'gradient_values\', \'gradient_shape\', \'has_known_shape\', \'name\'], varargs=None, keywords=None, defaults=[\'None\'], "
  }
  member_method {
    name: "SparseAccumulatorTakeGradient"
    argspec: "args=[\'handle\', \'num_required\', \'dtype\', \'name\'], varargs=None, keywords=None, defaults=[\'None\'], "
  }
  member_method {
    name: "SparseAdd"
    argspec: "args=[\'a_indices\', \'a_values\', \'a_shape\', \'b_indices\', \'b_values\', \'b_shape\', \'thresh\', \'name\'], varargs=None, keywords=None, defaults=[\'None\'], "
  }
  member_method {
    name: "SparseAddGrad"
    argspec: "args=[\'backprop_val_grad\', \'a_indices\', \'b_indices\', \'sum_indices\', \'name\'], varargs=None, keywords=None, defaults=[\'None\'], "
  }
  member_method {
    name: "SparseApplyAdadelta"
    argspec: "args=[\'var\', \'accum\', \'accum_update\', \'lr\', \'rho\', \'epsilon\', \'grad\', \'indices\', \'use_locking\', \'name\'], varargs=None, keywords=None, defaults=[\'False\', \'None\'], "
  }
  member_method {
    name: "SparseApplyAdagrad"
    argspec: "args=[\'var\', \'accum\', \'lr\', \'grad\', \'indices\', \'use_locking\', \'update_slots\', \'name\'], varargs=None, keywords=None, defaults=[\'False\', \'True\', \'None\'], "
  }
  member_method {
    name: "SparseApplyAdagradDA"
    argspec: "args=[\'var\', \'gradient_accumulator\', \'gradient_squared_accumulator\', \'grad\', \'indices\', \'lr\', \'l1\', \'l2\', \'global_step\', \'use_locking\', \'name\'], varargs=None, keywords=None, defaults=[\'False\', \'None\'], "
  }
  member_method {
    name: "SparseApplyCenteredRMSProp"
    argspec: "args=[\'var\', \'mg\', \'ms\', \'mom\', \'lr\', \'rho\', \'momentum\', \'epsilon\', \'grad\', \'indices\', \'use_locking\', \'name\'], varargs=None, keywords=None, defaults=[\'False\', \'None\'], "
  }
  member_method {
    name: "SparseApplyFtrl"
    argspec: "args=[\'var\', \'accum\', \'linear\', \'grad\', \'indices\', \'lr\', \'l1\', \'l2\', \'lr_power\', \'use_locking\', \'name\'], varargs=None, keywords=None, defaults=[\'False\', \'None\'], "
  }
  member_method {
    name: "SparseApplyFtrlV2"
    argspec: "args=[\'var\', \'accum\', \'linear\', \'grad\', \'indices\', \'lr\', \'l1\', \'l2\', \'l2_shrinkage\', \'lr_power\', \'use_locking\', \'name\'], varargs=None, keywords=None, defaults=[\'False\', \'None\'], "
  }
  member_method {
    name: "SparseApplyMomentum"
    argspec: "args=[\'var\', \'accum\', \'lr\', \'grad\', \'indices\', \'momentum\', \'use_locking\', \'use_nesterov\', \'name\'], varargs=None, keywords=None, defaults=[\'False\', \'False\', \'None\'], "
  }
  member_method {
    name: "SparseApplyProximalAdagrad"
    argspec: "args=[\'var\', \'accum\', \'lr\', \'l1\', \'l2\', \'grad\', \'indices\', \'use_locking\', \'name\'], varargs=None, keywords=None, defaults=[\'False\', \'None\'], "
  }
  member_method {
    name: "SparseApplyProximalGradientDescent"
    argspec: "args=[\'var\', \'alpha\', \'l1\', \'l2\', \'grad\', \'indices\', \'use_locking\', \'name\'], varargs=None, keywords=None, defaults=[\'False\', \'None\'], "
  }
  member_method {
    name: "SparseApplyRMSProp"
    argspec: "args=[\'var\', \'ms\', \'mom\', \'lr\', \'rho\', \'momentum\', \'epsilon\', \'grad\', \'indices\', \'use_locking\', \'name\'], varargs=None, keywords=None, defaults=[\'False\', \'None\'], "
  }
  member_method {
    name: "SparseConcat"
    argspec: "args=[\'indices\', \'values\', \'shapes\', \'concat_dim\', \'name\'], varargs=None, keywords=None, defaults=[\'None\'], "
  }
  member_method {
    name: "SparseConditionalAccumulator"
    argspec: "args=[\'dtype\', \'shape\', \'container\', \'shared_name\', \'reduction_type\', \'name\'], varargs=None, keywords=None, defaults=[\'\', \'\', \'MEAN\', \'None\'], "
  }
  member_method {
    name: "SparseCross"
    argspec: "args=[\'indices\', \'values\', \'shapes\', \'dense_inputs\', \'hashed_output\', \'num_buckets\', \'hash_key\', \'out_type\', \'internal_type\', \'name\'], varargs=None, keywords=None, defaults=[\'None\'], "
  }
  member_method {
    name: "SparseDenseCwiseAdd"
    argspec: "args=[\'sp_indices\', \'sp_values\', \'sp_shape\', \'dense\', \'name\'], varargs=None, keywords=None, defaults=[\'None\'], "
  }
  member_method {
    name: "SparseDenseCwiseDiv"
    argspec: "args=[\'sp_indices\', \'sp_values\', \'sp_shape\', \'dense\', \'name\'], varargs=None, keywords=None, defaults=[\'None\'], "
  }
  member_method {
    name: "SparseDenseCwiseMul"
    argspec: "args=[\'sp_indices\', \'sp_values\', \'sp_shape\', \'dense\', \'name\'], varargs=None, keywords=None, defaults=[\'None\'], "
  }
  member_method {
    name: "SparseFillEmptyRows"
    argspec: "args=[\'indices\', \'values\', \'dense_shape\', \'default_value\', \'name\'], varargs=None, keywords=None, defaults=[\'None\'], "
  }
  member_method {
    name: "SparseFillEmptyRowsGrad"
    argspec: "args=[\'reverse_index_map\', \'grad_values\', \'name\'], varargs=None, keywords=None, defaults=[\'None\'], "
  }
  member_method {
    name: "SparseMatMul"
    argspec: "args=[\'a\', \'b\', \'transpose_a\', \'transpose_b\', \'a_is_sparse\', \'b_is_sparse\', \'name\'], varargs=None, keywords=None, defaults=[\'False\', \'False\', \'False\', \'False\', \'None\'], "
  }
  member_method {
    name: "SparseReduceMax"
    argspec: "args=[\'input_indices\', \'input_values\', \'input_shape\', \'reduction_axes\', \'keep_dims\', \'name\'], varargs=None, keywords=None, defaults=[\'False\', \'None\'], "
  }
  member_method {
    name: "SparseReduceMaxSparse"
    argspec: "args=[\'input_indices\', \'input_values\', \'input_shape\', \'reduction_axes\', \'keep_dims\', \'name\'], varargs=None, keywords=None, defaults=[\'False\', \'None\'], "
  }
  member_method {
    name: "SparseReduceSum"
    argspec: "args=[\'input_indices\', \'input_values\', \'input_shape\', \'reduction_axes\', \'keep_dims\', \'name\'], varargs=None, keywords=None, defaults=[\'False\', \'None\'], "
  }
  member_method {
    name: "SparseReduceSumSparse"
    argspec: "args=[\'input_indices\', \'input_values\', \'input_shape\', \'reduction_axes\', \'keep_dims\', \'name\'], varargs=None, keywords=None, defaults=[\'False\', \'None\'], "
  }
  member_method {
    name: "SparseReorder"
    argspec: "args=[\'input_indices\', \'input_values\', \'input_shape\', \'name\'], varargs=None, keywords=None, defaults=[\'None\'], "
  }
  member_method {
    name: "SparseReshape"
    argspec: "args=[\'input_indices\', \'input_shape\', \'new_shape\', \'name\'], varargs=None, keywords=None, defaults=[\'None\'], "
  }
  member_method {
    name: "SparseSegmentMean"
    argspec: "args=[\'data\', \'indices\', \'segment_ids\', \'name\'], varargs=None, keywords=None, defaults=[\'None\'], "
  }
  member_method {
    name: "SparseSegmentMeanGrad"
    argspec: "args=[\'grad\', \'indices\', \'segment_ids\', \'output_dim0\', \'name\'], varargs=None, keywords=None, defaults=[\'None\'], "
  }
  member_method {
    name: "SparseSegmentMeanWithNumSegments"
    argspec: "args=[\'data\', \'indices\', \'segment_ids\', \'num_segments\', \'name\'], varargs=None, keywords=None, defaults=[\'None\'], "
  }
  member_method {
    name: "SparseSegmentSqrtN"
    argspec: "args=[\'data\', \'indices\', \'segment_ids\', \'name\'], varargs=None, keywords=None, defaults=[\'None\'], "
  }
  member_method {
    name: "SparseSegmentSqrtNGrad"
    argspec: "args=[\'grad\', \'indices\', \'segment_ids\', \'output_dim0\', \'name\'], varargs=None, keywords=None, defaults=[\'None\'], "
  }
  member_method {
    name: "SparseSegmentSqrtNWithNumSegments"
    argspec: "args=[\'data\', \'indices\', \'segment_ids\', \'num_segments\', \'name\'], varargs=None, keywords=None, defaults=[\'None\'], "
  }
  member_method {
    name: "SparseSegmentSum"
    argspec: "args=[\'data\', \'indices\', \'segment_ids\', \'name\'], varargs=None, keywords=None, defaults=[\'None\'], "
  }
  member_method {
    name: "SparseSegmentSumWithNumSegments"
    argspec: "args=[\'data\', \'indices\', \'segment_ids\', \'num_segments\', \'name\'], varargs=None, keywords=None, defaults=[\'None\'], "
  }
  member_method {
    name: "SparseSlice"
    argspec: "args=[\'indices\', \'values\', \'shape\', \'start\', \'size\', \'name\'], varargs=None, keywords=None, defaults=[\'None\'], "
  }
  member_method {
    name: "SparseSliceGrad"
    argspec: "args=[\'backprop_val_grad\', \'input_indices\', \'input_start\', \'output_indices\', \'name\'], varargs=None, keywords=None, defaults=[\'None\'], "
  }
  member_method {
    name: "SparseSoftmax"
    argspec: "args=[\'sp_indices\', \'sp_values\', \'sp_shape\', \'name\'], varargs=None, keywords=None, defaults=[\'None\'], "
  }
  member_method {
    name: "SparseSoftmaxCrossEntropyWithLogits"
    argspec: "args=[\'features\', \'labels\', \'name\'], varargs=None, keywords=None, defaults=[\'None\'], "
  }
  member_method {
    name: "SparseSparseMaximum"
    argspec: "args=[\'a_indices\', \'a_values\', \'a_shape\', \'b_indices\', \'b_values\', \'b_shape\', \'name\'], varargs=None, keywords=None, defaults=[\'None\'], "
  }
  member_method {
    name: "SparseSparseMinimum"
    argspec: "args=[\'a_indices\', \'a_values\', \'a_shape\', \'b_indices\', \'b_values\', \'b_shape\', \'name\'], varargs=None, keywords=None, defaults=[\'None\'], "
  }
  member_method {
    name: "SparseSplit"
    argspec: "args=[\'split_dim\', \'indices\', \'values\', \'shape\', \'num_split\', \'name\'], varargs=None, keywords=None, defaults=[\'None\'], "
  }
  member_method {
    name: "SparseTensorDenseAdd"
    argspec: "args=[\'a_indices\', \'a_values\', \'a_shape\', \'b\', \'name\'], varargs=None, keywords=None, defaults=[\'None\'], "
  }
  member_method {
    name: "SparseTensorDenseMatMul"
    argspec: "args=[\'a_indices\', \'a_values\', \'a_shape\', \'b\', \'adjoint_a\', \'adjoint_b\', \'name\'], varargs=None, keywords=None, defaults=[\'False\', \'False\', \'None\'], "
  }
  member_method {
    name: "SparseTensorSliceDataset"
    argspec: "args=[\'indices\', \'values\', \'dense_shape\', \'name\'], varargs=None, keywords=None, defaults=[\'None\'], "
  }
  member_method {
    name: "SparseToDense"
    argspec: "args=[\'sparse_indices\', \'output_shape\', \'sparse_values\', \'default_value\', \'validate_indices\', \'name\'], varargs=None, keywords=None, defaults=[\'True\', \'None\'], "
  }
  member_method {
    name: "SparseToSparseSetOperation"
    argspec: "args=[\'set1_indices\', \'set1_values\', \'set1_shape\', \'set2_indices\', \'set2_values\', \'set2_shape\', \'set_operation\', \'validate_indices\', \'name\'], varargs=None, keywords=None, defaults=[\'True\', \'None\'], "
  }
  member_method {
    name: "Split"
    argspec: "args=[\'axis\', \'value\', \'num_split\', \'name\'], varargs=None, keywords=None, defaults=[\'None\'], "
  }
  member_method {
    name: "SplitV"
    argspec: "args=[\'value\', \'size_splits\', \'axis\', \'num_split\', \'name\'], varargs=None, keywords=None, defaults=[\'None\'], "
  }
  member_method {
    name: "Sqrt"
    argspec: "args=[\'x\', \'name\'], varargs=None, keywords=None, defaults=[\'None\'], "
  }
  member_method {
    name: "SqrtGrad"
    argspec: "args=[\'y\', \'dy\', \'name\'], varargs=None, keywords=None, defaults=[\'None\'], "
  }
  member_method {
    name: "Square"
    argspec: "args=[\'x\', \'name\'], varargs=None, keywords=None, defaults=[\'None\'], "
  }
  member_method {
    name: "SquaredDifference"
    argspec: "args=[\'x\', \'y\', \'name\'], varargs=None, keywords=None, defaults=[\'None\'], "
  }
  member_method {
    name: "Squeeze"
    argspec: "args=[\'input\', \'axis\', \'name\'], varargs=None, keywords=None, defaults=[\'[]\', \'None\'], "
  }
  member_method {
    name: "Stack"
    argspec: "args=[\'elem_type\', \'stack_name\', \'name\'], varargs=None, keywords=None, defaults=[\'\', \'None\'], "
  }
  member_method {
    name: "StackClose"
    argspec: "args=[\'handle\', \'name\'], varargs=None, keywords=None, defaults=[\'None\'], "
  }
  member_method {
    name: "StackCloseV2"
    argspec: "args=[\'handle\', \'name\'], varargs=None, keywords=None, defaults=[\'None\'], "
  }
  member_method {
    name: "StackPop"
    argspec: "args=[\'handle\', \'elem_type\', \'name\'], varargs=None, keywords=None, defaults=[\'None\'], "
  }
  member_method {
    name: "StackPopV2"
    argspec: "args=[\'handle\', \'elem_type\', \'name\'], varargs=None, keywords=None, defaults=[\'None\'], "
  }
  member_method {
    name: "StackPush"
    argspec: "args=[\'handle\', \'elem\', \'swap_memory\', \'name\'], varargs=None, keywords=None, defaults=[\'False\', \'None\'], "
  }
  member_method {
    name: "StackPushV2"
    argspec: "args=[\'handle\', \'elem\', \'swap_memory\', \'name\'], varargs=None, keywords=None, defaults=[\'False\', \'None\'], "
  }
  member_method {
    name: "StackV2"
    argspec: "args=[\'max_size\', \'elem_type\', \'stack_name\', \'name\'], varargs=None, keywords=None, defaults=[\'\', \'None\'], "
  }
  member_method {
    name: "Stage"
    argspec: "args=[\'values\', \'capacity\', \'memory_limit\', \'container\', \'shared_name\', \'name\'], varargs=None, keywords=None, defaults=[\'0\', \'0\', \'\', \'\', \'None\'], "
  }
  member_method {
    name: "StageClear"
    argspec: "args=[\'dtypes\', \'capacity\', \'memory_limit\', \'container\', \'shared_name\', \'name\'], varargs=None, keywords=None, defaults=[\'0\', \'0\', \'\', \'\', \'None\'], "
  }
  member_method {
    name: "StagePeek"
    argspec: "args=[\'index\', \'dtypes\', \'capacity\', \'memory_limit\', \'container\', \'shared_name\', \'name\'], varargs=None, keywords=None, defaults=[\'0\', \'0\', \'\', \'\', \'None\'], "
  }
  member_method {
    name: "StageSize"
    argspec: "args=[\'dtypes\', \'capacity\', \'memory_limit\', \'container\', \'shared_name\', \'name\'], varargs=None, keywords=None, defaults=[\'0\', \'0\', \'\', \'\', \'None\'], "
  }
  member_method {
    name: "StatefulPartitionedCall"
    argspec: "args=[\'args\', \'Tout\', \'f\', \'config\', \'config_proto\', \'executor_type\', \'name\'], varargs=None, keywords=None, defaults=[\'\', \'\', \'\', \'None\'], "
  }
  member_method {
    name: "StatefulStandardNormal"
    argspec: "args=[\'resource\', \'shape\', \'dtype\', \'name\'], varargs=None, keywords=None, defaults=[\"<dtype: \'float32\'>\", \'None\'], "
  }
  member_method {
    name: "StatefulStandardNormalV2"
    argspec: "args=[\'resource\', \'algorithm\', \'shape\', \'dtype\', \'name\'], varargs=None, keywords=None, defaults=[\"<dtype: \'float32\'>\", \'None\'], "
  }
  member_method {
    name: "StatefulUniformFullInt"
    argspec: "args=[\'resource\', \'algorithm\', \'shape\', \'dtype\', \'name\'], varargs=None, keywords=None, defaults=[\"<dtype: \'uint64\'>\", \'None\'], "
  }
  member_method {
    name: "StatefulUniformInt"
    argspec: "args=[\'resource\', \'algorithm\', \'shape\', \'minval\', \'maxval\', \'name\'], varargs=None, keywords=None, defaults=[\'None\'], "
  }
  member_method {
    name: "StatelessIf"
    argspec: "args=[\'cond\', \'input\', \'Tout\', \'then_branch\', \'else_branch\', \'name\'], varargs=None, keywords=None, defaults=[\'None\'], "
  }
  member_method {
    name: "StatelessMultinomial"
    argspec: "args=[\'logits\', \'num_samples\', \'seed\', \'output_dtype\', \'name\'], varargs=None, keywords=None, defaults=[\"<dtype: \'int64\'>\", \'None\'], "
  }
  member_method {
    name: "StatelessRandomNormal"
    argspec: "args=[\'shape\', \'seed\', \'dtype\', \'name\'], varargs=None, keywords=None, defaults=[\"<dtype: \'float32\'>\", \'None\'], "
  }
  member_method {
    name: "StatelessRandomUniform"
    argspec: "args=[\'shape\', \'seed\', \'dtype\', \'name\'], varargs=None, keywords=None, defaults=[\"<dtype: \'float32\'>\", \'None\'], "
  }
  member_method {
    name: "StatelessRandomUniformInt"
    argspec: "args=[\'shape\', \'seed\', \'minval\', \'maxval\', \'name\'], varargs=None, keywords=None, defaults=[\'None\'], "
  }
  member_method {
    name: "StatelessTruncatedNormal"
    argspec: "args=[\'shape\', \'seed\', \'dtype\', \'name\'], varargs=None, keywords=None, defaults=[\"<dtype: \'float32\'>\", \'None\'], "
  }
  member_method {
    name: "StatelessWhile"
    argspec: "args=[\'input\', \'cond\', \'body\', \'name\'], varargs=None, keywords=None, defaults=[\'None\'], "
  }
  member_method {
    name: "StaticRegexFullMatch"
    argspec: "args=[\'input\', \'pattern\', \'name\'], varargs=None, keywords=None, defaults=[\'None\'], "
  }
  member_method {
    name: "StaticRegexReplace"
    argspec: "args=[\'input\', \'pattern\', \'rewrite\', \'replace_global\', \'name\'], varargs=None, keywords=None, defaults=[\'True\', \'None\'], "
  }
  member_method {
    name: "StopGradient"
    argspec: "args=[\'input\', \'name\'], varargs=None, keywords=None, defaults=[\'None\'], "
  }
  member_method {
    name: "StridedSlice"
    argspec: "args=[\'input\', \'begin\', \'end\', \'strides\', \'begin_mask\', \'end_mask\', \'ellipsis_mask\', \'new_axis_mask\', \'shrink_axis_mask\', \'name\'], varargs=None, keywords=None, defaults=[\'0\', \'0\', \'0\', \'0\', \'0\', \'None\'], "
  }
  member_method {
    name: "StridedSliceAssign"
    argspec: "args=[\'ref\', \'begin\', \'end\', \'strides\', \'value\', \'begin_mask\', \'end_mask\', \'ellipsis_mask\', \'new_axis_mask\', \'shrink_axis_mask\', \'name\'], varargs=None, keywords=None, defaults=[\'0\', \'0\', \'0\', \'0\', \'0\', \'None\'], "
  }
  member_method {
    name: "StridedSliceGrad"
    argspec: "args=[\'shape\', \'begin\', \'end\', \'strides\', \'dy\', \'begin_mask\', \'end_mask\', \'ellipsis_mask\', \'new_axis_mask\', \'shrink_axis_mask\', \'name\'], varargs=None, keywords=None, defaults=[\'0\', \'0\', \'0\', \'0\', \'0\', \'None\'], "
  }
  member_method {
    name: "StringFormat"
    argspec: "args=[\'inputs\', \'template\', \'placeholder\', \'summarize\', \'name\'], varargs=None, keywords=None, defaults=[\'%s\', \'%s\', \'3\', \'None\'], "
  }
  member_method {
    name: "StringJoin"
    argspec: "args=[\'inputs\', \'separator\', \'name\'], varargs=None, keywords=None, defaults=[\'\', \'None\'], "
  }
  member_method {
    name: "StringLength"
    argspec: "args=[\'input\', \'unit\', \'name\'], varargs=None, keywords=None, defaults=[\'BYTE\', \'None\'], "
  }
  member_method {
    name: "StringSplit"
    argspec: "args=[\'input\', \'delimiter\', \'skip_empty\', \'name\'], varargs=None, keywords=None, defaults=[\'True\', \'None\'], "
  }
  member_method {
    name: "StringSplitV2"
    argspec: "args=[\'input\', \'sep\', \'maxsplit\', \'name\'], varargs=None, keywords=None, defaults=[\'-1\', \'None\'], "
  }
  member_method {
    name: "StringStrip"
    argspec: "args=[\'input\', \'name\'], varargs=None, keywords=None, defaults=[\'None\'], "
  }
  member_method {
    name: "StringToHashBucket"
    argspec: "args=[\'string_tensor\', \'num_buckets\', \'name\'], varargs=None, keywords=None, defaults=[\'None\'], "
  }
  member_method {
    name: "StringToHashBucketFast"
    argspec: "args=[\'input\', \'num_buckets\', \'name\'], varargs=None, keywords=None, defaults=[\'None\'], "
  }
  member_method {
    name: "StringToHashBucketStrong"
    argspec: "args=[\'input\', \'num_buckets\', \'key\', \'name\'], varargs=None, keywords=None, defaults=[\'None\'], "
  }
  member_method {
    name: "StringToNumber"
    argspec: "args=[\'string_tensor\', \'out_type\', \'name\'], varargs=None, keywords=None, defaults=[\"<dtype: \'float32\'>\", \'None\'], "
  }
  member_method {
    name: "Sub"
    argspec: "args=[\'x\', \'y\', \'name\'], varargs=None, keywords=None, defaults=[\'None\'], "
  }
  member_method {
    name: "Substr"
    argspec: "args=[\'input\', \'pos\', \'len\', \'unit\', \'name\'], varargs=None, keywords=None, defaults=[\'BYTE\', \'None\'], "
  }
  member_method {
    name: "Sum"
    argspec: "args=[\'input\', \'axis\', \'keep_dims\', \'name\'], varargs=None, keywords=None, defaults=[\'False\', \'None\'], "
  }
  member_method {
    name: "SummaryWriter"
    argspec: "args=[\'shared_name\', \'container\', \'name\'], varargs=None, keywords=None, defaults=[\'\', \'\', \'None\'], "
  }
  member_method {
    name: "Svd"
    argspec: "args=[\'input\', \'compute_uv\', \'full_matrices\', \'name\'], varargs=None, keywords=None, defaults=[\'True\', \'False\', \'None\'], "
  }
  member_method {
    name: "Switch"
    argspec: "args=[\'data\', \'pred\', \'name\'], varargs=None, keywords=None, defaults=[\'None\'], "
  }
  member_method {
    name: "SymbolicGradient"
    argspec: "args=[\'input\', \'Tout\', \'f\', \'name\'], varargs=None, keywords=None, defaults=[\'None\'], "
  }
  member_method {
    name: "TFRecordDataset"
    argspec: "args=[\'filenames\', \'compression_type\', \'buffer_size\', \'name\'], varargs=None, keywords=None, defaults=[\'None\'], "
  }
  member_method {
    name: "TFRecordReader"
    argspec: "args=[\'container\', \'shared_name\', \'compression_type\', \'name\'], varargs=None, keywords=None, defaults=[\'\', \'\', \'\', \'None\'], "
  }
  member_method {
    name: "TFRecordReaderV2"
    argspec: "args=[\'container\', \'shared_name\', \'compression_type\', \'name\'], varargs=None, keywords=None, defaults=[\'\', \'\', \'\', \'None\'], "
  }
  member_method {
    name: "TPUCompilationResult"
    argspec: "args=[\'name\'], varargs=None, keywords=None, defaults=[\'None\'], "
  }
  member_method {
    name: "TPUEmbeddingActivations"
    argspec: "args=[\'embedding_variable\', \'sliced_activations\', \'table_id\', \'lookup_id\', \'name\'], varargs=None, keywords=None, defaults=[\'None\'], "
  }
  member_method {
    name: "TPUOrdinalSelector"
    argspec: "args=[\'name\'], varargs=None, keywords=None, defaults=[\'None\'], "
  }
  member_method {
    name: "TPUPartitionedCall"
    argspec: "args=[\'args\', \'device_ordinal\', \'Tout\', \'f\', \'name\'], varargs=None, keywords=None, defaults=[\'None\'], "
  }
  member_method {
    name: "TPUReplicate"
    argspec: "args=[\'inputs\', \'broadcast_inputs\', \'variables\', \'guaranteed_constants\', \'computation\', \'num_replicas\', \'output_types\', \'num_cores_per_replica\', \'topology\', \'use_tpu\', \'device_assignment\', \'host_compute_core\', \'padding_map\', \'step_marker_location\', \'name\'], varargs=None, keywords=None, defaults=[\'1\', \'\', \'True\', \'[]\', \'[]\', \'[]\', \'STEP_MARK_AT_ENTRY\', \'None\'], "
  }
  member_method {
    name: "TPUReplicateMetadata"
    argspec: "args=[\'num_replicas\', \'num_cores_per_replica\', \'topology\', \'use_tpu\', \'device_assignment\', \'computation_shape\', \'host_compute_core\', \'padding_map\', \'step_marker_location\', \'name\'], varargs=None, keywords=None, defaults=[\'1\', \'\', \'True\', \'[]\', \'[]\', \'[]\', \'[]\', \'STEP_MARK_AT_ENTRY\', \'None\'], "
  }
  member_method {
    name: "TPUReplicatedInput"
    argspec: "args=[\'inputs\', \'name\'], varargs=None, keywords=None, defaults=[\'None\'], "
  }
  member_method {
    name: "TPUReplicatedOutput"
    argspec: "args=[\'input\', \'num_replicas\', \'name\'], varargs=None, keywords=None, defaults=[\'None\'], "
  }
  member_method {
    name: "TakeDataset"
    argspec: "args=[\'input_dataset\', \'count\', \'output_types\', \'output_shapes\', \'name\'], varargs=None, keywords=None, defaults=[\'None\'], "
  }
  member_method {
    name: "TakeManySparseFromTensorsMap"
    argspec: "args=[\'sparse_handles\', \'dtype\', \'container\', \'shared_name\', \'name\'], varargs=None, keywords=None, defaults=[\'\', \'\', \'None\'], "
  }
  member_method {
    name: "Tan"
    argspec: "args=[\'x\', \'name\'], varargs=None, keywords=None, defaults=[\'None\'], "
  }
  member_method {
    name: "Tanh"
    argspec: "args=[\'x\', \'name\'], varargs=None, keywords=None, defaults=[\'None\'], "
  }
  member_method {
    name: "TanhGrad"
    argspec: "args=[\'y\', \'dy\', \'name\'], varargs=None, keywords=None, defaults=[\'None\'], "
  }
  member_method {
    name: "TemporaryVariable"
    argspec: "args=[\'shape\', \'dtype\', \'var_name\', \'name\'], varargs=None, keywords=None, defaults=[\'\', \'None\'], "
  }
  member_method {
    name: "TensorArray"
    argspec: "args=[\'size\', \'dtype\', \'dynamic_size\', \'clear_after_read\', \'tensor_array_name\', \'element_shape\', \'name\'], varargs=None, keywords=None, defaults=[\'False\', \'True\', \'\', \'None\', \'None\'], "
  }
  member_method {
    name: "TensorArrayClose"
    argspec: "args=[\'handle\', \'name\'], varargs=None, keywords=None, defaults=[\'None\'], "
  }
  member_method {
    name: "TensorArrayCloseV2"
    argspec: "args=[\'handle\', \'name\'], varargs=None, keywords=None, defaults=[\'None\'], "
  }
  member_method {
    name: "TensorArrayCloseV3"
    argspec: "args=[\'handle\', \'name\'], varargs=None, keywords=None, defaults=[\'None\'], "
  }
  member_method {
    name: "TensorArrayConcat"
    argspec: "args=[\'handle\', \'flow_in\', \'dtype\', \'element_shape_except0\', \'name\'], varargs=None, keywords=None, defaults=[\'None\', \'None\'], "
  }
  member_method {
    name: "TensorArrayConcatV2"
    argspec: "args=[\'handle\', \'flow_in\', \'dtype\', \'element_shape_except0\', \'name\'], varargs=None, keywords=None, defaults=[\'None\', \'None\'], "
  }
  member_method {
    name: "TensorArrayConcatV3"
    argspec: "args=[\'handle\', \'flow_in\', \'dtype\', \'element_shape_except0\', \'name\'], varargs=None, keywords=None, defaults=[\'None\', \'None\'], "
  }
  member_method {
    name: "TensorArrayGather"
    argspec: "args=[\'handle\', \'indices\', \'flow_in\', \'dtype\', \'element_shape\', \'name\'], varargs=None, keywords=None, defaults=[\'None\', \'None\'], "
  }
  member_method {
    name: "TensorArrayGatherV2"
    argspec: "args=[\'handle\', \'indices\', \'flow_in\', \'dtype\', \'element_shape\', \'name\'], varargs=None, keywords=None, defaults=[\'None\', \'None\'], "
  }
  member_method {
    name: "TensorArrayGatherV3"
    argspec: "args=[\'handle\', \'indices\', \'flow_in\', \'dtype\', \'element_shape\', \'name\'], varargs=None, keywords=None, defaults=[\'None\', \'None\'], "
  }
  member_method {
    name: "TensorArrayGrad"
    argspec: "args=[\'handle\', \'flow_in\', \'source\', \'name\'], varargs=None, keywords=None, defaults=[\'None\'], "
  }
  member_method {
    name: "TensorArrayGradV2"
    argspec: "args=[\'handle\', \'flow_in\', \'source\', \'name\'], varargs=None, keywords=None, defaults=[\'None\'], "
  }
  member_method {
    name: "TensorArrayGradV3"
    argspec: "args=[\'handle\', \'flow_in\', \'source\', \'name\'], varargs=None, keywords=None, defaults=[\'None\'], "
  }
  member_method {
    name: "TensorArrayGradWithShape"
    argspec: "args=[\'handle\', \'flow_in\', \'shape_to_prepend\', \'source\', \'name\'], varargs=None, keywords=None, defaults=[\'None\'], "
  }
  member_method {
    name: "TensorArrayPack"
    argspec: "args=[\'handle\', \'flow_in\', \'dtype\', \'element_shape\', \'name\'], varargs=None, keywords=None, defaults=[\'None\', \'None\'], "
  }
  member_method {
    name: "TensorArrayRead"
    argspec: "args=[\'handle\', \'index\', \'flow_in\', \'dtype\', \'name\'], varargs=None, keywords=None, defaults=[\'None\'], "
  }
  member_method {
    name: "TensorArrayReadV2"
    argspec: "args=[\'handle\', \'index\', \'flow_in\', \'dtype\', \'name\'], varargs=None, keywords=None, defaults=[\'None\'], "
  }
  member_method {
    name: "TensorArrayReadV3"
    argspec: "args=[\'handle\', \'index\', \'flow_in\', \'dtype\', \'name\'], varargs=None, keywords=None, defaults=[\'None\'], "
  }
  member_method {
    name: "TensorArrayScatter"
    argspec: "args=[\'handle\', \'indices\', \'value\', \'flow_in\', \'name\'], varargs=None, keywords=None, defaults=[\'None\'], "
  }
  member_method {
    name: "TensorArrayScatterV2"
    argspec: "args=[\'handle\', \'indices\', \'value\', \'flow_in\', \'name\'], varargs=None, keywords=None, defaults=[\'None\'], "
  }
  member_method {
    name: "TensorArrayScatterV3"
    argspec: "args=[\'handle\', \'indices\', \'value\', \'flow_in\', \'name\'], varargs=None, keywords=None, defaults=[\'None\'], "
  }
  member_method {
    name: "TensorArraySize"
    argspec: "args=[\'handle\', \'flow_in\', \'name\'], varargs=None, keywords=None, defaults=[\'None\'], "
  }
  member_method {
    name: "TensorArraySizeV2"
    argspec: "args=[\'handle\', \'flow_in\', \'name\'], varargs=None, keywords=None, defaults=[\'None\'], "
  }
  member_method {
    name: "TensorArraySizeV3"
    argspec: "args=[\'handle\', \'flow_in\', \'name\'], varargs=None, keywords=None, defaults=[\'None\'], "
  }
  member_method {
    name: "TensorArraySplit"
    argspec: "args=[\'handle\', \'value\', \'lengths\', \'flow_in\', \'name\'], varargs=None, keywords=None, defaults=[\'None\'], "
  }
  member_method {
    name: "TensorArraySplitV2"
    argspec: "args=[\'handle\', \'value\', \'lengths\', \'flow_in\', \'name\'], varargs=None, keywords=None, defaults=[\'None\'], "
  }
  member_method {
    name: "TensorArraySplitV3"
    argspec: "args=[\'handle\', \'value\', \'lengths\', \'flow_in\', \'name\'], varargs=None, keywords=None, defaults=[\'None\'], "
  }
  member_method {
    name: "TensorArrayUnpack"
    argspec: "args=[\'handle\', \'value\', \'flow_in\', \'name\'], varargs=None, keywords=None, defaults=[\'None\'], "
  }
  member_method {
    name: "TensorArrayV2"
    argspec: "args=[\'size\', \'dtype\', \'element_shape\', \'dynamic_size\', \'clear_after_read\', \'tensor_array_name\', \'name\'], varargs=None, keywords=None, defaults=[\'None\', \'False\', \'True\', \'\', \'None\'], "
  }
  member_method {
    name: "TensorArrayV3"
    argspec: "args=[\'size\', \'dtype\', \'element_shape\', \'dynamic_size\', \'clear_after_read\', \'identical_element_shapes\', \'tensor_array_name\', \'name\'], varargs=None, keywords=None, defaults=[\'None\', \'False\', \'True\', \'False\', \'\', \'None\'], "
  }
  member_method {
    name: "TensorArrayWrite"
    argspec: "args=[\'handle\', \'index\', \'value\', \'flow_in\', \'name\'], varargs=None, keywords=None, defaults=[\'None\'], "
  }
  member_method {
    name: "TensorArrayWriteV2"
    argspec: "args=[\'handle\', \'index\', \'value\', \'flow_in\', \'name\'], varargs=None, keywords=None, defaults=[\'None\'], "
  }
  member_method {
    name: "TensorArrayWriteV3"
    argspec: "args=[\'handle\', \'index\', \'value\', \'flow_in\', \'name\'], varargs=None, keywords=None, defaults=[\'None\'], "
  }
  member_method {
    name: "TensorDataset"
    argspec: "args=[\'components\', \'output_shapes\', \'name\'], varargs=None, keywords=None, defaults=[\'None\'], "
  }
  member_method {
    name: "TensorListConcat"
    argspec: "args=[\'input_handle\', \'element_dtype\', \'element_shape\', \'name\'], varargs=None, keywords=None, defaults=[\'None\', \'None\'], "
  }
  member_method {
    name: "TensorListConcatLists"
    argspec: "args=[\'input_a\', \'input_b\', \'element_dtype\', \'name\'], varargs=None, keywords=None, defaults=[\'None\'], "
  }
  member_method {
    name: "TensorListConcatV2"
    argspec: "args=[\'input_handle\', \'element_shape\', \'leading_dims\', \'element_dtype\', \'name\'], varargs=None, keywords=None, defaults=[\'None\'], "
  }
  member_method {
    name: "TensorListElementShape"
    argspec: "args=[\'input_handle\', \'shape_type\', \'name\'], varargs=None, keywords=None, defaults=[\'None\'], "
  }
  member_method {
    name: "TensorListFromTensor"
    argspec: "args=[\'tensor\', \'element_shape\', \'name\'], varargs=None, keywords=None, defaults=[\'None\'], "
  }
  member_method {
    name: "TensorListGather"
    argspec: "args=[\'input_handle\', \'indices\', \'element_shape\', \'element_dtype\', \'name\'], varargs=None, keywords=None, defaults=[\'None\'], "
  }
  member_method {
    name: "TensorListGetItem"
    argspec: "args=[\'input_handle\', \'index\', \'element_shape\', \'element_dtype\', \'name\'], varargs=None, keywords=None, defaults=[\'None\'], "
  }
  member_method {
    name: "TensorListLength"
    argspec: "args=[\'input_handle\', \'name\'], varargs=None, keywords=None, defaults=[\'None\'], "
  }
  member_method {
    name: "TensorListPopBack"
    argspec: "args=[\'input_handle\', \'element_shape\', \'element_dtype\', \'name\'], varargs=None, keywords=None, defaults=[\'None\'], "
  }
  member_method {
    name: "TensorListPushBack"
    argspec: "args=[\'input_handle\', \'tensor\', \'name\'], varargs=None, keywords=None, defaults=[\'None\'], "
  }
  member_method {
    name: "TensorListPushBackBatch"
    argspec: "args=[\'input_handles\', \'tensor\', \'name\'], varargs=None, keywords=None, defaults=[\'None\'], "
  }
  member_method {
    name: "TensorListReserve"
    argspec: "args=[\'element_shape\', \'num_elements\', \'element_dtype\', \'name\'], varargs=None, keywords=None, defaults=[\'None\'], "
  }
  member_method {
    name: "TensorListResize"
    argspec: "args=[\'input_handle\', \'size\', \'name\'], varargs=None, keywords=None, defaults=[\'None\'], "
  }
  member_method {
    name: "TensorListScatter"
    argspec: "args=[\'tensor\', \'indices\', \'element_shape\', \'name\'], varargs=None, keywords=None, defaults=[\'None\'], "
  }
  member_method {
    name: "TensorListScatterIntoExistingList"
    argspec: "args=[\'input_handle\', \'tensor\', \'indices\', \'name\'], varargs=None, keywords=None, defaults=[\'None\'], "
  }
  member_method {
    name: "TensorListScatterV2"
    argspec: "args=[\'tensor\', \'indices\', \'element_shape\', \'num_elements\', \'name\'], varargs=None, keywords=None, defaults=[\'None\'], "
  }
  member_method {
    name: "TensorListSetItem"
    argspec: "args=[\'input_handle\', \'index\', \'item\', \'name\'], varargs=None, keywords=None, defaults=[\'None\'], "
  }
  member_method {
    name: "TensorListSplit"
    argspec: "args=[\'tensor\', \'element_shape\', \'lengths\', \'name\'], varargs=None, keywords=None, defaults=[\'None\'], "
  }
  member_method {
    name: "TensorListStack"
    argspec: "args=[\'input_handle\', \'element_shape\', \'element_dtype\', \'num_elements\', \'name\'], varargs=None, keywords=None, defaults=[\'-1\', \'None\'], "
  }
  member_method {
    name: "TensorScatterAdd"
    argspec: "args=[\'tensor\', \'indices\', \'updates\', \'name\'], varargs=None, keywords=None, defaults=[\'None\'], "
  }
  member_method {
    name: "TensorScatterSub"
    argspec: "args=[\'tensor\', \'indices\', \'updates\', \'name\'], varargs=None, keywords=None, defaults=[\'None\'], "
  }
  member_method {
    name: "TensorScatterUpdate"
    argspec: "args=[\'tensor\', \'indices\', \'updates\', \'name\'], varargs=None, keywords=None, defaults=[\'None\'], "
  }
  member_method {
    name: "TensorSliceDataset"
    argspec: "args=[\'components\', \'output_shapes\', \'name\'], varargs=None, keywords=None, defaults=[\'None\'], "
  }
  member_method {
    name: "TensorSummary"
    argspec: "args=[\'tensor\', \'description\', \'labels\', \'display_name\', \'name\'], varargs=None, keywords=None, defaults=[\'\', \'[]\', \'\', \'None\'], "
  }
  member_method {
    name: "TensorSummaryV2"
    argspec: "args=[\'tag\', \'tensor\', \'serialized_summary_metadata\', \'name\'], varargs=None, keywords=None, defaults=[\'None\'], "
  }
  member_method {
    name: "TextLineDataset"
    argspec: "args=[\'filenames\', \'compression_type\', \'buffer_size\', \'name\'], varargs=None, keywords=None, defaults=[\'None\'], "
  }
  member_method {
    name: "TextLineReader"
    argspec: "args=[\'skip_header_lines\', \'container\', \'shared_name\', \'name\'], varargs=None, keywords=None, defaults=[\'0\', \'\', \'\', \'None\'], "
  }
  member_method {
    name: "TextLineReaderV2"
    argspec: "args=[\'skip_header_lines\', \'container\', \'shared_name\', \'name\'], varargs=None, keywords=None, defaults=[\'0\', \'\', \'\', \'None\'], "
  }
  member_method {
    name: "ThreadUnsafeUnigramCandidateSampler"
    argspec: "args=[\'true_classes\', \'num_true\', \'num_sampled\', \'unique\', \'range_max\', \'seed\', \'seed2\', \'name\'], varargs=None, keywords=None, defaults=[\'0\', \'0\', \'None\'], "
  }
  member_method {
    name: "Tile"
    argspec: "args=[\'input\', \'multiples\', \'name\'], varargs=None, keywords=None, defaults=[\'None\'], "
  }
  member_method {
    name: "TileGrad"
    argspec: "args=[\'input\', \'multiples\', \'name\'], varargs=None, keywords=None, defaults=[\'None\'], "
  }
  member_method {
    name: "Timestamp"
    argspec: "args=[\'name\'], varargs=None, keywords=None, defaults=[\'None\'], "
  }
  member_method {
    name: "TopK"
    argspec: "args=[\'input\', \'k\', \'sorted\', \'name\'], varargs=None, keywords=None, defaults=[\'True\', \'None\'], "
  }
  member_method {
    name: "TopKV2"
    argspec: "args=[\'input\', \'k\', \'sorted\', \'name\'], varargs=None, keywords=None, defaults=[\'True\', \'None\'], "
  }
  member_method {
    name: "Transpose"
    argspec: "args=[\'x\', \'perm\', \'name\'], varargs=None, keywords=None, defaults=[\'None\'], "
  }
  member_method {
    name: "TridiagonalSolve"
    argspec: "args=[\'diagonals\', \'rhs\', \'name\'], varargs=None, keywords=None, defaults=[\'None\'], "
  }
  member_method {
    name: "TruncateDiv"
    argspec: "args=[\'x\', \'y\', \'name\'], varargs=None, keywords=None, defaults=[\'None\'], "
  }
  member_method {
    name: "TruncateMod"
    argspec: "args=[\'x\', \'y\', \'name\'], varargs=None, keywords=None, defaults=[\'None\'], "
  }
  member_method {
    name: "TruncatedNormal"
    argspec: "args=[\'shape\', \'dtype\', \'seed\', \'seed2\', \'name\'], varargs=None, keywords=None, defaults=[\'0\', \'0\', \'None\'], "
  }
  member_method {
    name: "UnicodeDecode"
    argspec: "args=[\'input\', \'input_encoding\', \'errors\', \'replacement_char\', \'replace_control_characters\', \'name\'], varargs=None, keywords=None, defaults=[\'replace\', \'65533\', \'False\', \'None\'], "
  }
  member_method {
    name: "UnicodeDecodeWithOffsets"
    argspec: "args=[\'input\', \'input_encoding\', \'errors\', \'replacement_char\', \'replace_control_characters\', \'name\'], varargs=None, keywords=None, defaults=[\'replace\', \'65533\', \'False\', \'None\'], "
  }
  member_method {
    name: "UnicodeEncode"
    argspec: "args=[\'input_values\', \'input_splits\', \'output_encoding\', \'errors\', \'replacement_char\', \'name\'], varargs=None, keywords=None, defaults=[\'replace\', \'65533\', \'None\'], "
  }
  member_method {
    name: "UnicodeScript"
    argspec: "args=[\'input\', \'name\'], varargs=None, keywords=None, defaults=[\'None\'], "
  }
  member_method {
    name: "UnicodeTranscode"
    argspec: "args=[\'input\', \'input_encoding\', \'output_encoding\', \'errors\', \'replacement_char\', \'replace_control_characters\', \'name\'], varargs=None, keywords=None, defaults=[\'replace\', \'65533\', \'False\', \'None\'], "
  }
  member_method {
    name: "UniformCandidateSampler"
    argspec: "args=[\'true_classes\', \'num_true\', \'num_sampled\', \'unique\', \'range_max\', \'seed\', \'seed2\', \'name\'], varargs=None, keywords=None, defaults=[\'0\', \'0\', \'None\'], "
  }
  member_method {
    name: "Unique"
    argspec: "args=[\'x\', \'out_idx\', \'name\'], varargs=None, keywords=None, defaults=[\"<dtype: \'int32\'>\", \'None\'], "
  }
  member_method {
    name: "UniqueV2"
    argspec: "args=[\'x\', \'axis\', \'out_idx\', \'name\'], varargs=None, keywords=None, defaults=[\"<dtype: \'int32\'>\", \'None\'], "
  }
  member_method {
    name: "UniqueWithCounts"
    argspec: "args=[\'x\', \'out_idx\', \'name\'], varargs=None, keywords=None, defaults=[\"<dtype: \'int32\'>\", \'None\'], "
  }
  member_method {
    name: "UniqueWithCountsV2"
    argspec: "args=[\'x\', \'axis\', \'out_idx\', \'name\'], varargs=None, keywords=None, defaults=[\"<dtype: \'int32\'>\", \'None\'], "
  }
  member_method {
    name: "Unpack"
    argspec: "args=[\'value\', \'num\', \'axis\', \'name\'], varargs=None, keywords=None, defaults=[\'0\', \'None\'], "
  }
  member_method {
    name: "UnravelIndex"
    argspec: "args=[\'indices\', \'dims\', \'name\'], varargs=None, keywords=None, defaults=[\'None\'], "
  }
  member_method {
    name: "UnsortedSegmentMax"
    argspec: "args=[\'data\', \'segment_ids\', \'num_segments\', \'name\'], varargs=None, keywords=None, defaults=[\'None\'], "
  }
  member_method {
    name: "UnsortedSegmentMin"
    argspec: "args=[\'data\', \'segment_ids\', \'num_segments\', \'name\'], varargs=None, keywords=None, defaults=[\'None\'], "
  }
  member_method {
    name: "UnsortedSegmentProd"
    argspec: "args=[\'data\', \'segment_ids\', \'num_segments\', \'name\'], varargs=None, keywords=None, defaults=[\'None\'], "
  }
  member_method {
    name: "UnsortedSegmentSum"
    argspec: "args=[\'data\', \'segment_ids\', \'num_segments\', \'name\'], varargs=None, keywords=None, defaults=[\'None\'], "
  }
  member_method {
    name: "Unstage"
    argspec: "args=[\'dtypes\', \'capacity\', \'memory_limit\', \'container\', \'shared_name\', \'name\'], varargs=None, keywords=None, defaults=[\'0\', \'0\', \'\', \'\', \'None\'], "
  }
  member_method {
    name: "UnwrapDatasetVariant"
    argspec: "args=[\'input_handle\', \'name\'], varargs=None, keywords=None, defaults=[\'None\'], "
  }
  member_method {
    name: "UpperBound"
    argspec: "args=[\'sorted_inputs\', \'values\', \'out_type\', \'name\'], varargs=None, keywords=None, defaults=[\"<dtype: \'int32\'>\", \'None\'], "
  }
  member_method {
    name: "VarHandleOp"
    argspec: "args=[\'dtype\', \'shape\', \'container\', \'shared_name\', \'name\'], varargs=None, keywords=None, defaults=[\'\', \'\', \'None\'], "
  }
  member_method {
    name: "VarIsInitializedOp"
    argspec: "args=[\'resource\', \'name\'], varargs=None, keywords=None, defaults=[\'None\'], "
  }
  member_method {
    name: "Variable"
    argspec: "args=[\'shape\', \'dtype\', \'container\', \'shared_name\', \'name\'], varargs=None, keywords=None, defaults=[\'\', \'\', \'None\'], "
  }
  member_method {
    name: "VariableShape"
    argspec: "args=[\'input\', \'out_type\', \'name\'], varargs=None, keywords=None, defaults=[\"<dtype: \'int32\'>\", \'None\'], "
  }
  member_method {
    name: "VariableV2"
    argspec: "args=[\'shape\', \'dtype\', \'container\', \'shared_name\', \'name\'], varargs=None, keywords=None, defaults=[\'\', \'\', \'None\'], "
  }
  member_method {
    name: "Where"
    argspec: "args=[\'condition\', \'name\'], varargs=None, keywords=None, defaults=[\'None\'], "
  }
  member_method {
    name: "While"
    argspec: "args=[\'input\', \'cond\', \'body\', \'output_shapes\', \'parallel_iterations\', \'name\'], varargs=None, keywords=None, defaults=[\'[]\', \'10\', \'None\'], "
  }
  member_method {
    name: "WholeFileReader"
    argspec: "args=[\'container\', \'shared_name\', \'name\'], varargs=None, keywords=None, defaults=[\'\', \'\', \'None\'], "
  }
  member_method {
    name: "WholeFileReaderV2"
    argspec: "args=[\'container\', \'shared_name\', \'name\'], varargs=None, keywords=None, defaults=[\'\', \'\', \'None\'], "
  }
  member_method {
    name: "WindowDataset"
    argspec: "args=[\'input_dataset\', \'size\', \'shift\', \'stride\', \'drop_remainder\', \'output_types\', \'output_shapes\', \'name\'], varargs=None, keywords=None, defaults=[\'None\'], "
  }
  member_method {
    name: "WorkerHeartbeat"
    argspec: "args=[\'request\', \'name\'], varargs=None, keywords=None, defaults=[\'None\'], "
  }
  member_method {
    name: "WrapDatasetVariant"
    argspec: "args=[\'input_handle\', \'name\'], varargs=None, keywords=None, defaults=[\'None\'], "
  }
  member_method {
    name: "WriteAudioSummary"
    argspec: "args=[\'writer\', \'step\', \'tag\', \'tensor\', \'sample_rate\', \'max_outputs\', \'name\'], varargs=None, keywords=None, defaults=[\'3\', \'None\'], "
  }
  member_method {
    name: "WriteFile"
    argspec: "args=[\'filename\', \'contents\', \'name\'], varargs=None, keywords=None, defaults=[\'None\'], "
  }
  member_method {
    name: "WriteGraphSummary"
    argspec: "args=[\'writer\', \'step\', \'tensor\', \'name\'], varargs=None, keywords=None, defaults=[\'None\'], "
  }
  member_method {
    name: "WriteHistogramSummary"
    argspec: "args=[\'writer\', \'step\', \'tag\', \'values\', \'name\'], varargs=None, keywords=None, defaults=[\'None\'], "
  }
  member_method {
    name: "WriteImageSummary"
    argspec: "args=[\'writer\', \'step\', \'tag\', \'tensor\', \'bad_color\', \'max_images\', \'name\'], varargs=None, keywords=None, defaults=[\'3\', \'None\'], "
  }
  member_method {
    name: "WriteScalarSummary"
    argspec: "args=[\'writer\', \'step\', \'tag\', \'value\', \'name\'], varargs=None, keywords=None, defaults=[\'None\'], "
  }
  member_method {
    name: "WriteSummary"
    argspec: "args=[\'writer\', \'step\', \'tensor\', \'tag\', \'summary_metadata\', \'name\'], varargs=None, keywords=None, defaults=[\'None\'], "
  }
  member_method {
    name: "Xdivy"
    argspec: "args=[\'x\', \'y\', \'name\'], varargs=None, keywords=None, defaults=[\'None\'], "
  }
  member_method {
    name: "Xlogy"
    argspec: "args=[\'x\', \'y\', \'name\'], varargs=None, keywords=None, defaults=[\'None\'], "
  }
  member_method {
    name: "ZerosLike"
    argspec: "args=[\'x\', \'name\'], varargs=None, keywords=None, defaults=[\'None\'], "
  }
  member_method {
    name: "Zeta"
    argspec: "args=[\'x\', \'q\', \'name\'], varargs=None, keywords=None, defaults=[\'None\'], "
  }
  member_method {
    name: "ZipDataset"
    argspec: "args=[\'input_datasets\', \'output_types\', \'output_shapes\', \'name\'], varargs=None, keywords=None, defaults=[\'None\'], "
  }
}<|MERGE_RESOLUTION|>--- conflicted
+++ resolved
@@ -971,13 +971,10 @@
   member_method {
     name: "EncodeJpeg"
     argspec: "args=[\'image\', \'format\', \'quality\', \'progressive\', \'optimize_size\', \'chroma_downsampling\', \'density_unit\', \'x_density\', \'y_density\', \'xmp_metadata\', \'name\'], varargs=None, keywords=None, defaults=[\'\', \'95\', \'False\', \'False\', \'True\', \'in\', \'300\', \'300\', \'\', \'None\'], "
-<<<<<<< HEAD
-=======
   }
   member_method {
     name: "EncodeJpegVariableQuality"
     argspec: "args=[\'images\', \'quality\', \'name\'], varargs=None, keywords=None, defaults=[\'None\'], "
->>>>>>> 51acb2b2
   }
   member_method {
     name: "EncodePng"
@@ -2189,11 +2186,7 @@
   }
   member_method {
     name: "OptimizeDataset"
-<<<<<<< HEAD
-    argspec: "args=[\'input_dataset\', \'optimizations\', \'output_types\', \'output_shapes\', \'name\'], varargs=None, keywords=None, defaults=[\'None\'], "
-=======
     argspec: "args=[\'input_dataset\', \'optimizations\', \'output_types\', \'output_shapes\', \'optimization_configs\', \'name\'], varargs=None, keywords=None, defaults=[\'[]\', \'None\'], "
->>>>>>> 51acb2b2
   }
   member_method {
     name: "OptionalFromValue"
@@ -2454,13 +2447,10 @@
   member_method {
     name: "QuantizedConv2DAndRequantize"
     argspec: "args=[\'input\', \'filter\', \'min_input\', \'max_input\', \'min_filter\', \'max_filter\', \'min_freezed_output\', \'max_freezed_output\', \'strides\', \'padding\', \'out_type\', \'dilations\', \'padding_list\', \'name\'], varargs=None, keywords=None, defaults=[\"<dtype: \'qint8\'>\", \'[1, 1, 1, 1]\', \'[]\', \'None\'], "
-<<<<<<< HEAD
-=======
   }
   member_method {
     name: "QuantizedConv2DPerChannel"
     argspec: "args=[\'input\', \'filter\', \'min_input\', \'max_input\', \'min_filter\', \'max_filter\', \'strides\', \'padding\', \'out_type\', \'dilations\', \'name\'], varargs=None, keywords=None, defaults=[\"<dtype: \'qint32\'>\", \'[1, 1, 1, 1]\', \'None\'], "
->>>>>>> 51acb2b2
   }
   member_method {
     name: "QuantizedConv2DWithBias"
