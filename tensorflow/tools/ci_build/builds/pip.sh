--- conflicted
+++ resolved
@@ -169,17 +169,11 @@
     NEW_WHL_BASE_NAME=$(echo ${WHL_BASE_NAME} | cut -d \- -f 1)-\
 $(echo ${WHL_BASE_NAME} | cut -d \- -f 2)-${PY_TAGS}-${PLATFORM_TAG}.whl
 
-<<<<<<< HEAD
-    cp "${WHL_DIR}/${WHL_BASE_NAME}" "${WHL_DIR}/${NEW_WHL_BASE_NAME}" && \
-      echo "Copied wheel file: ${WHL_BASE_NAME} --> ${NEW_WHL_BASE_NAME}" || \
-      die "ERROR: Failed to copy wheel file to ${NEW_WHL_BASE_NAME}"
-=======
     if [[ ! -f "${WHL_DIR}/${NEW_WHL_BASE_NAME}" ]]; then
       cp "${WHL_DIR}/${WHL_BASE_NAME}" "${WHL_DIR}/${NEW_WHL_BASE_NAME}" && \
         echo "Copied wheel file: ${WHL_BASE_NAME} --> ${NEW_WHL_BASE_NAME}" || \
         die "ERROR: Failed to copy wheel file to ${NEW_WHL_BASE_NAME}"
     fi
->>>>>>> 1c7d02cd
   fi
 fi
 
