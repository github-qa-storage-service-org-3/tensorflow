--- conflicted
+++ resolved
@@ -25,10 +25,6 @@
 ENV NVIDIA_VISIBLE_DEVICES all
 ENV NVIDIA_DRIVER_CAPABILITIES compute,utility
 ENV NVIDIA_REQUIRE_CUDA "cuda>=9.0"
-<<<<<<< HEAD
-ENV NCCL_VERSION 2.2.13
-=======
->>>>>>> f91aeed3
 ENV TENSORRT_VERSION 5.0.2
 ENV CUDNN_VERSION 7.1.4.18
 
@@ -80,15 +76,6 @@
     apt-get install -y libstdc++-7-dev && \
     rm -rf /var/lib/apt/lists/*
 
-# Install a newer version of libstdc++, as new clang versions do not work
-# with the stock ubuntu 14.04 libstdc++.
-RUN apt-get update && \
-    apt-get install -y software-properties-common && \
-    add-apt-repository ppa:ubuntu-toolchain-r/test -y && \
-    apt-get update && \
-    apt-get install -y libstdc++-7-dev && \
-    rm -rf /var/lib/apt/lists/*
-
 # Copy and run the install scripts.
 COPY install/*.sh /install/
 ARG DEBIAN_FRONTEND=noninteractive
