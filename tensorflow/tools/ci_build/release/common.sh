--- conflicted
+++ resolved
@@ -125,13 +125,8 @@
   # deps depend on numpy without an upper bound, we must install numpy before
   # everything else.
   # TODO(mihaimaruseac): Convert to requirements.txt
-<<<<<<< HEAD
-  "${PIP_CMD}" install --user 'numpy >= 1.19.2,< 1.21'
+  "${PIP_CMD}" install --user --upgrade 'numpy >= 1.19.2,< 1.21'
   # Now, install the deps, as listed in setup. py
-=======
-  "${PIP_CMD}" install --user --upgrade 'numpy ~= 1.19.2'
-  # Now, install the deps, as listed in setup.py
->>>>>>> 6ca5f397
   "${PIP_CMD}" install --user 'absl-py ~= 0.10'
   "${PIP_CMD}" install --user 'astunparse ~= 1.6.3'
   "${PIP_CMD}" install --user 'flatbuffers ~= 1.12.0'
@@ -187,11 +182,7 @@
   # deps depend on numpy without an upper bound, we must install numpy before
   # everything else.
   # TODO(mihaimaruseac): Convert to requirements.txt
-<<<<<<< HEAD
-  ${PIP_CMD} install --user 'numpy >= 1.19.2, < 1.21'
-=======
-  ${PIP_CMD} install --user --upgrade 'numpy ~= 1.19.2'
->>>>>>> 6ca5f397
+  ${PIP_CMD} install --user --upgrade 'numpy >= 1.19.2, < 1.21'
   # Now, install the deps, as listed in setup.py
   ${PIP_CMD} install --user 'absl-py ~= 0.10'
   ${PIP_CMD} install --user 'astunparse ~= 1.6.3'
@@ -234,11 +225,7 @@
   # deps depend on numpy without an upper bound, we must install numpy before
   # everything else.
   # TODO(mihaimaruseac): Convert to requirements.txt
-<<<<<<< HEAD
-  ${PIP_CMD} install 'numpy >= 1.19.2 , <1.21'
-=======
-  ${PIP_CMD} install --upgrade 'numpy ~= 1.19.2'
->>>>>>> 6ca5f397
+  ${PIP_CMD} install --upgrade 'numpy >= 1.19.2 , <1.21'
   # Now, install the deps, as listed in setup.py
   ${PIP_CMD} install 'absl-py ~= 0.10'
   ${PIP_CMD} install 'astunparse ~= 1.6.3'
@@ -285,11 +272,7 @@
   # deps depend on numpy without an upper bound, we must install numpy before
   # everything else.
   # TODO(mihaimaruseac): Convert to requirements.txt
-<<<<<<< HEAD
-  ${PIP_CMD} install 'numpy >= 1.19.2, <1.21' --user
-=======
-  ${PIP_CMD} install --upgrade 'numpy ~= 1.19.2' --user
->>>>>>> 6ca5f397
+  ${PIP_CMD} install --upgrade 'numpy >= 1.19.2, <1.21' --user
   # Now, install the deps, as listed in setup.py
   ${PIP_CMD} install 'absl-py ~= 0.10' --user
   ${PIP_CMD} install 'astunparse ~= 1.6.3' --user
