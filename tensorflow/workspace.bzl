--- conflicted
+++ resolved
@@ -138,21 +138,14 @@
 
     tf_http_archive(
         name = "eigen_archive",
-<<<<<<< HEAD
-        sha256 = "d956415d784fa4e42b6a2a45c32556d6aec9d0a3d8ef48baee2522ab762556a9",
-        strip_prefix = "eigen-eigen-fd6845384b86",
-=======
         build_file = clean_dep("//third_party:eigen.BUILD"),
         patch_file = clean_dep("//third_party/eigen3:gpu_packet_math.patch"),
         sha256 = "61f0017318a24cf940db14e57febecc524b24a9faa8ff4fa7f9f91630c4cd09d",
         strip_prefix = "eigen-eigen-5a4931dafc1c",
->>>>>>> 13c7c20f
         urls = [
             "https://mirror.bazel.build/bitbucket.org/eigen/eigen/get/5a4931dafc1c.tar.gz",
             "https://bitbucket.org/eigen/eigen/get/5a4931dafc1c.tar.gz",
         ],
-        build_file = clean_dep("//third_party:eigen.BUILD"),
-        patch_file = clean_dep("//third_party:eigen_half.patch"),
     )
 
     tf_http_archive(
@@ -166,6 +159,46 @@
             # remove the whitelist entry in third_party/repo.bzl.
             # "https://github.com/raspberrypi/tools/archive/0e906ebc527eab1cdbf7adabff5b474da9562e9f.tar.gz",
         ],
+    )
+
+    tf_http_archive(
+        name = "LinaroArmGcc49",
+        build_file = clean_dep("//compilers:linaro-gcc49-armeabi.BUILD"),
+        strip_prefix = "gcc-linaro-4.9.4-2017.01-x86_64_arm-linux-gnueabihf/",
+        urls = [
+            "https://releases.linaro.org/components/toolchain/binaries/4.9-2017.01/arm-linux-gnueabihf/gcc-linaro-4.9.4-2017.01-x86_64_arm-linux-gnueabihf.tar.xz",
+        ],
+        sha256 = "22914118fd963f953824b58107015c6953b5bbdccbdcf25ad9fd9a2f9f11ac07",
+    )
+
+    tf_http_archive(
+        name = "LinaroArmGcc72",
+        build_file = clean_dep("//compilers:linaro-gcc72-armeabi.BUILD"),
+        strip_prefix = "gcc-linaro-7.2.1-2017.11-x86_64_arm-linux-gnueabihf/",
+        urls = [
+            "https://releases.linaro.org/components/toolchain/binaries/7.2-2017.11/arm-linux-gnueabihf/gcc-linaro-7.2.1-2017.11-x86_64_arm-linux-gnueabihf.tar.xz",
+        ],
+        sha256 = "cee0087b1f1205b73996651b99acd3a926d136e71047048f1758ffcec69b1ca2",
+    )
+
+    tf_http_archive(
+        name = "LinaroAarch64Gcc49",
+        build_file = clean_dep("//compilers:linaro-gcc49-aarch64.BUILD"),
+        strip_prefix = "gcc-linaro-4.9.4-2017.01-x86_64_aarch64-linux-gnu/",
+        urls = [
+            "https://releases.linaro.org/components/toolchain/binaries/4.9-2017.01/aarch64-linux-gnu/gcc-linaro-4.9.4-2017.01-x86_64_aarch64-linux-gnu.tar.xz",
+        ],
+        sha256 = "d1f2761b697e6b49f5db1ec0cd48d2fd98224be8cb5ef182093f691e99c923eb",
+    )
+
+    tf_http_archive(
+        name = "LinaroAarch64Gcc72",
+        build_file = clean_dep("//compilers:linaro-gcc72-aarch64.BUILD"),
+        strip_prefix = "gcc-linaro-7.2.1-2017.11-x86_64_aarch64-linux-gnu/",
+        urls = [
+            "https://releases.linaro.org/components/toolchain/binaries/7.2-2017.11/aarch64-linux-gnu/gcc-linaro-7.2.1-2017.11-x86_64_aarch64-linux-gnu.tar.xz",
+        ],
+        sha256 = "20181f828e1075f1a493947ff91e82dd578ce9f8638fbdfc39e24b62857d8f8d",
     )
 
     tf_http_archive(
