# TensorFlow external dependencies that can be loaded in WORKSPACE files.

load("//third_party/gpus:cuda_configure.bzl", "cuda_configure")
load("//third_party/sycl:sycl_configure.bzl", "sycl_configure")
load("//third_party/mkl:build_defs.bzl", "mkl_repository")
load("@io_bazel_rules_closure//closure/private:java_import_external.bzl",
     "java_import_external")
load("@io_bazel_rules_closure//closure:defs.bzl", "filegroup_external")
load("//third_party/py:python_configure.bzl", "python_configure")
load("//third_party/toolchains/cpus/arm:arm_compiler_configure.bzl",
     "arm_compiler_configure")


def _is_windows(repository_ctx):
  """Returns true if the host operating system is windows."""
  return repository_ctx.os.name.lower().find("windows") != -1


def _get_env_var(repository_ctx, name):
  """Find an environment variable."""
  if name in repository_ctx.os.environ:
    return repository_ctx.os.environ[name]
  else:
    return None


# Parse the bazel version string from `native.bazel_version`.
def _parse_bazel_version(bazel_version):
  # Remove commit from version.
  version = bazel_version.split(" ", 1)[0]

  # Split into (release, date) parts and only return the release
  # as a tuple of integers.
  parts = version.split("-", 1)

  # Turn "release" into a tuple of strings
  version_tuple = ()
  for number in parts[0].split("."):
    version_tuple += (str(number),)
  return version_tuple


# Check that a specific bazel version is being used.
def check_version(bazel_version):
  if "bazel_version" not in dir(native):
    fail("\nCurrent Bazel version is lower than 0.2.1, expected at least %s\n" %
         bazel_version)
  elif not native.bazel_version:
    print("\nCurrent Bazel is not a release version, cannot check for " +
          "compatibility.")
    print("Make sure that you are running at least Bazel %s.\n" % bazel_version)
  else:
    current_bazel_version = _parse_bazel_version(native.bazel_version)
    minimum_bazel_version = _parse_bazel_version(bazel_version)
    if minimum_bazel_version > current_bazel_version:
      fail("\nCurrent Bazel version is {}, expected at least {}\n".format(
          native.bazel_version, bazel_version))


def _repos_are_siblings():
  return Label("@foo//bar").workspace_root.startswith("../")


# Temporary workaround to support including TensorFlow as a submodule until this
# use-case is supported in the next Bazel release.
def _temp_workaround_http_archive_impl(repo_ctx):
  repo_ctx.template("BUILD", repo_ctx.attr.build_file, {
      "%prefix%": ".." if _repos_are_siblings() else "external",
      "%ws%": repo_ctx.attr.repository
  }, False)
  repo_ctx.download_and_extract(repo_ctx.attr.urls, "", repo_ctx.attr.sha256,
                                "", repo_ctx.attr.strip_prefix)
  if repo_ctx.attr.patch_file != None:
    _apply_patch(repo_ctx, repo_ctx.attr.patch_file)


temp_workaround_http_archive = repository_rule(
    implementation = _temp_workaround_http_archive_impl,
    attrs = {
        "build_file": attr.label(),
        "repository": attr.string(),
        "patch_file": attr.label(default = None),
        "urls": attr.string_list(default = []),
        "sha256": attr.string(default = ""),
        "strip_prefix": attr.string(default = ""),
    },
)

# Executes specified command with arguments and calls 'fail' if it exited with
# non-zero code
def _execute_and_check_ret_code(repo_ctx, cmd_and_args):
  result = repo_ctx.execute(cmd_and_args, timeout=10)
  if result.return_code != 0:
    fail(("Non-zero return code({1}) when executing '{0}':\n" + "Stdout: {2}\n"
          + "Stderr: {3}").format(" ".join(cmd_and_args), result.return_code,
                                  result.stdout, result.stderr))


# Apply a patch_file to the repository root directory
# Runs 'patch -p1'
def _apply_patch(repo_ctx, patch_file):
  cmd = [
      "patch", "-p1", "-d", repo_ctx.path("."), "-i", repo_ctx.path(patch_file)
  ]
  if _is_windows(repo_ctx):
    bazel_sh = _get_env_var(repo_ctx, "BAZEL_SH")
    if not bazel_sh:
      fail("BAZEL_SH environment variable is not set")
    cmd = [bazel_sh, "-c", " ".join(cmd)]
  _execute_and_check_ret_code(repo_ctx, cmd)


# Download the repository and apply a patch to its root
def _patched_http_archive_impl(repo_ctx):
  repo_ctx.download_and_extract(
      repo_ctx.attr.urls,
      sha256=repo_ctx.attr.sha256,
      stripPrefix=repo_ctx.attr.strip_prefix)
  _apply_patch(repo_ctx, repo_ctx.attr.patch_file)


patched_http_archive = repository_rule(
    implementation = _patched_http_archive_impl,
    attrs = {
        "patch_file": attr.label(),
        "build_file": attr.label(),
        "repository": attr.string(),
        "urls": attr.string_list(default = []),
        "sha256": attr.string(default = ""),
        "strip_prefix": attr.string(default = ""),
    },
)


# If TensorFlow is linked as a submodule.
# path_prefix is no longer used.
# tf_repo_name is thought to be under consideration.
def tf_workspace(path_prefix="", tf_repo_name=""):
  # We must check the bazel version before trying to parse any other BUILD
  # files, in case the parsing of those build files depends on the bazel
  # version we require here.
  check_version("0.4.5")
  cuda_configure(name="local_config_cuda")
  sycl_configure(name="local_config_sycl")
  python_configure(name="local_config_python")

  # Point //external/local_config_arm_compiler to //external/arm_compiler
  arm_compiler_configure(
      name="local_config_arm_compiler",
      remote_config_repo="../arm_compiler",
      build_file = str(Label("//third_party/toolchains/cpus/arm:BUILD")))

  mkl_repository(
      name = "mkl",
      urls = [
          "http://mirror.bazel.build/github.com/01org/mkl-dnn/releases/download/v0.9/mklml_lnx_2018.0.20170720.tgz",
          "https://github.com/01org/mkl-dnn/releases/download/v0.9/mklml_lnx_2018.0.20170720.tgz",
      ],
      sha256 = "57ba56c4c243f403ff78f417ff854ef50b9eddf4a610a917b7c95e7fa8553a4b",
      strip_prefix = "mklml_lnx_2018.0.20170720",
      build_file = str(Label("//third_party/mkl:mkl.BUILD")),
      repository = tf_repo_name,
  )

  if path_prefix:
    print("path_prefix was specified to tf_workspace but is no longer used " +
          "and will be removed in the future.")

  native.new_http_archive(
      name = "eigen_archive",
      urls = [
          "http://mirror.bazel.build/bitbucket.org/eigen/eigen/get/f3a22f35b044.tar.gz",
          "https://bitbucket.org/eigen/eigen/get/f3a22f35b044.tar.gz",
      ],
      sha256 = "ca7beac153d4059c02c8fc59816c82d54ea47fe58365e8aded4082ded0b820c4",
      strip_prefix = "eigen-eigen-f3a22f35b044",
      build_file = str(Label("//third_party:eigen.BUILD")),
  )

  native.new_http_archive(
      name = "arm_compiler",
      build_file = str(Label("//:arm_compiler.BUILD")),
      sha256 = "970285762565c7890c6c087d262b0a18286e7d0384f13a37786d8521773bc969",
      strip_prefix = "tools-0e906ebc527eab1cdbf7adabff5b474da9562e9f/arm-bcm2708/arm-rpi-4.9.3-linux-gnueabihf",
      urls = [
          "http://mirror.bazel.build/github.com/raspberrypi/tools/archive/0e906ebc527eab1cdbf7adabff5b474da9562e9f.tar.gz",
          "https://github.com/raspberrypi/tools/archive/0e906ebc527eab1cdbf7adabff5b474da9562e9f.tar.gz",
      ],
  )

  native.new_http_archive(
      name = "libxsmm_archive",
      urls = [
          "http://mirror.bazel.build/github.com/hfp/libxsmm/archive/1.8.1.tar.gz",
          "https://github.com/hfp/libxsmm/archive/1.8.1.tar.gz",
      ],
      sha256 = "2ade869c3f42f23b5263c7d594aa3c7e5e61ac6a3afcaf5d6e42899d2a7986ce",
      strip_prefix = "libxsmm-1.8.1",
      build_file = str(Label("//third_party:libxsmm.BUILD")),
  )

  native.bind(
      name = "xsmm_avx",
      actual = "@libxsmm_archive//third_party:xsmm_avx",
  )

  native.new_http_archive(
      name = "ortools_archive",
      urls = [
          "http://mirror.bazel.build/github.com/google/or-tools/archive/253f7955c6a1fd805408fba2e42ac6d45b312d15.tar.gz",
          "https://github.com/google/or-tools/archive/253f7955c6a1fd805408fba2e42ac6d45b312d15.tar.gz",
      ],
      sha256 = "932075525642b04ac6f1b50589f1df5cd72ec2f448b721fd32234cf183f0e755",
      strip_prefix = "or-tools-253f7955c6a1fd805408fba2e42ac6d45b312d15/src",
      build_file = str(Label("//third_party:ortools.BUILD")),
  )

  native.http_archive(
      name = "com_googlesource_code_re2",
      urls = [
          "http://mirror.bazel.build/github.com/google/re2/archive/b94b7cd42e9f02673cd748c1ac1d16db4052514c.tar.gz",
          "https://github.com/google/re2/archive/b94b7cd42e9f02673cd748c1ac1d16db4052514c.tar.gz",
      ],
      sha256 = "bd63550101e056427c9e7ff12a408c1c8b74e9803f393ca916b2926fc2c4906f",
      strip_prefix = "re2-b94b7cd42e9f02673cd748c1ac1d16db4052514c",
  )

  native.http_archive(
      name = "gemmlowp",
      urls = [
          "http://mirror.bazel.build/github.com/google/gemmlowp/archive/010bb3e71a26ca1d0884a167081d092b43563996.tar.gz",
          "https://github.com/google/gemmlowp/archive/010bb3e71a26ca1d0884a167081d092b43563996.tar.gz",
      ],
      sha256 = "0d7a44327e26b622ee08faaea10f8d10b439bcfda622f9c98be1c036bc645cad",
      strip_prefix = "gemmlowp-010bb3e71a26ca1d0884a167081d092b43563996",
  )

  native.new_http_archive(
      name = "farmhash_archive",
      urls = [
          "http://mirror.bazel.build/github.com/google/farmhash/archive/23eecfbe7e84ebf2e229bd02248f431c36e12f1a.tar.gz",
          "https://github.com/google/farmhash/archive/23eecfbe7e84ebf2e229bd02248f431c36e12f1a.tar.gz",
      ],
      sha256 = "e5c86a2e32e7cb1d027d713cbf338be68ebbea76dbb2b2fdaae918864d3f8f3d",
      strip_prefix = "farmhash-23eecfbe7e84ebf2e229bd02248f431c36e12f1a",
      build_file = str(Label("//third_party:farmhash.BUILD")),
  )

  native.bind(
      name = "farmhash",
      actual = "@farmhash//:farmhash",
  )

  native.new_http_archive(
      name = "highwayhash",
      urls = [
          "http://mirror.bazel.build/github.com/google/highwayhash/archive/dfcb97ca4fe9277bf9dc1802dd979b071896453b.tar.gz",
          "https://github.com/google/highwayhash/archive/dfcb97ca4fe9277bf9dc1802dd979b071896453b.tar.gz",
      ],
      sha256 = "0f30a15b1566d93f146c8d149878a06e91d9bb7ec2cfd76906df62a82be4aac9",
      strip_prefix = "highwayhash-dfcb97ca4fe9277bf9dc1802dd979b071896453b",
      build_file = str(Label("//third_party:highwayhash.BUILD")),
  )

  native.new_http_archive(
      name = "nasm",
      urls = [
          "http://mirror.bazel.build/www.nasm.us/pub/nasm/releasebuilds/2.12.02/nasm-2.12.02.tar.bz2",
          "http://pkgs.fedoraproject.org/repo/pkgs/nasm/nasm-2.12.02.tar.bz2/d15843c3fb7db39af80571ee27ec6fad/nasm-2.12.02.tar.bz2",
      ],
      sha256 = "00b0891c678c065446ca59bcee64719d0096d54d6886e6e472aeee2e170ae324",
      strip_prefix = "nasm-2.12.02",
      build_file = str(Label("//third_party:nasm.BUILD")),
  )

  temp_workaround_http_archive(
      name = "jpeg",
      urls = [
          "http://mirror.bazel.build/github.com/libjpeg-turbo/libjpeg-turbo/archive/1.5.1.tar.gz",
          "https://github.com/libjpeg-turbo/libjpeg-turbo/archive/1.5.1.tar.gz",
      ],
      sha256 = "c15a9607892113946379ccea3ca8b85018301b200754f209453ab21674268e77",
      strip_prefix = "libjpeg-turbo-1.5.1",
      build_file = str(Label("//third_party/jpeg:jpeg.BUILD")),
      repository = tf_repo_name,
  )

  native.new_http_archive(
      name = "png_archive",
      urls = [
          "http://mirror.bazel.build/github.com/glennrp/libpng/archive/v1.2.53.tar.gz",
          "https://github.com/glennrp/libpng/archive/v1.2.53.tar.gz",
      ],
      sha256 = "716c59c7dfc808a4c368f8ada526932be72b2fcea11dd85dc9d88b1df1dfe9c2",
      strip_prefix = "libpng-1.2.53",
      build_file = str(Label("//third_party:png.BUILD")),
  )

  native.new_http_archive(
      name = "gif_archive",
      urls = [
          "http://mirror.bazel.build/ufpr.dl.sourceforge.net/project/giflib/giflib-5.1.4.tar.gz",
          "http://pilotfiber.dl.sourceforge.net/project/giflib/giflib-5.1.4.tar.gz",
      ],
      sha256 = "34a7377ba834397db019e8eb122e551a49c98f49df75ec3fcc92b9a794a4f6d1",
      strip_prefix = "giflib-5.1.4",
      build_file = str(Label("//third_party:gif.BUILD")),
  )

  native.new_http_archive(
      name = "six_archive",
      urls = [
          "http://mirror.bazel.build/pypi.python.org/packages/source/s/six/six-1.10.0.tar.gz",
          "https://pypi.python.org/packages/source/s/six/six-1.10.0.tar.gz",
      ],
      sha256 = "105f8d68616f8248e24bf0e9372ef04d3cc10104f1980f54d57b2ce73a5ad56a",
      strip_prefix = "six-1.10.0",
      build_file = str(Label("//third_party:six.BUILD")),
  )

  native.new_http_archive(
      name = "org_python_pypi_backports_weakref",
      urls = [
          "http://mirror.bazel.build/pypi.python.org/packages/bc/cc/3cdb0a02e7e96f6c70bd971bc8a90b8463fda83e264fa9c5c1c98ceabd81/backports.weakref-1.0rc1.tar.gz",
          "https://pypi.python.org/packages/bc/cc/3cdb0a02e7e96f6c70bd971bc8a90b8463fda83e264fa9c5c1c98ceabd81/backports.weakref-1.0rc1.tar.gz",
      ],
      sha256 = "8813bf712a66b3d8b85dc289e1104ed220f1878cf981e2fe756dfaabe9a82892",
      strip_prefix = "backports.weakref-1.0rc1/src",
      build_file = str(Label("//third_party:backports_weakref.BUILD")),
  )

  native.new_http_archive(
      name = "com_github_andreif_codegen",
      urls = [
          "http://mirror.bazel.build/github.com/andreif/codegen/archive/1.0.tar.gz",
          "https://github.com/andreif/codegen/archive/1.0.tar.gz",
      ],
      sha256 = "2dadd04a2802de27e0fe5a19b76538f6da9d39ff244036afa00c1bba754de5ee",
      strip_prefix = "codegen-1.0",
      build_file = str(Label("//third_party:codegen.BUILD")),
  )

  filegroup_external(
      name = "org_python_license",
      licenses = ["notice"],  # Python 2.0
      sha256_urls = {
          "b5556e921715ddb9242c076cae3963f483aa47266c5e37ea4c187f77cc79501c": [
              "http://mirror.bazel.build/docs.python.org/2.7/_sources/license.txt",
              "https://docs.python.org/2.7/_sources/license.txt",
          ],
      },
  )

  native.bind(
      name = "six",
      actual = "@six_archive//:six",
  )

  patched_http_archive(
      name = "protobuf_archive",
      urls = [
          "http://mirror.bazel.build/github.com/google/protobuf/archive/0b059a3d8a8f8aa40dde7bea55edca4ec5dfea66.tar.gz",
          "https://github.com/google/protobuf/archive/0b059a3d8a8f8aa40dde7bea55edca4ec5dfea66.tar.gz",
      ],
      sha256 = "6d43b9d223ce09e5d4ce8b0060cb8a7513577a35a64c7e3dad10f0703bf3ad93",
      strip_prefix = "protobuf-0b059a3d8a8f8aa40dde7bea55edca4ec5dfea66",
      # TODO: remove patching when tensorflow stops linking same protos into
      #       multiple shared libraries loaded in runtime by python.
      #       This patch fixes a runtime crash when tensorflow is compiled
      #       with clang -O2 on Linux (see https://github.com/tensorflow/tensorflow/issues/8394)
      patch_file = str(Label("//third_party/protobuf:add_noinlines.patch")),
  )

  native.bind(
      name = "protobuf",
      actual = "@protobuf_archive//:protobuf",
  )

  # We need to import the protobuf library under the names com_google_protobuf
  # and com_google_protobuf_cc to enable proto_library support in bazel.
  # Unfortunately there is no way to alias http_archives at the moment.
  native.http_archive(
      name = "com_google_protobuf",
      urls = [
          "http://mirror.bazel.build/github.com/google/protobuf/archive/0b059a3d8a8f8aa40dde7bea55edca4ec5dfea66.tar.gz",
          "https://github.com/google/protobuf/archive/0b059a3d8a8f8aa40dde7bea55edca4ec5dfea66.tar.gz",
      ],
      sha256 = "6d43b9d223ce09e5d4ce8b0060cb8a7513577a35a64c7e3dad10f0703bf3ad93",
      strip_prefix = "protobuf-0b059a3d8a8f8aa40dde7bea55edca4ec5dfea66",
  )

  native.http_archive(
      name = "com_google_protobuf_cc",
      urls = [
          "http://mirror.bazel.build/github.com/google/protobuf/archive/0b059a3d8a8f8aa40dde7bea55edca4ec5dfea66.tar.gz",
          "https://github.com/google/protobuf/archive/0b059a3d8a8f8aa40dde7bea55edca4ec5dfea66.tar.gz",
      ],
      sha256 = "6d43b9d223ce09e5d4ce8b0060cb8a7513577a35a64c7e3dad10f0703bf3ad93",
      strip_prefix = "protobuf-0b059a3d8a8f8aa40dde7bea55edca4ec5dfea66",
  )

  native.http_archive(
      name = "nsync",
      urls = [
<<<<<<< HEAD
          "https://github.com/google/nsync/archive/d3bc53d38bee13bf66354ca61694956c92ffe879.tar.gz",
      ],
      sha256 = "39239a976ad6e5f0d8ac8debba3538ce9244db07adb80247b2a419978ce49077",
      strip_prefix = "nsync-d3bc53d38bee13bf66354ca61694956c92ffe879",
=======
          "https://github.com/google/nsync/archive/ad722c76c6e6653f66be2e1f69521b7f7517da55.tar.gz",
      ],
      sha256 = "7dd8ca49319f77e8226cd020a9210a525f88ac26e7041c59c95418223a1cdf55",
      strip_prefix = "nsync-ad722c76c6e6653f66be2e1f69521b7f7517da55",
>>>>>>> 752dcb61
  )

  native.http_archive(
      name = "com_google_googletest",
      urls = [
          "http://mirror.bazel.build/github.com/google/googletest/archive/9816b96a6ddc0430671693df90192bbee57108b6.zip",
          "https://github.com/google/googletest/archive/9816b96a6ddc0430671693df90192bbee57108b6.zip",
      ],
      sha256 = "9cbca84c4256bed17df2c8f4d00c912c19d247c11c9ba6647cd6dd5b5c996b8d",
      strip_prefix = "googletest-9816b96a6ddc0430671693df90192bbee57108b6",
  )

  native.http_archive(
      name = "com_github_gflags_gflags",
      urls = [
          "http://mirror.bazel.build/github.com/gflags/gflags/archive/f8a0efe03aa69b3336d8e228b37d4ccb17324b88.tar.gz",
          "https://github.com/gflags/gflags/archive/f8a0efe03aa69b3336d8e228b37d4ccb17324b88.tar.gz",
      ],
      sha256 = "4d222fab8f1ede4709cdff417d15a1336f862d7334a81abf76d09c15ecf9acd1",
      strip_prefix = "gflags-f8a0efe03aa69b3336d8e228b37d4ccb17324b88",
  )

  native.bind(
      name = "python_headers",
      actual = str(Label("//util/python:python_headers")),
  )

  native.new_http_archive(
      name = "pcre",
      sha256 = "ccdf7e788769838f8285b3ee672ed573358202305ee361cfec7a4a4fb005bbc7",
      urls = [
          "http://mirror.bazel.build/ftp.exim.org/pub/pcre/pcre-8.39.tar.gz",
          "http://ftp.exim.org/pub/pcre/pcre-8.39.tar.gz",
      ],
      strip_prefix = "pcre-8.39",
      build_file = str(Label("//third_party:pcre.BUILD")),
  )

  native.new_http_archive(
      name = "swig",
      sha256 = "58a475dbbd4a4d7075e5fe86d4e54c9edde39847cdb96a3053d87cb64a23a453",
      urls = [
          "http://mirror.bazel.build/ufpr.dl.sourceforge.net/project/swig/swig/swig-3.0.8/swig-3.0.8.tar.gz",
          "http://ufpr.dl.sourceforge.net/project/swig/swig/swig-3.0.8/swig-3.0.8.tar.gz",
          "http://pilotfiber.dl.sourceforge.net/project/swig/swig/swig-3.0.8/swig-3.0.8.tar.gz",
      ],
      strip_prefix = "swig-3.0.8",
      build_file = str(Label("//third_party:swig.BUILD")),
  )

  temp_workaround_http_archive(
      name = "curl",
      sha256 = "ff3e80c1ca6a068428726cd7dd19037a47cc538ce58ef61c59587191039b2ca6",
      urls = [
          "http://mirror.bazel.build/curl.haxx.se/download/curl-7.49.1.tar.gz",
          "https://curl.haxx.se/download/curl-7.49.1.tar.gz",
      ],
      strip_prefix = "curl-7.49.1",
      build_file = str(Label("//third_party:curl.BUILD")),
      repository = tf_repo_name
  )

  # grpc expects //external:protobuf_clib and //external:protobuf_compiler
  # to point to the protobuf's compiler library.
  native.bind(
      name = "protobuf_clib",
      actual = "@protobuf_archive//:protoc_lib",
  )

  native.bind(
      name = "libssl",
      actual = "@boringssl//:ssl",
  )

  # gRPC has includes directly from their third_party path for nanopb, so we
  # must depend on their version of it.
  native.bind(
      name = "nanopb",
      actual = "@grpc//third_party/nanopb:nanopb",
  )

  patched_http_archive(
      name = "grpc",
      urls = [
          "http://mirror.bazel.build/github.com/grpc/grpc/archive/781fd6f6ea03645a520cd5c675da67ab61f87e4b.tar.gz",
          "https://github.com/grpc/grpc/archive/781fd6f6ea03645a520cd5c675da67ab61f87e4b.tar.gz",
      ],
      sha256 = "2004635e6a078acfac8ffa71738397796be4f8fb72f572cc44ecee5d99511d9f",
      strip_prefix = "grpc-781fd6f6ea03645a520cd5c675da67ab61f87e4b",
      patch_file = str(Label("//third_party/grpc:grpc.patch")),
  )

  # protobuf expects //external:grpc_cpp_plugin to point to grpc's
  # C++ plugin code generator.
  native.bind(
      name = "grpc_cpp_plugin",
      actual = "@grpc//:grpc_cpp_plugin",
  )

  native.bind(
      name = "grpc_lib",
      actual = "@grpc//:grpc++_unsecure",
  )

  native.new_http_archive(
      name = "linenoise",
      sha256 = "7f51f45887a3d31b4ce4fa5965210a5e64637ceac12720cfce7954d6a2e812f7",
      urls = [
          "http://mirror.bazel.build/github.com/antirez/linenoise/archive/c894b9e59f02203dbe4e2be657572cf88c4230c3.tar.gz",
          "https://github.com/antirez/linenoise/archive/c894b9e59f02203dbe4e2be657572cf88c4230c3.tar.gz",
      ],
      strip_prefix = "linenoise-c894b9e59f02203dbe4e2be657572cf88c4230c3",
      build_file = str(Label("//third_party:linenoise.BUILD")),
  )

  # TODO(phawkins): currently, this rule uses an unofficial LLVM mirror.
  # Switch to an official source of snapshots if/when possible.
  temp_workaround_http_archive(
      name = "llvm",
      urls = [
          "http://mirror.bazel.build/github.com/llvm-mirror/llvm/archive/9aafb854cc7cb8df8338c50cb411a54ce1e09796.tar.gz",
          "https://github.com/llvm-mirror/llvm/archive/9aafb854cc7cb8df8338c50cb411a54ce1e09796.tar.gz",
      ],
      sha256 = "2a6d4c23f6660d9130d8d5f16267db53a87f8d0104f9618b558c033570f110af",
      strip_prefix = "llvm-9aafb854cc7cb8df8338c50cb411a54ce1e09796",
      build_file = str(Label("//third_party/llvm:llvm.BUILD")),
      repository = tf_repo_name,
  )

  native.new_http_archive(
      name = "lmdb",
      urls = [
          "http://mirror.bazel.build/github.com/LMDB/lmdb/archive/LMDB_0.9.19.tar.gz",
          "https://github.com/LMDB/lmdb/archive/LMDB_0.9.19.tar.gz",
      ],
      sha256 = "108532fb94c6f227558d45be3f3347b52539f0f58290a7bb31ec06c462d05326",
      strip_prefix = "lmdb-LMDB_0.9.19/libraries/liblmdb",
      build_file = str(Label("//third_party:lmdb.BUILD")),
  )

  native.new_http_archive(
      name = "jsoncpp_git",
      urls = [
          "http://mirror.bazel.build/github.com/open-source-parsers/jsoncpp/archive/11086dd6a7eba04289944367ca82cea71299ed70.tar.gz",
          "https://github.com/open-source-parsers/jsoncpp/archive/11086dd6a7eba04289944367ca82cea71299ed70.tar.gz",
      ],
      sha256 = "07d34db40593d257324ec5fb9debc4dc33f29f8fb44e33a2eeb35503e61d0fe2",
      strip_prefix = "jsoncpp-11086dd6a7eba04289944367ca82cea71299ed70",
      build_file = str(Label("//third_party:jsoncpp.BUILD")),
  )

  native.bind(
      name = "jsoncpp",
      actual = "@jsoncpp_git//:jsoncpp",
  )

  patched_http_archive(
      name = "boringssl",
      urls = [
          "http://mirror.bazel.build/github.com/google/boringssl/archive/bbcaa15b0647816b9a1a9b9e0d209cd6712f0105.tar.gz",
          "https://github.com/google/boringssl/archive/bbcaa15b0647816b9a1a9b9e0d209cd6712f0105.tar.gz",  # 2016-07-11
      ],
      sha256 = "025264d6e9a7ad371f2f66d17a28b6627de0c9592dc2eb54afd062f68f1f9aa3",
      strip_prefix = "boringssl-bbcaa15b0647816b9a1a9b9e0d209cd6712f0105",
      # Add patch to boringssl code to support s390x
      patch_file = str(Label("//third_party/boringssl:add_boringssl_s390x.patch")),
  )

  native.new_http_archive(
      name = "zlib_archive",
      urls = [
          "http://mirror.bazel.build/zlib.net/zlib-1.2.8.tar.gz",
          "http://zlib.net/fossils/zlib-1.2.8.tar.gz",
      ],
      sha256 = "36658cb768a54c1d4dec43c3116c27ed893e88b02ecfcb44f2166f9c0b7f2a0d",
      strip_prefix = "zlib-1.2.8",
      build_file = str(Label("//third_party:zlib.BUILD")),
  )

  native.bind(
      name = "zlib",
      actual = "@zlib_archive//:zlib",
  )

  native.new_http_archive(
      name = "fft2d",
      urls = [
          "http://mirror.bazel.build/www.kurims.kyoto-u.ac.jp/~ooura/fft.tgz",
          "http://www.kurims.kyoto-u.ac.jp/~ooura/fft.tgz",
      ],
      sha256 = "52bb637c70b971958ec79c9c8752b1df5ff0218a4db4510e60826e0cb79b5296",
      build_file = str(Label("//third_party/fft2d:fft2d.BUILD")),
  )

  temp_workaround_http_archive(
      name = "snappy",
      urls = [
          "http://mirror.bazel.build/github.com/google/snappy/archive/1.1.4.tar.gz",
          "https://github.com/google/snappy/archive/1.1.4.tar.gz",
      ],
      sha256 = "2f7504c73d85bac842e893340333be8cb8561710642fc9562fccdd9d2c3fcc94",
      strip_prefix = "snappy-1.1.4",
      build_file = str(Label("//third_party:snappy.BUILD")),
      repository = tf_repo_name,
  )

  temp_workaround_http_archive(
      name = "nccl_archive",
      urls = [
          "http://mirror.bazel.build/github.com/nvidia/nccl/archive/ccfc4567dc3e2a37fb42cfbc64d10eb526e7da7b.tar.gz",
          "https://github.com/nvidia/nccl/archive/ccfc4567dc3e2a37fb42cfbc64d10eb526e7da7b.tar.gz",
      ],
      sha256 = "6c34a0862d9f8ed4ad5984c6a8206b351957bb14cf6ad7822720f285f4aada04",
      strip_prefix = "nccl-ccfc4567dc3e2a37fb42cfbc64d10eb526e7da7b",
      build_file = str(Label("//third_party:nccl.BUILD")),
      repository = tf_repo_name,
  )

  java_import_external(
      name = "junit",
      jar_sha256 = "59721f0805e223d84b90677887d9ff567dc534d7c502ca903c0c2b17f05c116a",
      jar_urls = [
          "http://mirror.bazel.build/repo1.maven.org/maven2/junit/junit/4.12/junit-4.12.jar",
          "http://repo1.maven.org/maven2/junit/junit/4.12/junit-4.12.jar",
          "http://maven.ibiblio.org/maven2/junit/junit/4.12/junit-4.12.jar",
      ],
      licenses = ["reciprocal"],  # Common Public License Version 1.0
      testonly_ = True,
      deps = ["@org_hamcrest_core"],
  )

  java_import_external(
      name = "org_hamcrest_core",
      jar_sha256 = "66fdef91e9739348df7a096aa384a5685f4e875584cce89386a7a47251c4d8e9",
      jar_urls = [
          "http://mirror.bazel.build/repo1.maven.org/maven2/org/hamcrest/hamcrest-core/1.3/hamcrest-core-1.3.jar",
          "http://repo1.maven.org/maven2/org/hamcrest/hamcrest-core/1.3/hamcrest-core-1.3.jar",
          "http://maven.ibiblio.org/maven2/org/hamcrest/hamcrest-core/1.3/hamcrest-core-1.3.jar",
      ],
      licenses = ["notice"],  # New BSD License
      testonly_ = True,
  )

  temp_workaround_http_archive(
      name = "jemalloc",
      urls = [
          "http://mirror.bazel.build/github.com/jemalloc/jemalloc/archive/4.4.0.tar.gz",
          "https://github.com/jemalloc/jemalloc/archive/4.4.0.tar.gz",
      ],
      sha256 = "3c8f25c02e806c3ce0ab5fb7da1817f89fc9732709024e2a81b6b82f7cc792a8",
      strip_prefix = "jemalloc-4.4.0",
      build_file = str(Label("//third_party:jemalloc.BUILD")),
      repository = tf_repo_name,
  )

  native.new_http_archive(
      name = "com_google_pprof",
      urls = [
          "http://mirror.bazel.build/github.com/google/pprof/archive/c0fb62ec88c411cc91194465e54db2632845b650.tar.gz",
          "https://github.com/google/pprof/archive/c0fb62ec88c411cc91194465e54db2632845b650.tar.gz",
      ],
      sha256 = "e0928ca4aa10ea1e0551e2d7ce4d1d7ea2d84b2abbdef082b0da84268791d0c4",
      strip_prefix = "pprof-c0fb62ec88c411cc91194465e54db2632845b650",
      build_file = str(Label("//third_party:pprof.BUILD")),
  )

  native.new_http_archive(
      name = "cub_archive",
      urls = [
          "http://mirror.bazel.build/github.com/NVlabs/cub/archive/69ceda618313df8e9cac6659d607b08949455d14.tar.gz",
          "https://github.com/NVlabs/cub/archive/69ceda618313df8e9cac6659d607b08949455d14.tar.gz",
      ],
      sha256 = "87e856522c283b8ea887c3b61d7d5b252d2dd74abac4f1d756d776e721223e82",
      strip_prefix = "cub-69ceda618313df8e9cac6659d607b08949455d14",
      build_file = str(Label("//third_party:cub.BUILD")),
  )

  native.bind(
      name = "cub",
      actual = "@cub_archive//:cub",
  )

  native.http_archive(
      name = "bazel_toolchains",
      urls = [
          "http://mirror.bazel.build/github.com/bazelbuild/bazel-toolchains/archive/bccee4855c049d34bac481083b4c68e2fab8cc50.tar.gz",
          "https://github.com/bazelbuild/bazel-toolchains/archive/bccee4855c049d34bac481083b4c68e2fab8cc50.tar.gz",
      ],
      sha256 = "3903fd93b96b42067e00b7973a2c16c34e761ad7a0b55e1557d408f352849e41",
      strip_prefix = "bazel-toolchains-bccee4855c049d34bac481083b4c68e2fab8cc50",
  )<|MERGE_RESOLUTION|>--- conflicted
+++ resolved
@@ -402,17 +402,10 @@
   native.http_archive(
       name = "nsync",
       urls = [
-<<<<<<< HEAD
-          "https://github.com/google/nsync/archive/d3bc53d38bee13bf66354ca61694956c92ffe879.tar.gz",
-      ],
-      sha256 = "39239a976ad6e5f0d8ac8debba3538ce9244db07adb80247b2a419978ce49077",
-      strip_prefix = "nsync-d3bc53d38bee13bf66354ca61694956c92ffe879",
-=======
           "https://github.com/google/nsync/archive/ad722c76c6e6653f66be2e1f69521b7f7517da55.tar.gz",
       ],
       sha256 = "7dd8ca49319f77e8226cd020a9210a525f88ac26e7041c59c95418223a1cdf55",
       strip_prefix = "nsync-ad722c76c6e6653f66be2e1f69521b7f7517da55",
->>>>>>> 752dcb61
   )
 
   native.http_archive(
