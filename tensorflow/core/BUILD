--- conflicted
+++ resolved
@@ -113,11 +113,7 @@
     "tf_cuda_tests_tags",
 )
 load(
-<<<<<<< HEAD
-    "//third_party/mkl:build_defs.bzl",
-=======
     "//tensorflow/third_party/mkl:build_defs.bzl",
->>>>>>> 9683b095
     "if_mkl",
 )
 # -----------------------------------------------------------------------------
@@ -1896,11 +1892,7 @@
             ":lib",
             ":lib_internal",
             ":ops",
-<<<<<<< HEAD
             ":protos_all_cc",
-=======
-            ":protos_all_cc",  # under if_mkl
->>>>>>> 9683b095
             ":test",
             ":test_main",
             ":testlib",
