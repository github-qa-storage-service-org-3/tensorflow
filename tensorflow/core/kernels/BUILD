--- conflicted
+++ resolved
@@ -6378,11 +6378,8 @@
         "stateless_random_ops.h",
         "stateless_random_ops_v2.h",
         "sparse_xent_op.h",
-<<<<<<< HEAD
         "sparse_fill_empty_rows_op.h",
         "sparse_indices_to_ragged_row_splits_op.h",
-=======
->>>>>>> 15385afd
         "sparse_reorder_op.h",
         "sparse_slice_op.h",
         "sparse_tensor_dense_matmul_op.h",
