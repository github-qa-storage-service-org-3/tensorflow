# Description:
#   ROCm-platform specific StreamExecutor support code.

licenses(["notice"])  # Apache 2.0

load("//tensorflow:tensorflow.bzl", "tf_cc_test")
load(
    "//tensorflow/stream_executor:build_defs.bzl",
    "stream_executor_friends",
)
load("//tensorflow:tensorflow.bzl", "tf_copts")
load("@local_config_rocm//rocm:build_defs.bzl", "if_rocm_is_configured")
load("//tensorflow/core:platform/default/build_config_root.bzl", "if_static")

package_group(
    name = "friends",
    packages = stream_executor_friends(),
)

package(
    default_visibility = [":friends"],
)

# Filegroup used to collect source files for the dependency check.
filegroup(
    name = "c_srcs",
    data = glob([
        "**/*.cc",
        "**/*.h",
    ]),
)

cc_library(
    name = "rocm_platform_id",
    srcs = ["rocm_platform_id.cc"],
    hdrs = ["rocm_platform_id.h"],
    deps = ["//tensorflow/stream_executor:platform"],
)

cc_library(
    name = "rocm_platform",
    srcs = if_rocm_is_configured(["rocm_platform.cc"]),
    hdrs = if_rocm_is_configured(["rocm_platform.h"]),
    visibility = ["//visibility:public"],
    deps = if_rocm_is_configured([
        ":rocm_driver",
        ":rocm_gpu_executor",
        ":rocm_platform_id",
        "//tensorflow/stream_executor",  # buildcleaner: keep
        "//tensorflow/stream_executor:executor_cache",
        "//tensorflow/stream_executor:multi_platform_manager",
        "//tensorflow/stream_executor:stream_executor_pimpl_header",
        "//tensorflow/stream_executor/lib",
        "//tensorflow/stream_executor/platform",
    ]),
    alwayslink = True,  # Registers itself with the MultiPlatformManager.
)

cc_library(
    name = "rocm_diagnostics",
    srcs = if_rocm_is_configured(["rocm_diagnostics.cc"]),
    hdrs = if_rocm_is_configured(["rocm_diagnostics.h"]),
    deps = if_rocm_is_configured([
        "@com_google_absl//absl/container:inlined_vector",
        "@com_google_absl//absl/strings",
        "@com_google_absl//absl/strings:str_format",
        "//tensorflow/stream_executor/gpu:gpu_diagnostics_header",
        "//tensorflow/stream_executor/lib",
        "//tensorflow/stream_executor/platform",
    ]),
)

cc_library(
    name = "rocm_driver",
    srcs = if_rocm_is_configured(["rocm_driver.cc"]),
    hdrs = if_rocm_is_configured([
        "rocm_driver.h",
        "rocm_driver_wrapper.h",
    ]),
    deps = if_rocm_is_configured([
        ":rocm_diagnostics",
        "@com_google_absl//absl/base",
        "@com_google_absl//absl/container:inlined_vector",
        "@com_google_absl//absl/strings",
        "@local_config_rocm//rocm:rocm_headers",
        "//tensorflow/stream_executor:device_options",
        "//tensorflow/stream_executor/gpu:gpu_driver_header",
        "//tensorflow/stream_executor/lib",
        "//tensorflow/stream_executor/platform",
        "//tensorflow/stream_executor/platform:dso_loader",
    ]),
)

# The activation library is tightly coupled to the executor library.
# TODO(leary) split up rocm_gpu_executor.cc so that this can stand alone.
cc_library(
<<<<<<< HEAD
    name = "rocm_activation_header",
    hdrs = if_rocm_is_configured(["rocm_activation.h"]),
    visibility = ["//visibility:public"],
=======
    name = "rocm_activation",
    srcs = [],
    hdrs = if_rocm_is_configured(["rocm_activation.h"]),
    deps = if_rocm_is_configured([
        ":rocm_driver",
        "@local_config_rocm//rocm:rocm_headers",
        "//tensorflow/stream_executor",
        "//tensorflow/stream_executor:stream_executor_internal",
        "//tensorflow/stream_executor/gpu:gpu_activation",
        "//tensorflow/stream_executor/platform",
    ]),
)

cc_library(
    name = "rocm_event",
    srcs = if_rocm_is_configured(["rocm_event.cc"]),
    hdrs = [],
>>>>>>> ebc91eda
    deps = if_rocm_is_configured([
        "//tensorflow/stream_executor/gpu:gpu_activation_header",
        "//tensorflow/stream_executor/platform",
    ]),

)

cc_library(
    name = "rocm_activation",
    srcs = [],
    hdrs = if_rocm_is_configured(["rocm_activation.h"]),
    deps = if_rocm_is_configured([
        ":rocm_driver",
        "@local_config_rocm//rocm:rocm_headers",
        "//tensorflow/stream_executor",
        "//tensorflow/stream_executor:stream_executor_internal",
        "//tensorflow/stream_executor/gpu:gpu_activation",
        "//tensorflow/stream_executor/platform",
    ]),
)

cc_library(
    name = "rocm_gpu_executor_header",
    textual_hdrs = if_rocm_is_configured(["rocm_gpu_executor.h"]),
    visibility = ["//visibility:public"],
    deps = if_rocm_is_configured([
        ":rocm_kernel",
        "//tensorflow/stream_executor:event",
        "//tensorflow/stream_executor/gpu:gpu_executor_header",
        "//tensorflow/stream_executor/lib",
        "//tensorflow/stream_executor/platform",
    ]),
)

cc_library(
    name = "rocblas_plugin",
    srcs = if_rocm_is_configured(["rocm_blas.cc"]),
    hdrs = if_rocm_is_configured(["rocm_blas.h"]),
    visibility = ["//visibility:public"],
    deps = if_rocm_is_configured([
        ":rocm_activation",
        ":rocm_gpu_executor",
        ":rocm_helpers",
        ":rocm_platform_id",
        ":rocm_stream",
        ":rocm_timer",
        "@com_google_absl//absl/strings",
        "//third_party/eigen3",
        "@local_config_rocm//rocm:rocm_headers",
        "//tensorflow/core:lib_internal",
        "//tensorflow/stream_executor",
        "//tensorflow/stream_executor:event",
        "//tensorflow/stream_executor:host_or_device_scalar",
        "//tensorflow/stream_executor:plugin_registry",
        "//tensorflow/stream_executor:scratch_allocator",
        "//tensorflow/stream_executor:timer",
        "//tensorflow/stream_executor/gpu:gpu_helpers_header",
        "//tensorflow/stream_executor/lib",
        "//tensorflow/stream_executor/platform",
        "//tensorflow/stream_executor/platform:dso_loader",
    ] + if_static(["@local_config_rocm//rocm:rocblas"])),
    alwayslink = True,
)

cc_library(
    name = "rocfft_plugin",
    srcs = if_rocm_is_configured(["rocm_fft.cc"]),
    hdrs = if_rocm_is_configured(["rocm_fft.h"]),
    visibility = ["//visibility:public"],
    deps = if_rocm_is_configured([
        ":rocm_activation_header",
        ":rocm_gpu_executor_header",
        ":rocm_helpers",
        ":rocm_platform_id",
        ":rocm_stream",
        "@local_config_rocm//rocm:rocm_headers",
        "//tensorflow/stream_executor:event",
        "//tensorflow/stream_executor:fft",
        "//tensorflow/stream_executor:plugin_registry",
        "//tensorflow/stream_executor:scratch_allocator",
        "//tensorflow/stream_executor/gpu:gpu_helpers_header",
        "//tensorflow/stream_executor/lib",
        "//tensorflow/stream_executor/platform",
        "//tensorflow/stream_executor/platform:dso_loader",
    ] + if_static(["@local_config_rocm//rocm:rocfft"])),
    alwayslink = True,
)

cc_library(
    name = "miopen_plugin",
    srcs = if_rocm_is_configured(["rocm_dnn.cc"]),
    hdrs = if_rocm_is_configured(["rocm_dnn.h"]),
<<<<<<< HEAD
    visibility = ["//visibility:public"],
    deps = if_rocm_is_configured([
        ":rocm_activation",
=======
    copts = [
        # STREAM_EXECUTOR_CUDNN_WRAP would fail on Clang with the default
        # setting of template depth 256
        "-ftemplate-depth-512",
    ],
    visibility = ["//visibility:public"],
    deps = if_rocm_is_configured([
>>>>>>> ebc91eda
        ":rocm_diagnostics",
        ":rocm_driver",
        ":rocm_gpu_executor",
        ":rocm_platform_id",
<<<<<<< HEAD
        ":rocm_stream",
        ":rocm_timer",
        "@local_config_rocm//rocm:rocm_headers",
        "@com_google_absl//absl/strings",
=======
>>>>>>> ebc91eda
        "//third_party/eigen3",
        "//tensorflow/core:lib",
        "//tensorflow/core:lib_internal",
        "//tensorflow/stream_executor:dnn",
        "//tensorflow/stream_executor:event",
<<<<<<< HEAD
        "//tensorflow/stream_executor:logging_proto_cc",
=======
>>>>>>> ebc91eda
        "//tensorflow/stream_executor:plugin_registry",
        "//tensorflow/stream_executor:scratch_allocator",
        "//tensorflow/stream_executor:stream_executor_pimpl_header",
        "//tensorflow/stream_executor:temporary_device_memory",
<<<<<<< HEAD
        "//tensorflow/stream_executor/lib",
        "//tensorflow/stream_executor/platform",
        "//tensorflow/stream_executor/platform:dso_loader",
    ] + if_static(["@local_config_rocm//rocm:miopen"])),
=======
        "//tensorflow/stream_executor/gpu:gpu_activation_header",
        "//tensorflow/stream_executor/gpu:gpu_stream_header",
        "//tensorflow/stream_executor/gpu:gpu_timer_header",
        "//tensorflow/stream_executor/lib",
        "//tensorflow/stream_executor/platform",
        "//tensorflow/stream_executor/platform:dso_loader",
        "@com_google_absl//absl/strings",
        "@local_config_rocm//rocm:rocm_headers",
    ] + if_static([
        "@local_config_rocm//rocm:miopen",
    ])),
>>>>>>> ebc91eda
    alwayslink = True,
)

cc_library(
    name = "rocrand_plugin",
    srcs = if_rocm_is_configured(["rocm_rng.cc"]),
    hdrs = if_rocm_is_configured(["rocm_rng.h"]),
    deps = if_rocm_is_configured([
        ":rocm_activation",
        ":rocm_gpu_executor",
        ":rocm_helpers",
        ":rocm_platform_id",
        ":rocm_stream",
        "@local_config_rocm//rocm:rocm_headers",
        "//tensorflow/stream_executor:event",
        "//tensorflow/stream_executor:plugin_registry",
        "//tensorflow/stream_executor:rng",
        "//tensorflow/stream_executor/gpu:gpu_helpers_header",
        "//tensorflow/stream_executor/gpu:gpu_rng_header",
        "//tensorflow/stream_executor/lib",
        "//tensorflow/stream_executor/platform",
        "//tensorflow/stream_executor/platform:dso_loader",
    ] + if_static(["@local_config_rocm//rocm:hiprand"])),
    alwayslink = True,
)

cc_library(
    name = "rocm_kernel",
    srcs = if_rocm_is_configured(["rocm_kernel.cc"]),
    hdrs = if_rocm_is_configured(["rocm_kernel.h"]),
    deps = if_rocm_is_configured([
        ":rocm_driver",
        "@local_config_rocm//rocm:rocm_headers",
        "//tensorflow/stream_executor:event",
        "//tensorflow/stream_executor:stream_executor_pimpl_header",
        "//tensorflow/stream_executor/gpu:gpu_kernel_header",
        "//tensorflow/stream_executor/lib",
        "//tensorflow/stream_executor/platform",
    ]),
)

cc_library(
    name = "rocm_helpers",
    textual_hdrs = if_rocm_is_configured(["rocm_helpers.h"]),
    deps = if_rocm_is_configured([
        "//tensorflow/stream_executor/gpu:gpu_helpers_header",
    ]),
)

cc_library(
    name = "rocm_event",
    srcs = if_rocm_is_configured(["rocm_event.cc"]),
    hdrs = if_rocm_is_configured(["rocm_event.h"]),
    deps = if_rocm_is_configured([
        ":rocm_driver",
        ":rocm_gpu_executor_header",
        ":rocm_stream",
        "//tensorflow/stream_executor:stream_executor_headers",
        "//tensorflow/stream_executor/gpu:gpu_event",
        "//tensorflow/stream_executor/gpu:gpu_stream_header",
        "//tensorflow/stream_executor/lib",
    ]),
)

cc_library(
    name = "rocm_stream",
    srcs = [],
    hdrs = if_rocm_is_configured(["rocm_stream.h"]),
    deps = if_rocm_is_configured([
        ":rocm_driver",
        ":rocm_gpu_executor_header",
        "//tensorflow/stream_executor:stream_executor_headers",
        "//tensorflow/stream_executor:stream_header",
        "//tensorflow/stream_executor/gpu:gpu_stream",
        "//tensorflow/stream_executor/lib",
        "//tensorflow/stream_executor/platform",
    ]),
)

cc_library(
    name = "rocm_timer",
    srcs = [],
    hdrs = if_rocm_is_configured(["rocm_timer.h"]),
    deps = if_rocm_is_configured([
        ":rocm_driver",
        ":rocm_gpu_executor_header",
        ":rocm_stream",
        "//tensorflow/stream_executor:stream_executor_headers",
        "//tensorflow/stream_executor/gpu:gpu_timer",
        "//tensorflow/stream_executor/lib",
    ]),
)

cc_library(
    name = "rocm_gpu_executor",
    srcs = if_rocm_is_configured(["rocm_gpu_executor.cc"]),
    hdrs = if_rocm_is_configured(["rocm_gpu_executor.h"]),
    deps = if_rocm_is_configured([
        ":rocm_activation",
        ":rocm_diagnostics",
        ":rocm_driver",
        ":rocm_event",
        ":rocm_kernel",
        ":rocm_platform_id",
        ":rocm_stream",
        ":rocm_timer",
        "@com_google_absl//absl/strings",
        "//tensorflow/stream_executor:event",
        "//tensorflow/stream_executor:plugin_registry",
        "//tensorflow/stream_executor:stream_executor_internal",
        "//tensorflow/stream_executor:stream_executor_pimpl_header",
        "//tensorflow/stream_executor:timer",
        "//tensorflow/stream_executor/gpu:gpu_executor_header",
        "//tensorflow/stream_executor/lib",
        "//tensorflow/stream_executor/platform",
        "//tensorflow/stream_executor/platform:dso_loader",
    ]),
    alwayslink = True,
)

cc_library(
    name = "all_runtime",
    copts = tf_copts(),
    visibility = ["//visibility:public"],
<<<<<<< HEAD
    deps = [
        ":miopen_plugin",
=======
    deps = if_rocm_is_configured([
        ":miopen_plugin",
        ":rocfft_plugin",
>>>>>>> ebc91eda
        ":rocblas_plugin",
        ":rocfft_plugin",
        ":rocm_driver",
        ":rocm_platform",
        ":rocrand_plugin",
    ],
    alwayslink = 1,
)<|MERGE_RESOLUTION|>--- conflicted
+++ resolved
@@ -94,11 +94,17 @@
 # The activation library is tightly coupled to the executor library.
 # TODO(leary) split up rocm_gpu_executor.cc so that this can stand alone.
 cc_library(
-<<<<<<< HEAD
     name = "rocm_activation_header",
     hdrs = if_rocm_is_configured(["rocm_activation.h"]),
     visibility = ["//visibility:public"],
-=======
+    deps = if_rocm_is_configured([
+        "//tensorflow/stream_executor/gpu:gpu_activation_header",
+        "//tensorflow/stream_executor/platform",
+    ]),
+
+)
+
+cc_library(
     name = "rocm_activation",
     srcs = [],
     hdrs = if_rocm_is_configured(["rocm_activation.h"]),
@@ -113,32 +119,6 @@
 )
 
 cc_library(
-    name = "rocm_event",
-    srcs = if_rocm_is_configured(["rocm_event.cc"]),
-    hdrs = [],
->>>>>>> ebc91eda
-    deps = if_rocm_is_configured([
-        "//tensorflow/stream_executor/gpu:gpu_activation_header",
-        "//tensorflow/stream_executor/platform",
-    ]),
-
-)
-
-cc_library(
-    name = "rocm_activation",
-    srcs = [],
-    hdrs = if_rocm_is_configured(["rocm_activation.h"]),
-    deps = if_rocm_is_configured([
-        ":rocm_driver",
-        "@local_config_rocm//rocm:rocm_headers",
-        "//tensorflow/stream_executor",
-        "//tensorflow/stream_executor:stream_executor_internal",
-        "//tensorflow/stream_executor/gpu:gpu_activation",
-        "//tensorflow/stream_executor/platform",
-    ]),
-)
-
-cc_library(
     name = "rocm_gpu_executor_header",
     textual_hdrs = if_rocm_is_configured(["rocm_gpu_executor.h"]),
     visibility = ["//visibility:public"],
@@ -209,61 +189,30 @@
     name = "miopen_plugin",
     srcs = if_rocm_is_configured(["rocm_dnn.cc"]),
     hdrs = if_rocm_is_configured(["rocm_dnn.h"]),
-<<<<<<< HEAD
     visibility = ["//visibility:public"],
     deps = if_rocm_is_configured([
         ":rocm_activation",
-=======
-    copts = [
-        # STREAM_EXECUTOR_CUDNN_WRAP would fail on Clang with the default
-        # setting of template depth 256
-        "-ftemplate-depth-512",
-    ],
-    visibility = ["//visibility:public"],
-    deps = if_rocm_is_configured([
->>>>>>> ebc91eda
         ":rocm_diagnostics",
         ":rocm_driver",
         ":rocm_gpu_executor",
         ":rocm_platform_id",
-<<<<<<< HEAD
         ":rocm_stream",
         ":rocm_timer",
         "@local_config_rocm//rocm:rocm_headers",
         "@com_google_absl//absl/strings",
-=======
->>>>>>> ebc91eda
         "//third_party/eigen3",
         "//tensorflow/core:lib",
         "//tensorflow/core:lib_internal",
         "//tensorflow/stream_executor:dnn",
         "//tensorflow/stream_executor:event",
-<<<<<<< HEAD
-        "//tensorflow/stream_executor:logging_proto_cc",
-=======
->>>>>>> ebc91eda
         "//tensorflow/stream_executor:plugin_registry",
         "//tensorflow/stream_executor:scratch_allocator",
         "//tensorflow/stream_executor:stream_executor_pimpl_header",
         "//tensorflow/stream_executor:temporary_device_memory",
-<<<<<<< HEAD
         "//tensorflow/stream_executor/lib",
         "//tensorflow/stream_executor/platform",
         "//tensorflow/stream_executor/platform:dso_loader",
     ] + if_static(["@local_config_rocm//rocm:miopen"])),
-=======
-        "//tensorflow/stream_executor/gpu:gpu_activation_header",
-        "//tensorflow/stream_executor/gpu:gpu_stream_header",
-        "//tensorflow/stream_executor/gpu:gpu_timer_header",
-        "//tensorflow/stream_executor/lib",
-        "//tensorflow/stream_executor/platform",
-        "//tensorflow/stream_executor/platform:dso_loader",
-        "@com_google_absl//absl/strings",
-        "@local_config_rocm//rocm:rocm_headers",
-    ] + if_static([
-        "@local_config_rocm//rocm:miopen",
-    ])),
->>>>>>> ebc91eda
     alwayslink = True,
 )
 
@@ -388,14 +337,8 @@
     name = "all_runtime",
     copts = tf_copts(),
     visibility = ["//visibility:public"],
-<<<<<<< HEAD
     deps = [
         ":miopen_plugin",
-=======
-    deps = if_rocm_is_configured([
-        ":miopen_plugin",
-        ":rocfft_plugin",
->>>>>>> ebc91eda
         ":rocblas_plugin",
         ":rocfft_plugin",
         ":rocm_driver",
