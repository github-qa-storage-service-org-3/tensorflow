--- conflicted
+++ resolved
@@ -153,21 +153,6 @@
            "-Iexternal/gemmlowp",] +
           if_cuda(["-DGOOGLE_CUDA=1"]) +
           if_android_arm(["-mfpu=neon"]) +
-<<<<<<< HEAD
-          select({"//tensorflow:android": [
-                    "-std=c++11",
-                    "-DMIN_LOG_LEVEL=0",
-                    "-DTF_LEAN_BINARY",
-                    "-O2",
-                  ],
-                  "//tensorflow:darwin": [],
-                  "//tensorflow:windows": [
-                    "/DLANG_CXX11",
-                    "/D__VERSION__=\\\"MSVC\\\"",
-                  ],
-                  "//tensorflow:ios": ["-std=c++11",],
-                  "//conditions:default": ["-pthread"]}))
-=======
           select({
               "//tensorflow:android": [
                   "-std=c++11",
@@ -178,7 +163,6 @@
               "//tensorflow:darwin": [],
               "//tensorflow:ios": ["-std=c++11",],
               "//conditions:default": ["-pthread"]}))
->>>>>>> 9732c4b3
 
 def tf_opts_nortti_if_android():
   return if_android([
