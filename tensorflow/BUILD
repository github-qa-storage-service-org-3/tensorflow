# Description:
# TensorFlow is a computational framework, primarily for use in machine
# learning applications.

package(default_visibility = [":internal"])

licenses(["notice"])  # Apache 2.0

exports_files([
    "LICENSE",
    "ACKNOWLEDGMENTS",
    # The leakr files are used by //third_party/cloud_tpu.
    "leakr_badwords.dic",
    "leakr_badfiles.dic",
    "leakr_file_type_recipe.ftrcp",
])

load("//tensorflow:tensorflow.bzl", "tf_cc_shared_object")
load("//tensorflow:tensorflow.bzl", "tf_custom_op_library_additional_deps_impl")
load("//tensorflow:tensorflow.bzl", "tf_native_cc_binary")
load(
    "//tensorflow/core:platform/default/build_config.bzl",
    "tf_additional_binary_deps",
)
load(
    "//tensorflow/python/tools/api/generator:api_gen.bzl",
    "gen_api_init_files",  # @unused
)
load("//tensorflow/python/tools/api/generator:api_gen.bzl", "get_compat_files")
load(
    "//tensorflow/python/tools/api/generator:api_init_files.bzl",
    "TENSORFLOW_API_INIT_FILES",  # @unused
)
load(
    "//tensorflow/python/tools/api/generator:api_init_files_v1.bzl",
    "TENSORFLOW_API_INIT_FILES_V1",  # @unused
)
load(
    "//third_party/ngraph:build_defs.bzl",
    "if_ngraph",
)

# @unused
TENSORFLOW_API_INIT_FILES_V2 = (
    TENSORFLOW_API_INIT_FILES +
    get_compat_files(TENSORFLOW_API_INIT_FILES, 2) +
    get_compat_files(TENSORFLOW_API_INIT_FILES_V1, 1)
)

# @unused
TENSORFLOW_API_INIT_FILES_V1 = (
    TENSORFLOW_API_INIT_FILES_V1 +
    get_compat_files(TENSORFLOW_API_INIT_FILES, 2) +
    get_compat_files(TENSORFLOW_API_INIT_FILES_V1, 1)
)

# Config setting used when building for products
# which requires restricted licenses to be avoided.
config_setting(
    name = "no_lgpl_deps",
    values = {"define": "__TENSORFLOW_NO_LGPL_DEPS__=1"},
    visibility = ["//visibility:public"],
)

# Config setting for determining if we are building for Android.
config_setting(
    name = "android",
    values = {"crosstool_top": "//external:android/crosstool"},
    visibility = ["//visibility:public"],
)

config_setting(
    name = "android_x86",
    values = {
        "crosstool_top": "//external:android/crosstool",
        "cpu": "x86",
    },
    visibility = ["//visibility:public"],
)

config_setting(
    name = "android_x86_64",
    values = {
        "crosstool_top": "//external:android/crosstool",
        "cpu": "x86_64",
    },
    visibility = ["//visibility:public"],
)

config_setting(
    name = "android_armeabi",
    values = {
        "crosstool_top": "//external:android/crosstool",
        "cpu": "armeabi",
    },
    visibility = ["//visibility:public"],
)

config_setting(
    name = "emscripten",
    values = {"crosstool_top": "//external:android/emscripten"},
    visibility = ["//visibility:public"],
)

config_setting(
    name = "raspberry_pi_armeabi",
    values = {
        "crosstool_top": "@local_config_arm_compiler//:toolchain",
        "cpu": "armeabi",
    },
    visibility = ["//visibility:public"],
)

config_setting(
    name = "android_arm",
    values = {
        "crosstool_top": "//external:android/crosstool",
        "cpu": "armeabi-v7a",
    },
    visibility = ["//visibility:public"],
)

config_setting(
    name = "android_arm64",
    values = {
        "crosstool_top": "//external:android/crosstool",
        "cpu": "arm64-v8a",
    },
    visibility = ["//visibility:public"],
)

config_setting(
    name = "android_mips",
    values = {
        "crosstool_top": "//external:android/crosstool",
        "cpu": "mips",
    },
    visibility = ["//visibility:public"],
)

config_setting(
    name = "android_mips64",
    values = {
        "crosstool_top": "//external:android/crosstool",
        "cpu": "mips64",
    },
    visibility = ["//visibility:public"],
)

config_setting(
    name = "darwin",
    values = {"cpu": "darwin"},
    visibility = ["//visibility:public"],
)

config_setting(
    name = "windows",
    values = {"cpu": "x64_windows"},
    visibility = ["//visibility:public"],
)

config_setting(
    name = "no_tensorflow_py_deps",
    define_values = {"no_tensorflow_py_deps": "true"},
    visibility = ["//visibility:public"],
)

config_setting(
    name = "ios",
    values = {"crosstool_top": "//tools/osx/crosstool:crosstool"},
    visibility = ["//visibility:public"],
)

config_setting(
    name = "ios_x86_64",
    values = {
        "crosstool_top": "//tools/osx/crosstool:crosstool",
        "cpu": "ios_x86_64",
    },
    visibility = ["//visibility:public"],
)

config_setting(
    name = "linux_x86_64",
    values = {"cpu": "k8"},
    visibility = ["//visibility:public"],
)

config_setting(
    name = "linux_ppc64le",
    values = {"cpu": "ppc"},
    visibility = ["//visibility:public"],
)

config_setting(
    name = "linux_s390x",
    values = {"cpu": "s390x"},
    visibility = ["//visibility:public"],
)

config_setting(
    name = "debug",
    values = {
        "compilation_mode": "dbg",
    },
    visibility = ["//visibility:public"],
)

config_setting(
    name = "optimized",
    values = {
        "compilation_mode": "opt",
    },
    visibility = ["//visibility:public"],
)

config_setting(
    name = "arm",
    values = {"cpu": "arm"},
    visibility = ["//visibility:public"],
)

config_setting(
    name = "freebsd",
    values = {"cpu": "freebsd"},
    visibility = ["//visibility:public"],
)

config_setting(
    name = "with_default_optimizations",
    define_values = {"with_default_optimizations": "true"},
    visibility = ["//visibility:public"],
)

# Features that are default ON are handled differently below.
#
config_setting(
    name = "no_aws_support",
    define_values = {"no_aws_support": "true"},
    visibility = ["//visibility:public"],
)

config_setting(
    name = "no_gcp_support",
    define_values = {"no_gcp_support": "true"},
    visibility = ["//visibility:public"],
)

config_setting(
    name = "no_hdfs_support",
    define_values = {"no_hdfs_support": "true"},
    visibility = ["//visibility:public"],
)

config_setting(
    name = "no_ignite_support",
    define_values = {"no_ignite_support": "true"},
    visibility = ["//visibility:public"],
)

config_setting(
    name = "no_kafka_support",
    define_values = {"no_kafka_support": "true"},
    visibility = ["//visibility:public"],
)

config_setting(
    name = "no_nccl_support",
    define_values = {"no_nccl_support": "true"},
    visibility = ["//visibility:public"],
)

# Crosses between platforms and file system libraries not supported on those
# platforms due to limitations in nested select() statements.
config_setting(
    name = "with_cuda_support_windows_override",
    define_values = {"using_cuda_nvcc": "true"},
    values = {"cpu": "x64_windows"},
    visibility = ["//visibility:public"],
)

config_setting(
    name = "with_xla_support",
    define_values = {"with_xla_support": "true"},
    visibility = ["//visibility:public"],
)

# By default, XLA GPU is compiled into tensorflow when building with
# --config=cuda even when `with_xla_support` is false. The config setting
# here allows us to override the behavior if needed.
config_setting(
    name = "no_xla_deps_in_cuda",
    define_values = {"no_xla_deps_in_cuda": "true"},
    visibility = ["//visibility:public"],
)

config_setting(
    name = "with_gdr_support",
    define_values = {"with_gdr_support": "true"},
    visibility = ["//visibility:public"],
)

config_setting(
    name = "with_verbs_support",
    define_values = {"with_verbs_support": "true"},
    visibility = ["//visibility:public"],
)

config_setting(
    name = "with_numa_support",
    define_values = {"with_numa_support": "true"},
    visibility = ["//visibility:public"],
)

# Crosses between framework_shared_object and a bunch of other configurations
# due to limitations in nested select() statements.
config_setting(
    name = "framework_shared_object",
    define_values = {
        "framework_shared_object": "true",
    },
    visibility = ["//visibility:public"],
)

config_setting(
    name = "using_cuda_clang",
    define_values = {
        "using_cuda_clang": "true",
    },
)

config_setting(
    name = "using_cuda_clang_with_dynamic_build",
    define_values = {
        "using_cuda_clang": "true",
        "framework_shared_object": "true",
    },
)

# Setting to use when loading kernels dynamically
config_setting(
    name = "dynamic_loaded_kernels",
    define_values = {
        "dynamic_loaded_kernels": "true",
    },
    visibility = ["//visibility:public"],
)

config_setting(
    name = "using_cuda_nvcc",
    define_values = {
        "using_cuda_nvcc": "true",
    },
)

config_setting(
    name = "using_cuda_nvcc_with_dynamic_build",
    define_values = {
        "using_cuda_nvcc": "true",
        "framework_shared_object": "true",
    },
)

config_setting(
    name = "using_rocm_hipcc",
    define_values = {
        "using_rocm_hipcc": "true",
    },
)

config_setting(
    name = "with_mpi_support",
    values = {"define": "with_mpi_support=true"},
    visibility = ["//visibility:public"],
)

config_setting(
    name = "override_eigen_strong_inline",
    values = {"define": "override_eigen_strong_inline=true"},
    visibility = ["//visibility:public"],
)

# This flag is set from the configure step when the user selects with nGraph option.
# By default it should be false
config_setting(
    name = "with_ngraph_support",
    values = {"define": "with_ngraph_support=true"},
    visibility = ["//visibility:public"],
)

# This flag specifies whether TensorFlow 2.0 API should be built instead
# of 1.* API. Note that TensorFlow 2.0 API is currently under development.
config_setting(
    name = "api_version_2",
    define_values = {"tf_api_version": "2"},
)

# This flag is defined for select statements that match both
# on 'windows' and 'api_version_2'. In this case, bazel requires
# having a flag which is a superset of these two.
config_setting(
    name = "windows_and_api_version_2",
    define_values = {"tf_api_version": "2"},
    values = {"cpu": "x64_windows"},
)

package_group(
    name = "internal",
    packages = ["//tensorflow/..."],
)

load(
    "//third_party/mkl:build_defs.bzl",
    "if_mkl_ml",
)

filegroup(
    name = "intel_binary_blob",
    data = if_mkl_ml(
        [
            "//third_party/mkl:intel_binary_blob",
        ],
    ),
)

cc_library(
    name = "grpc",
    deps = select({
        ":linux_s390x": ["@grpc//:grpc_unsecure"],
        "//conditions:default": ["@grpc"],
    }),
)

cc_library(
    name = "grpc++",
    deps = select({
        ":linux_s390x": ["@grpc//:grpc++_unsecure"],
        "//conditions:default": ["@grpc//:grpc++"],
    }),
)

# A shared object which includes registration mechanisms for ops and
# kernels. Does not include the implementations of any ops or kernels. Instead,
# the library which loads libtensorflow_framework.so
# (e.g. _pywrap_tensorflow_internal.so for Python, libtensorflow.so for the C
# API) is responsible for registering ops with libtensorflow_framework.so. In
# addition to this core set of ops, user libraries which are loaded (via
# TF_LoadLibrary/tf.load_op_library) register their ops and kernels with this
# shared object directly.
#
# For example, from Python tf.load_op_library loads a custom op library (via
# dlopen() on Linux), the library finds libtensorflow_framework.so (no
# filesystem search takes place, since libtensorflow_framework.so has already
# been loaded by pywrap_tensorflow) and registers its ops and kernels via
# REGISTER_OP and REGISTER_KERNEL_BUILDER (which use symbols from
# libtensorflow_framework.so), and pywrap_tensorflow can then use these
# ops. Since other languages use the same libtensorflow_framework.so, op
# libraries are language agnostic.
#
# This shared object is not used unless framework_shared_object=true (set in the
# configure script unconditionally); otherwise if it is false or undefined, the
# build is static and TensorFlow symbols (in Python only) are loaded into the
# global symbol table in order to support op registration. This means that
# projects building with Bazel and importing TensorFlow as a dependency will not
# depend on libtensorflow_framework.so unless they opt in.
tf_cc_shared_object(
    name = "libtensorflow_framework.so",
    framework_so = [],
    linkopts = select({
        "//tensorflow:darwin": [],
        "//tensorflow:windows": [],
        "//conditions:default": [
            "-Wl,--version-script,$(location //tensorflow:tf_framework_version_script.lds)",
        ],
    }),
    linkstatic = 1,
    visibility = ["//visibility:public"],
    deps = [
        "//tensorflow/core:core_cpu_impl",
        "//tensorflow/core:framework_internal_impl",
        "//tensorflow/core:gpu_runtime_impl",
        "//tensorflow/core/grappler/optimizers:custom_graph_optimizer_registry_impl",
        "//tensorflow/core:lib_internal_impl",
        "//tensorflow/stream_executor:stream_executor_impl",
        "//tensorflow:tf_framework_version_script.lds",
    ] + tf_additional_binary_deps(),
)

# -------------------------------------------
# New rules should be added above this target.
# -------------------------------------------

# TensorFlow uses several libraries that may also be used by applications
# linking against the C and C++ APIs (such as libjpeg).  When we create
# the shared library, only export the core TF API functions to avoid
# causing library conflicts (e.g., those reported in github issue 1924).
# On Linux, tell the linker (-Wl,<option>) to use a version script that
# excludes all but a subset of function names.
# On MacOS, the linker does not support version_script, but has an
# an "-exported_symbols_list" command.  -z defs disallows undefined
# symbols in object files.

tf_cc_shared_object(
    name = "tensorflow",
    linkopts = select({
        "//tensorflow:darwin": [
            "-Wl,-exported_symbols_list,$(location //tensorflow/c:exported_symbols.lds)",
            "-Wl,-install_name,@rpath/libtensorflow.so",
        ],
        "//tensorflow:windows": [
        ],
        "//conditions:default": [
            "-z defs",
            "-Wl,--version-script,$(location //tensorflow/c:version_script.lds)",
        ],
    }),
    per_os_targets = True,
    visibility = ["//visibility:public"],
<<<<<<< HEAD
    win_def_file = select({
        # We need this DEF file to properly export symbols on Windows
        "//tensorflow:windows": ":tensorflow_filtered_def_file",
=======
    # add win_def_file for tensorflow
    win_def_file = select({
        # We need this DEF file to properly export symbols on Windows        "//tensorflow:windows": ":tensorflow_filtered_def_file",
>>>>>>> 3e21fe5f
        "//conditions:default": None,
    }),
    deps = [
        "//tensorflow/c:c_api",
        "//tensorflow/c:c_api_experimental",
        "//tensorflow/c:exported_symbols.lds",
        "//tensorflow/c:version_script.lds",
        "//tensorflow/c/eager:c_api",
        "//tensorflow/core:tensorflow",
    ],
)

tf_cc_shared_object(
    name = "tensorflow_cc",
    linkopts = select({
        "//tensorflow:darwin": [
            "-Wl,-exported_symbols_list,$(location //tensorflow:tf_exported_symbols.lds)",
        ],
        "//tensorflow:windows": [],
        "//conditions:default": [
            "-z defs",
            "-Wl,--version-script,$(location //tensorflow:tf_version_script.lds)",
        ],
    }),
    per_os_targets = True,
    visibility = ["//visibility:public"],
<<<<<<< HEAD
    win_def_file = select({
        # We need this DEF file to properly export symbols on Windows
        "//tensorflow:windows": ":tensorflow_filtered_def_file",
=======
    # add win_def_file for tensorflow_cc
    win_def_file = select({
        # We need this DEF file to properly export symbols on Windows        "//tensorflow:windows": ":tensorflow_filtered_def_file",
>>>>>>> 3e21fe5f
        "//conditions:default": None,
    }),
    deps = [
        "//tensorflow:tf_exported_symbols.lds",
        "//tensorflow:tf_version_script.lds",
        "//tensorflow/c:c_api",
        "//tensorflow/c/eager:c_api",
        "//tensorflow/cc:cc_ops",
        "//tensorflow/cc:client_session",
        "//tensorflow/cc:scope",
        "//tensorflow/cc/profiler",
        "//tensorflow/core:tensorflow",
    ] + if_ngraph(["@ngraph_tf//:ngraph_tf"]),
)

# ** Targets for Windows build (start) **

# Build a shared library (DLL) by cc_binary from tf_custom_op_library_additional_deps_impl,
# it contains all object code from its dependencies.
# This target is only used for parsing the symbols to be exported in tensorflow.dll.
# Do NOT depend on it.
tf_native_cc_binary(
    name = "tf_custom_op_library_additional_deps.dll",
    linkshared = 1,
    linkstatic = 1,
    deps = tf_custom_op_library_additional_deps_impl(),
)

# Get a DEF file generated by parsing all object files
# of tf_custom_op_library_additional_deps.so
filegroup(
    name = "tensorflow_def_file",
    srcs = [":tf_custom_op_library_additional_deps.dll"],
    output_group = "def_file",
)

# Filter the DEF file to reduce the number of symbols to 64K or less.
# Note that we also write the name of the pyd file into DEF file so that
# the dynamic libraries of custom ops can find it at runtime.
genrule(
    name = "tensorflow_filtered_def_file",
    srcs = [":tensorflow_def_file"],
    outs = ["tensorflow_filtered_def_file.def"],
    cmd = select({
        "//tensorflow:windows": """
              $(location @local_config_def_file_filter//:def_file_filter) \\
              --input $(location :tensorflow_def_file) \\
              --output $@
          """,
        "//conditions:default": "touch $@",  # Just a placeholder for Unix platforms
    }),
    tools = ["@local_config_def_file_filter//:def_file_filter"],
    visibility = ["//visibility:public"],
)

# The interface library (tensorflow.dll.if.lib) for linking tensorflow DLL library (tensorflow.dll) on Windows.
# To learn more about import library (called interface library in Bazel):
#     https://docs.microsoft.com/en-us/cpp/build/linking-an-executable-to-a-dll?view=vs-2017#linking-implicitly
filegroup(
    name = "get_tensorflow_dll_import_lib",
    srcs = ["//tensorflow:tensorflow.dll"],
    output_group = "interface_library",
    visibility = ["//visibility:public"],
)

# Rename the import library for tensorflow.dll from tensorflow.dll.if.lib to tensorflow.lib
genrule(
    name = "tensorflow_dll_import_lib",
    srcs = [":get_tensorflow_dll_import_lib"],
    outs = ["tensorflow.lib"],
    cmd = select({
        "//tensorflow:windows": "cp -f $< $@",
        "//conditions:default": "touch $@",  # Just a placeholder for Unix platforms
    }),
    visibility = ["//visibility:public"],
)

# The interface library (tensorflow_cc.dll.if.lib) for linking tensorflow DLL library (tensorflow_cc.dll) on Windows.
# To learn more about import library (called interface library in Bazel):
#     https://docs.microsoft.com/en-us/cpp/build/linking-an-executable-to-a-dll?view=vs-2017#linking-implicitly
filegroup(
    name = "get_tensorflow_cc_dll_import_lib",
    srcs = ["//tensorflow:tensorflow_cc.dll"],
    output_group = "interface_library",
    visibility = ["//visibility:public"],
)

# Rename the import library for tensorflow.dll from tensorflow_cc.dll.if.lib to tensorflow.lib
genrule(
    name = "tensorflow_cc_dll_import_lib",
    srcs = [":get_tensorflow_cc_dll_import_lib"],
    outs = ["tensorflow_cc.lib"],
    cmd = select({
        "//tensorflow:windows": "cp -f $< $@",
        "//conditions:default": "touch $@",  # Just a placeholder for Unix platforms
    }),
    visibility = ["//visibility:public"],
)

# ** Targets for Windows build (end) **

exports_files(
    [
        "tf_version_script.lds",
        "tf_exported_symbols.lds",
    ],
)

genrule(
    name = "install_headers",
    srcs = [
        "//tensorflow/c:headers",
        "//tensorflow/c/eager:headers",
        "//tensorflow/cc:headers",
        "//tensorflow/core:headers",
    ],
    outs = ["include"],
    cmd = """
    mkdir $@
    for f in $(SRCS); do
      d="$${f%/*}"
      d="$${d#bazel-out*genfiles/}"
      d="$${d#*external/eigen_archive/}"

      if [[ $${d} == *local_config_* ]]; then
        continue
      fi

      if [[ $${d} == external* ]]; then
        extname="$${d#*external/}"
        extname="$${extname%%/*}"
        if [[ $${TF_SYSTEM_LIBS:-} == *$${extname}* ]]; then
          continue
        fi
      fi

      mkdir -p "$@/$${d}"
      cp "$${f}" "$@/$${d}/"
    done
    """,
    tags = ["manual"],
    visibility = ["//visibility:public"],
)

genrule(
    name = "root_init_gen",
    srcs = select({
        "api_version_2": [":tf_python_api_gen_v2"],
        "//conditions:default": [":tf_python_api_gen_v1"],
    }),
    outs = ["__init__.py"],
    cmd = select({
        "api_version_2": "cp $(@D)/_api/v2/v2.py $(OUTS)",
        "//conditions:default": "cp $(@D)/_api/v1/v1.py $(OUTS)",
    }),
)

gen_api_init_files(
    name = "tf_python_api_gen_v1",
    srcs = [
        "api_template_v1.__init__.py",
        "compat_template.__init__.py",
        "compat_template_v1.__init__.py",
    ],
    api_version = 1,
    compat_api_versions = [
        1,
        2,
    ],
    compat_init_templates = [
        "compat_template_v1.__init__.py",
        "compat_template.__init__.py",
    ],
    output_dir = "_api/v1/",
    output_files = TENSORFLOW_API_INIT_FILES_V1,
    output_package = "tensorflow._api.v1",
    root_file_name = "v1.py",
    root_init_template = "api_template_v1.__init__.py",
)

gen_api_init_files(
    name = "tf_python_api_gen_v2",
    srcs = [
        "api_template.__init__.py",
        "compat_template.__init__.py",
        "compat_template_v1.__init__.py",
    ],
    api_version = 2,
    compat_api_versions = [
        1,
        2,
    ],
    compat_init_templates = [
        "compat_template_v1.__init__.py",
        "compat_template.__init__.py",
    ],
    output_dir = "_api/v2/",
    output_files = TENSORFLOW_API_INIT_FILES_V2,
    output_package = "tensorflow._api.v2",
    root_file_name = "v2.py",
    root_init_template = "api_template.__init__.py",
)

py_library(
    name = "tensorflow_py",
    srcs_version = "PY2AND3",
    visibility = ["//visibility:public"],
    deps = select({
        "api_version_2": [],
        "//conditions:default": ["//tensorflow/contrib:contrib_py"],
    }) + [
        ":tensorflow_py_no_contrib",
        "//tensorflow/python/estimator:estimator_py",
    ],
)

py_library(
    name = "tensorflow_py_no_contrib",
    srcs = select({
        "api_version_2": [":tf_python_api_gen_v2"],
        "//conditions:default": [":tf_python_api_gen_v1"],
    }) + [":root_init_gen"] + [
        "//tensorflow/python/keras/api:keras_python_api_gen",
        "//tensorflow/python/keras/api:keras_python_api_gen_compat_v1",
        "//tensorflow/python/keras/api:keras_python_api_gen_compat_v2",
    ],
    srcs_version = "PY2AND3",
    visibility = ["//visibility:public"],
    deps = ["//tensorflow/python:no_contrib"],
)<|MERGE_RESOLUTION|>--- conflicted
+++ resolved
@@ -516,15 +516,9 @@
     }),
     per_os_targets = True,
     visibility = ["//visibility:public"],
-<<<<<<< HEAD
-    win_def_file = select({
-        # We need this DEF file to properly export symbols on Windows
-        "//tensorflow:windows": ":tensorflow_filtered_def_file",
-=======
     # add win_def_file for tensorflow
     win_def_file = select({
         # We need this DEF file to properly export symbols on Windows        "//tensorflow:windows": ":tensorflow_filtered_def_file",
->>>>>>> 3e21fe5f
         "//conditions:default": None,
     }),
     deps = [
@@ -551,15 +545,9 @@
     }),
     per_os_targets = True,
     visibility = ["//visibility:public"],
-<<<<<<< HEAD
-    win_def_file = select({
-        # We need this DEF file to properly export symbols on Windows
-        "//tensorflow:windows": ":tensorflow_filtered_def_file",
-=======
     # add win_def_file for tensorflow_cc
     win_def_file = select({
         # We need this DEF file to properly export symbols on Windows        "//tensorflow:windows": ":tensorflow_filtered_def_file",
->>>>>>> 3e21fe5f
         "//conditions:default": None,
     }),
     deps = [
