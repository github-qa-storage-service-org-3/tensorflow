--- conflicted
+++ resolved
@@ -50,14 +50,14 @@
     visibility = ["//tensorflow:__subpackages__"],
 )
 
-<<<<<<< HEAD
 py_library(
     name = "tensorflow_py",
     srcs = ["__init__.py"],
     srcs_version = "PY2AND3",
     visibility = ["//visibility:public"],
     deps = ["//tensorflow/python"],
-=======
+)
+
 filegroup(
     name = "all_opensource_files",
     data = [
@@ -116,7 +116,6 @@
         "//tensorflow/user_ops:all_files",
     ],
     visibility = [":__subpackages__"],
->>>>>>> f140e094
 )
 
 # -------------------------------------------
@@ -137,4 +136,4 @@
         "//tensorflow/cc:cc_ops",
         "//tensorflow/core:tensorflow",
     ],
-)
+)