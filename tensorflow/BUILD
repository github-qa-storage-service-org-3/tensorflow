--- conflicted
+++ resolved
@@ -64,84 +64,86 @@
 )
 
 config_setting(
-    name = "android_arm",
-    values = {
-        "crosstool_top": "//external:android/crosstool",
-        "cpu": "armeabi-v7a",
-    },
-    visibility = ["//visibility:public"],
-)
-
-config_setting(
-    name = "android_arm64",
-    values = {
-        "crosstool_top": "//external:android/crosstool",
-        "cpu": "arm64-v8a",
-    },
-    visibility = ["//visibility:public"],
-)
-
-config_setting(
-    name = "android_mips",
-    values = {
-        "crosstool_top": "//external:android/crosstool",
-        "cpu": "mips",
-    },
-    visibility = ["//visibility:public"],
-)
-
-config_setting(
-    name = "android_mips64",
-    values = {
-        "crosstool_top": "//external:android/crosstool",
-        "cpu": "mips64",
-    },
-    visibility = ["//visibility:public"],
-)
-
-config_setting(
-    name = "darwin",
-    values = {"cpu": "darwin"},
-    visibility = ["//visibility:public"],
-)
-
-config_setting(
-    name = "windows",
-    values = {"cpu": "x64_windows"},
-    visibility = ["//visibility:public"],
-)
-
-config_setting(
-    name = "windows_msvc",
-    values = {"cpu": "x64_windows_msvc"},
-    visibility = ["//visibility:public"],
-)
-
-config_setting(
-    name = "no_tensorflow_py_deps",
-    define_values = {"no_tensorflow_py_deps": "true"},
-    visibility = ["//visibility:public"],
-)
-
-config_setting(
-    name = "ios",
-    values = {"crosstool_top": "//tools/osx/crosstool:crosstool"},
-    visibility = ["//visibility:public"],
-)
-
-config_setting(
-<<<<<<< HEAD
-    name = "ios_x86_64",
-    values = {
-        "crosstool_top": "//tools/osx/crosstool:crosstool",
-        "cpu": "ios_x86_64",
-=======
     name = "rpi3",
     values = {
         "host_crosstool_top": "@bazel_tools//tools/cpp:toolchain",
         "crosstool_top": "//tools/arm_compiler:toolchain",
         "cpu": "rpi-armeabi",
->>>>>>> 995194cb
+    },
+    visibility = ["//visibility:public"],
+)
+
+config_setting(
+    name = "android_arm",
+    values = {
+        "crosstool_top": "//external:android/crosstool",
+        "cpu": "armeabi-v7a",
+    },
+    visibility = ["//visibility:public"],
+)
+
+config_setting(
+    name = "android_arm64",
+    values = {
+        "crosstool_top": "//external:android/crosstool",
+        "cpu": "arm64-v8a",
+    },
+    visibility = ["//visibility:public"],
+)
+
+config_setting(
+    name = "android_mips",
+    values = {
+        "crosstool_top": "//external:android/crosstool",
+        "cpu": "mips",
+    },
+    visibility = ["//visibility:public"],
+)
+
+config_setting(
+    name = "android_mips64",
+    values = {
+        "crosstool_top": "//external:android/crosstool",
+        "cpu": "mips64",
+    },
+    visibility = ["//visibility:public"],
+)
+
+config_setting(
+    name = "darwin",
+    values = {"cpu": "darwin"},
+    visibility = ["//visibility:public"],
+)
+
+config_setting(
+    name = "windows",
+    values = {"cpu": "x64_windows"},
+    visibility = ["//visibility:public"],
+)
+
+config_setting(
+    name = "windows_msvc",
+    values = {"cpu": "x64_windows_msvc"},
+    visibility = ["//visibility:public"],
+)
+
+config_setting(
+    name = "no_tensorflow_py_deps",
+    define_values = {"no_tensorflow_py_deps": "true"},
+    visibility = ["//visibility:public"],
+)
+
+config_setting(
+    name = "ios",
+    values = {"crosstool_top": "//tools/osx/crosstool:crosstool"},
+    visibility = ["//visibility:public"],
+)
+
+config_setting(
+    name = "ios_x86_64",
+    values = {
+        "crosstool_top": "//tools/osx/crosstool:crosstool",
+        "cpu": "ios_x86_64",
     },
     visibility = ["//visibility:public"],
 )
@@ -287,12 +289,6 @@
     name = "with_s3_support_ios_override",
     define_values = {"with_s3_support": "true"},
     values = {"crosstool_top": "//tools/osx/crosstool:crosstool"},
-    visibility = ["//visibility:public"],
-)
-
-config_setting(
-    name = "with_s3_support",
-    values = {"define": "with_s3_support=true"},
     visibility = ["//visibility:public"],
 )
 
