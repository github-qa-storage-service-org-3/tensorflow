# Copyright 2018 The TensorFlow Authors. All Rights Reserved.
#
# Licensed under the Apache License, Version 2.0 (the "License");
# you may not use this file except in compliance with the License.
# You may obtain a copy of the License at
#
#     http://www.apache.org/licenses/LICENSE-2.0
#
# Unless required by applicable law or agreed to in writing, software
# distributed under the License is distributed on an "AS IS" BASIS,
# WITHOUT WARRANTIES OR CONDITIONS OF ANY KIND, either express or implied.
# See the License for the specific language governing permissions and
# limitations under the License.
# ==============================================================================

from __future__ import absolute_import
from __future__ import division
from __future__ import print_function


from tensorflow.python.eager import backprop
from tensorflow.python.eager import wrap_function
from tensorflow.python.framework import constant_op
from tensorflow.python.framework import dtypes
from tensorflow.python.framework import ops
from tensorflow.python.framework import tensor_spec
from tensorflow.python.ops import array_ops
from tensorflow.python.ops import variables
from tensorflow.python.platform import test


class WrapFunctionTest(test.TestCase):

  def testDocString(self):

    def f(x, do_add):
      v = variables.Variable(5.0)
      if do_add:
        op = v.assign_add(x)
      else:
        op = v.assign_sub(x)
      with ops.control_dependencies([op]):
        return v.read_value()

    f_add = wrap_function.wrap_function(
        f, [tensor_spec.TensorSpec((), dtypes.float32), True])

    self.assertAllEqual(f_add(1.0), 6.0)
    self.assertAllEqual(f_add(1.0), 7.0)

    # Can call tf.compat.v1.wrap_function again to get a new trace, a new set
    # of variables, and possibly different non-template arguments.
    f_sub = wrap_function.wrap_function(
        f, [tensor_spec.TensorSpec((), dtypes.float32), False])

    self.assertAllEqual(f_sub(1.0), 4.0)
    self.assertAllEqual(f_sub(1.0), 3.0)

  def testPrune(self):

    x_in = []
    x_out = []

    def f(x, y):
      x_in.append(x)
      xx = x * x
      x_out.append(xx)
      return xx, 2 * y*y

    f_wrapped = wrap_function.wrap_function(
        f, [tensor_spec.TensorSpec((), dtypes.float32)] * 2)

    f_pruned = f_wrapped.prune(x_in[0], [x_out[0]])
    self.assertAllEqual(f_pruned(ops.convert_to_tensor(2.0)), [4.0])

  def testNoArguments(self):

    def f():
      return constant_op.constant(1.)

    f_wrapped = wrap_function.wrap_function(f, [])
    self.assertAllEqual(1.0, f_wrapped())

  def testPruneCaptures(self):

    v1 = variables.Variable(2.)

    def f():
      v2 = variables.Variable(3.)
      return array_ops.identity(v1 * v2 * constant_op.constant(1.), 'fetch')

    f_wrapped = wrap_function.wrap_function(f, [])
    self.assertAllEqual(6.0, f_wrapped())
<<<<<<< HEAD
=======

    # Test pruning directly on the inputs
    pruned = f_wrapped.prune(
        feeds=f_wrapped.inputs,
        fetches=f_wrapped.graph.get_tensor_by_name('fetch:0'))
    self.assertAllEqual(6.0, pruned())

    # Test pruning with no inputs
>>>>>>> f91aeed3
    pruned = f_wrapped.prune(
        feeds=(),
        fetches=f_wrapped.graph.get_tensor_by_name('fetch:0'))
    self.assertAllEqual(6.0, pruned())

<<<<<<< HEAD
=======
  def testGradientsOfPrune(self):

    v1 = variables.Variable(2.)
    v2_holder = []

    def f(z):
      v2 = variables.Variable(3.)
      v2_holder.append(v2)
      return array_ops.identity(v1 * v2 * z, 'fetch')

    f_wrapped = wrap_function.wrap_function(
        f, [tensor_spec.TensorSpec((), dtype=dtypes.float32)])

    x = constant_op.constant(1.)
    with backprop.GradientTape() as tape:
      tape.watch(x)
      out = f_wrapped(x)
    grads = tape.gradient(out, [x, v1, v2_holder[0]])

    self.assertAllEqual(6.0, out)
    self.assertAllEqual([6.0, 3.0, 2.0], grads)

    pruned = f_wrapped.prune(
        feeds=f_wrapped.inputs,
        fetches=f_wrapped.graph.get_tensor_by_name('fetch:0'))

    x = constant_op.constant(1.)
    with backprop.GradientTape() as tape:
      tape.watch(x)
      out = pruned(x)
    grads = tape.gradient(out, [x, v1, v2_holder[0]])

    self.assertAllEqual(6.0, out)
    self.assertAllEqual([6.0, 3.0, 2.0], grads)

>>>>>>> f91aeed3
  def testPruneOperations(self):

    v = variables.Variable(0)

    def f():
      v.assign_add(1, name='increment', read_value=False)

    f_wrapped = wrap_function.wrap_function(f, [])
    pruned = f_wrapped.prune(
        feeds=(),
        fetches=(f_wrapped.graph.get_operation_by_name('increment'),))
    self.assertEqual((None,), pruned())
    self.assertEqual(1, self.evaluate(v))

    del f, f_wrapped

    def f1():
      v.assign_add(
          array_ops.placeholder(shape=[], dtype=dtypes.int32, name='step'),
          name='increment', read_value=False)
      return constant_op.constant(1, name='other')

    f_wrapped = wrap_function.wrap_function(f1, [])
    increments = f_wrapped.prune(
        feeds=(f_wrapped.graph.get_tensor_by_name('step:0')),
        fetches=(f_wrapped.graph.get_operation_by_name('increment'),
                 f_wrapped.graph.get_tensor_by_name('other:0')))
    first_output, second_output = increments(constant_op.constant(2))
    self.assertEqual(['Placeholder:0', 'Placeholder_1:0'],
                     [t.name for t in increments.inputs])
    self.assertIs(None, first_output)
    self.assertEqual(1, second_output.numpy())
    self.assertEqual(3, v.numpy())
    does_not_increment = f_wrapped.prune(
        feeds=(f_wrapped.graph.get_tensor_by_name('step:0')),
        fetches=f_wrapped.graph.get_tensor_by_name('other:0'))
    self.assertEqual(1, does_not_increment(constant_op.constant(3)).numpy())
    self.assertEqual(3, v.numpy())


if __name__ == '__main__':
  ops.enable_eager_execution()
  test.main()<|MERGE_RESOLUTION|>--- conflicted
+++ resolved
@@ -91,8 +91,6 @@
 
     f_wrapped = wrap_function.wrap_function(f, [])
     self.assertAllEqual(6.0, f_wrapped())
-<<<<<<< HEAD
-=======
 
     # Test pruning directly on the inputs
     pruned = f_wrapped.prune(
@@ -101,14 +99,11 @@
     self.assertAllEqual(6.0, pruned())
 
     # Test pruning with no inputs
->>>>>>> f91aeed3
     pruned = f_wrapped.prune(
         feeds=(),
         fetches=f_wrapped.graph.get_tensor_by_name('fetch:0'))
     self.assertAllEqual(6.0, pruned())
 
-<<<<<<< HEAD
-=======
   def testGradientsOfPrune(self):
 
     v1 = variables.Variable(2.)
@@ -144,7 +139,6 @@
     self.assertAllEqual(6.0, out)
     self.assertAllEqual([6.0, 3.0, 2.0], grads)
 
->>>>>>> f91aeed3
   def testPruneOperations(self):
 
     v = variables.Variable(0)
