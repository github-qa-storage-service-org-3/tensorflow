--- conflicted
+++ resolved
@@ -313,13 +313,10 @@
     name = "profiler_test",
     srcs = ["profiler_test.py"],
     python_version = "PY3",
-<<<<<<< HEAD
-=======
     tags = [
         "no_rocm",
         "no_windows",  # TODO(b/184424727): Re-enable this.
     ],
->>>>>>> 4ef023e0
     deps = [
         ":profiler",
         ":test",
