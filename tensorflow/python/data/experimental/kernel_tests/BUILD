package(default_visibility = ["//tensorflow:internal"])

licenses(["notice"])  # Apache 2.0

exports_files(["LICENSE"])

load("//tensorflow:tensorflow.bzl", "gpu_py_test")
load("//tensorflow:tensorflow.bzl", "py_test")

py_test(
    name = "bucket_by_sequence_length_test",
    size = "medium",
    srcs = ["bucket_by_sequence_length_test.py"],
    srcs_version = "PY2AND3",
    deps = [
        "//tensorflow/python:array_ops",
        "//tensorflow/python:client_testlib",
        "//tensorflow/python:dtypes",
        "//tensorflow/python:errors",
        "//tensorflow/python:sparse_tensor",
        "//tensorflow/python:tensor_shape",
        "//tensorflow/python/data/experimental/ops:grouping",
        "//tensorflow/python/data/kernel_tests:test_base",
        "//tensorflow/python/data/ops:dataset_ops",
        "//third_party/py/numpy",
    ],
)

gpu_py_test(
    name = "copy_to_device_test",
    size = "small",
    srcs = ["copy_to_device_test.py"],
    additional_deps = [
        "//tensorflow/python/data/experimental/ops:prefetching_ops",
        "//tensorflow/core:protos_all_py",
        "//tensorflow/python:client_testlib",
        "//tensorflow/python/data/kernel_tests:test_base",
        "//tensorflow/python:dtypes",
        "//tensorflow/python:framework_ops",
        "//tensorflow/python:framework_test_lib",
        "//tensorflow/python:math_ops",
        "//tensorflow/python/compat:compat",
        "//tensorflow/python/data/ops:dataset_ops",
        "//tensorflow/python/data/ops:iterator_ops",
    ],
    tags = ["no_windows_gpu"],
)

py_test(
    name = "counter_test",
    size = "small",
    srcs = ["counter_test.py"],
    srcs_version = "PY2AND3",
    deps = [
        "//tensorflow/python:client_testlib",
        "//tensorflow/python:dtypes",
        "//tensorflow/python/data/experimental/ops:counter",
        "//tensorflow/python/data/kernel_tests:test_base",
    ],
)

py_test(
    name = "csv_dataset_test",
    size = "medium",
    srcs = ["csv_dataset_test.py"],
    srcs_version = "PY2AND3",
    tags = ["no_pip"],
    deps = [
        "//tensorflow/python:client_testlib",
        "//tensorflow/python:constant_op",
        "//tensorflow/python:dtypes",
        "//tensorflow/python:errors",
        "//tensorflow/python:framework_test_lib",
        "//tensorflow/python:parsing_ops",
        "//tensorflow/python/data/experimental/ops:error_ops",
        "//tensorflow/python/data/experimental/ops:readers",
        "//tensorflow/python/data/kernel_tests:test_base",
        "//tensorflow/python/data/ops:readers",
        "//tensorflow/python/eager:context",
    ],
)

py_test(
    name = "dense_to_sparse_batch_test",
    srcs = ["dense_to_sparse_batch_test.py"],
    srcs_version = "PY2AND3",
    deps = [
        "//tensorflow/python:array_ops",
        "//tensorflow/python:client_testlib",
        "//tensorflow/python:dtypes",
        "//tensorflow/python:errors",
        "//tensorflow/python/data/experimental/ops:batching",
        "//tensorflow/python/data/kernel_tests:test_base",
        "//tensorflow/python/data/ops:dataset_ops",
        "//third_party/py/numpy",
    ],
)

py_test(
    name = "directed_interleave_dataset_test",
    size = "medium",
    srcs = ["directed_interleave_dataset_test.py"],
    srcs_version = "PY2AND3",
    deps = [
        "//tensorflow/python:client_testlib",
        "//tensorflow/python:errors",
        "//tensorflow/python:random_seed",
        "//tensorflow/python/data/experimental/ops:interleave_ops",
        "//tensorflow/python/data/kernel_tests:test_base",
        "//tensorflow/python/data/ops:dataset_ops",
        "//third_party/py/numpy",
    ],
)

py_test(
    name = "enumerate_dataset_test",
    size = "small",
    srcs = ["enumerate_dataset_test.py"],
    srcs_version = "PY2AND3",
    deps = [
        "//tensorflow/python:client_testlib",
        "//tensorflow/python:constant_op",
        "//tensorflow/python:dtypes",
        "//tensorflow/python:errors",
        "//tensorflow/python:tensor_shape",
        "//tensorflow/python/data/experimental/ops:enumerate_ops",
        "//tensorflow/python/data/kernel_tests:test_base",
        "//tensorflow/python/data/ops:dataset_ops",
    ],
)

py_test(
    name = "filter_dataset_op_test",
    size = "medium",
    srcs = ["filter_dataset_op_test.py"],
    srcs_version = "PY2AND3",
    deps = [
        "//tensorflow/python:array_ops",
        "//tensorflow/python:client_testlib",
        "//tensorflow/python:errors",
        "//tensorflow/python:framework_ops",
        "//tensorflow/python:io_ops",
        "//tensorflow/python:math_ops",
        "//tensorflow/python:util",
        "//tensorflow/python/data/experimental/ops:optimization",
        "//tensorflow/python/data/kernel_tests:test_base",
        "//tensorflow/python/data/ops:dataset_ops",
        "//third_party/py/numpy",
    ],
)

<<<<<<< HEAD
gpu_py_test(
    name = "function_buffering_resource_test",
    size = "small",
    srcs = ["function_buffering_resource_test.py"],
    additional_deps = [
        "//tensorflow/python/data/experimental/ops:prefetching_ops",
        "//tensorflow/core:protos_all_py",
        "//tensorflow/python:client_testlib",
        "//tensorflow/python:constant_op",
        "//tensorflow/python/data/kernel_tests:test_base",
        "//tensorflow/python/eager:function",
        "//tensorflow/python:dtypes",
        "//tensorflow/python:framework_ops",
        "//tensorflow/python:framework_test_lib",
        "//tensorflow/python:resource_variable_ops",
        "//tensorflow/python/data/ops:dataset_ops",
        "//tensorflow/python/data/ops:iterator_ops",
    ],
    tags = ["no_windows_gpu"],
)

=======
>>>>>>> caabd166
py_test(
    name = "get_single_element_test",
    size = "small",
    srcs = ["get_single_element_test.py"],
    deps = [
        "//tensorflow/python:array_ops",
        "//tensorflow/python:client_testlib",
        "//tensorflow/python:constant_op",
        "//tensorflow/python:dtypes",
        "//tensorflow/python:errors",
        "//tensorflow/python:sparse_tensor",
        "//tensorflow/python/data/experimental/ops:get_single_element",
        "//tensorflow/python/data/experimental/ops:grouping",
        "//tensorflow/python/data/kernel_tests:test_base",
        "//tensorflow/python/data/ops:dataset_ops",
        "@absl_py//absl/testing:parameterized",
    ],
)

py_test(
    name = "group_by_reducer_test",
    size = "medium",
    srcs = ["group_by_reducer_test.py"],
    srcs_version = "PY2AND3",
    deps = [
        "//tensorflow/python:array_ops",
        "//tensorflow/python:client_testlib",
        "//tensorflow/python:constant_op",
        "//tensorflow/python:dtypes",
        "//tensorflow/python:errors",
        "//tensorflow/python:math_ops",
        "//tensorflow/python:sparse_tensor",
        "//tensorflow/python:tensor_shape",
        "//tensorflow/python/data/experimental/ops:grouping",
        "//tensorflow/python/data/kernel_tests:test_base",
        "//tensorflow/python/data/ops:dataset_ops",
        "//third_party/py/numpy",
    ],
)

py_test(
    name = "group_by_window_test",
    size = "medium",
    srcs = ["group_by_window_test.py"],
    srcs_version = "PY2AND3",
    deps = [
        "//tensorflow/python:array_ops",
        "//tensorflow/python:client_testlib",
        "//tensorflow/python:constant_op",
        "//tensorflow/python:dtypes",
        "//tensorflow/python:errors",
        "//tensorflow/python:framework_ops",
        "//tensorflow/python:math_ops",
        "//tensorflow/python:string_ops",
        "//tensorflow/python:tensor_shape",
        "//tensorflow/python/data/experimental/ops:grouping",
        "//tensorflow/python/data/kernel_tests:test_base",
        "//tensorflow/python/data/ops:dataset_ops",
        "//third_party/py/numpy",
    ],
)

py_test(
    name = "has_indefinite_repeat_test",
    srcs = ["has_indefinite_repeat_test.py"],
    srcs_version = "PY2AND3",
    deps = [
        "//tensorflow/python/data/experimental/ops:has_indefinite_repeat",
        "//tensorflow/python/data/kernel_tests:test_base",
        "//tensorflow/python/data/ops:dataset_ops",
        "@absl_py//absl/testing:parameterized",
    ],
)

py_test(
    name = "ignore_errors_test",
    srcs = ["ignore_errors_test.py"],
    srcs_version = "PY2AND3",
    deps = [
        "//tensorflow/python:array_ops",
        "//tensorflow/python:client_testlib",
        "//tensorflow/python:errors",
        "//tensorflow/python:io_ops",
        "//tensorflow/python:util",
        "//tensorflow/python/data/experimental/ops:error_ops",
        "//tensorflow/python/data/kernel_tests:test_base",
        "//tensorflow/python/data/ops:dataset_ops",
        "//third_party/py/numpy",
    ],
)

py_test(
    name = "indexed_dataset_ops_test",
    srcs = ["indexed_dataset_ops_test.py"],
    deps = [
        "//tensorflow/python:array_ops",
        "//tensorflow/python:client_testlib",
        "//tensorflow/python:dtypes",
        "//tensorflow/python:experimental_dataset_ops_gen",
        "//tensorflow/python/data/experimental/ops:indexed_dataset_ops",
        "//tensorflow/python/data/kernel_tests:test_base",
        "//tensorflow/python/data/ops:dataset_ops",
        "//third_party/py/numpy",
    ],
)

py_test(
    name = "make_batched_features_dataset_test",
    size = "medium",
    srcs = ["make_batched_features_dataset_test.py"],
    srcs_version = "PY2AND3",
    tags = ["no_pip"],
    deps = [
        ":reader_dataset_ops_test_base",
        "//tensorflow/python:client_testlib",
        "//tensorflow/python:dtypes",
        "//tensorflow/python:errors",
        "//tensorflow/python:framework_ops",
        "//tensorflow/python:io_ops",
        "//tensorflow/python:parsing_ops",
        "//tensorflow/python/data/experimental/ops:readers",
        "//tensorflow/python/data/ops:readers",
        "//tensorflow/python/data/util:nest",
        "//third_party/py/numpy",
    ],
)

py_test(
    name = "make_csv_dataset_test",
    size = "medium",
    srcs = ["make_csv_dataset_test.py"],
    srcs_version = "PY2AND3",
    tags = ["no_pip"],
    deps = [
        "//tensorflow/python:client_testlib",
        "//tensorflow/python:constant_op",
        "//tensorflow/python:dtypes",
        "//tensorflow/python:errors",
        "//tensorflow/python:framework_ops",
        "//tensorflow/python/data/experimental/ops:readers",
        "//tensorflow/python/data/kernel_tests:test_base",
        "//tensorflow/python/data/util:nest",
        "//third_party/py/numpy",
    ],
)

py_test(
    name = "make_tf_record_dataset_test",
    size = "medium",
    srcs = ["make_tf_record_dataset_test.py"],
    srcs_version = "PY2AND3",
    tags = ["no_pip"],
    deps = [
        ":reader_dataset_ops_test_base",
        "//tensorflow/python:client_testlib",
        "//tensorflow/python:errors",
        "//tensorflow/python:framework_ops",
        "//tensorflow/python:string_ops",
        "//tensorflow/python/data/experimental/ops:readers",
        "//tensorflow/python/data/util:nest",
    ],
)

py_test(
    name = "map_and_batch_test",
    size = "medium",
    srcs = ["map_and_batch_test.py"],
    srcs_version = "PY2AND3",
    deps = [
        "//tensorflow/python:array_ops",
        "//tensorflow/python:client_testlib",
        "//tensorflow/python:cond_v2",
        "//tensorflow/python:constant_op",
        "//tensorflow/python:dtypes",
        "//tensorflow/python:errors",
        "//tensorflow/python:math_ops",
        "//tensorflow/python:script_ops",
        "//tensorflow/python:sparse_tensor",
        "//tensorflow/python/data/experimental/ops:batching",
        "//tensorflow/python/data/kernel_tests:test_base",
        "//tensorflow/python/data/ops:dataset_ops",
        "//third_party/py/numpy",
        "@absl_py//absl/testing:parameterized",
    ],
)

py_test(
    name = "map_defun_op_test",
    size = "small",
    srcs = ["map_defun_op_test.py"],
    srcs_version = "PY2AND3",
    tags = ["no_pip"],
    deps = [
        "//tensorflow/python:array_ops",
        "//tensorflow/python:check_ops",
        "//tensorflow/python:client_testlib",
        "//tensorflow/python:constant_op",
        "//tensorflow/python:data_flow_ops",
        "//tensorflow/python:dtypes",
        "//tensorflow/python:framework_ops",
        "//tensorflow/python:function",
        "//tensorflow/python:functional_ops",
        "//tensorflow/python:math_ops",
        "//tensorflow/python:session",
        "//tensorflow/python/data/experimental/ops:map_defun",
        "//tensorflow/python/data/kernel_tests:test_base",
    ],
)

py_test(
    name = "matching_files_test",
    size = "small",
    srcs = ["matching_files_test.py"],
    srcs_version = "PY2AND3",
    tags = ["no_pip"],
    deps = [
        "//tensorflow/python:array_ops",
        "//tensorflow/python:client_testlib",
        "//tensorflow/python:dtypes",
        "//tensorflow/python:errors",
        "//tensorflow/python:util",
        "//tensorflow/python/data/experimental/ops:matching_files",
        "//tensorflow/python/data/kernel_tests:test_base",
        "//tensorflow/python/data/ops:dataset_ops",
        "//third_party/py/numpy",
    ],
)

py_test(
    name = "override_threadpool_test",
    size = "small",
    srcs = ["override_threadpool_test.py"],
    srcs_version = "PY2AND3",
    tags = ["no_pip"],
    deps = [
        "//tensorflow/python:client_testlib",
        "//tensorflow/python:dtypes",
        "//tensorflow/python:errors",
        "//tensorflow/python:script_ops",
        "//tensorflow/python/data/experimental/ops:threadpool",
        "//tensorflow/python/data/experimental/ops:unique",
        "//tensorflow/python/data/kernel_tests:test_base",
        "//tensorflow/python/data/ops:dataset_ops",
        "//third_party/py/numpy",
        "@absl_py//absl/testing:parameterized",
    ],
)

py_test(
    name = "parallel_interleave_test",
    size = "medium",
    srcs = ["parallel_interleave_test.py"],
    srcs_version = "PY2AND3",
    tags = [
        "no_oss",
        "no_pip",
        "notap",
    ],
    deps = [
        "//tensorflow/python:array_ops",
        "//tensorflow/python:client_testlib",
        "//tensorflow/python:dtypes",
        "//tensorflow/python:errors",
        "//tensorflow/python:math_ops",
        "//tensorflow/python:script_ops",
        "//tensorflow/python:sparse_ops",
        "//tensorflow/python:sparse_tensor",
        "//tensorflow/python/data/experimental/ops:interleave_ops",
        "//tensorflow/python/data/kernel_tests:test_base",
        "//tensorflow/python/data/ops:dataset_ops",
        "@six_archive//:six",
    ],
)

py_test(
    name = "parse_example_dataset_test",
    size = "small",
    srcs = ["parse_example_dataset_test.py"],
    srcs_version = "PY2AND3",
    deps = [
        "//tensorflow/core:protos_all_py",
        "//tensorflow/python:client_testlib",
        "//tensorflow/python:dtypes",
        "//tensorflow/python:errors",
        "//tensorflow/python:framework_ops",
        "//tensorflow/python:parsing_ops",
        "//tensorflow/python:platform",
        "//tensorflow/python:sparse_tensor",
        "//tensorflow/python/data/experimental/ops:parsing_ops",
        "//tensorflow/python/data/kernel_tests:test_base",
        "//tensorflow/python/data/ops:dataset_ops",
        "//tensorflow/python/data/util:nest",
        "//third_party/py/numpy",
    ],
)

gpu_py_test(
    name = "prefetch_to_device_test",
    size = "small",
    srcs = ["prefetch_to_device_test.py"],
    additional_deps = [
        "//tensorflow/python/data/experimental/ops:prefetching_ops",
        "//tensorflow/core:protos_all_py",
        "//tensorflow/python:client_testlib",
        "//tensorflow/python/data/kernel_tests:test_base",
        "//tensorflow/python:dtypes",
        "//tensorflow/python:framework_ops",
        "//tensorflow/python:framework_test_lib",
        "//tensorflow/python/data/ops:dataset_ops",
    ],
    tags = ["no_windows_gpu"],
)

py_library(
    name = "reader_dataset_ops_test_base",
    testonly = 1,
    srcs = [
        "reader_dataset_ops_test_base.py",
    ],
    srcs_version = "PY2AND3",
    visibility = [
        "//tensorflow/python/data/experimental/kernel_tests:__pkg__",
        "//tensorflow/python/data/experimental/kernel_tests/serialization:__pkg__",
    ],
    deps = [
        "//tensorflow/core:protos_all_py",
        "//tensorflow/python:array_ops",
        "//tensorflow/python:client_testlib",
        "//tensorflow/python:constant_op",
        "//tensorflow/python:dtypes",
        "//tensorflow/python:lib",
        "//tensorflow/python:parsing_ops",
        "//tensorflow/python:util",
        "//tensorflow/python/data/experimental/ops:readers",
        "//tensorflow/python/data/kernel_tests:test_base",
        "//tensorflow/python/data/ops:iterator_ops",
        "//tensorflow/python/data/ops:readers",
    ],
)

py_test(
    name = "rejection_resample_test",
    size = "medium",
    srcs = ["rejection_resample_test.py"],
    shard_count = 2,
    srcs_version = "PY2AND3",
    tags = [
        "noasan",
        "optonly",
    ],
    deps = [
        "//tensorflow/python:client_testlib",
        "//tensorflow/python:dtypes",
        "//tensorflow/python:errors",
        "//tensorflow/python:math_ops",
        "//tensorflow/python:random_ops",
        "//tensorflow/python:string_ops",
        "//tensorflow/python:util",
        "//tensorflow/python/data/experimental/ops:resampling",
        "//tensorflow/python/data/kernel_tests:test_base",
        "//tensorflow/python/data/ops:dataset_ops",
        "//third_party/py/numpy",
        "@absl_py//absl/testing:parameterized",
        "@six_archive//:six",
    ],
)

py_test(
    name = "restructured_dataset_test",
    size = "medium",
    srcs = ["restructured_dataset_test.py"],
    srcs_version = "PY2AND3",
    deps = [
        "//tensorflow/python:array_ops",
        "//tensorflow/python:client_testlib",
        "//tensorflow/python:dtypes",
        "//tensorflow/python/data/experimental/ops:batching",
        "//tensorflow/python/data/kernel_tests:test_base",
        "//tensorflow/python/data/ops:dataset_ops",
        "//tensorflow/python/data/util:nest",
    ],
)

py_test(
    name = "scan_test",
    size = "small",
    srcs = ["scan_test.py"],
    srcs_version = "PY2AND3",
    tags = ["no_pip"],
    deps = [
        "//tensorflow/python:array_ops",
        "//tensorflow/python:client_testlib",
        "//tensorflow/python:constant_op",
        "//tensorflow/python:dtypes",
        "//tensorflow/python:errors",
        "//tensorflow/python:framework_test_lib",
        "//tensorflow/python:sparse_tensor",
        "//tensorflow/python/data/experimental/ops:scan_ops",
        "//tensorflow/python/data/kernel_tests:test_base",
        "//tensorflow/python/data/ops:dataset_ops",
        "//tensorflow/python/eager:context",
        "//third_party/py/numpy",
    ],
)

py_test(
    name = "shuffle_and_repeat_test",
    size = "medium",
    srcs = ["shuffle_and_repeat_test.py"],
    srcs_version = "PY2AND3",
    tags = [
        "no_pip",
        "optonly",
    ],
    deps = [
        "//tensorflow/python:client_testlib",
        "//tensorflow/python:errors",
        "//tensorflow/python:framework_ops",
        "//tensorflow/python/data/experimental/ops:shuffle_ops",
        "//tensorflow/python/data/kernel_tests:test_base",
        "//tensorflow/python/data/ops:dataset_ops",
        "//third_party/py/numpy",
    ],
)

py_test(
    name = "sleep_test",
    srcs = ["sleep_test.py"],
    srcs_version = "PY2AND3",
    deps = [
        "//tensorflow/python:client_testlib",
        "//tensorflow/python:util",
        "//tensorflow/python/data/experimental/ops:sleep",
        "//tensorflow/python/data/kernel_tests:test_base",
        "//tensorflow/python/data/ops:dataset_ops",
    ],
)

py_library(
    name = "sql_dataset_test_base",
    srcs = ["sql_dataset_test_base.py"],
    srcs_version = "PY2AND3",
    visibility = [
        "//tensorflow/python/data/experimental/kernel_tests:__pkg__",
        "//tensorflow/python/data/experimental/kernel_tests/serialization:__pkg__",
    ],
    deps = [
        "//tensorflow/python:array_ops",
        "//tensorflow/python:client_testlib",
        "//tensorflow/python:dtypes",
        "//tensorflow/python/data/experimental/ops:readers",
        "//tensorflow/python/data/kernel_tests:test_base",
        "@org_sqlite//:python",
    ],
)

py_test(
    name = "sql_dataset_test",
    size = "small",
    srcs = ["sql_dataset_test.py"],
    srcs_version = "PY2AND3",
    tags = ["no_pip"],
    deps = [
        ":sql_dataset_test_base",
        "//tensorflow/python:client_testlib",
        "//tensorflow/python:dtypes",
        "//tensorflow/python:errors",
    ],
)

py_test(
    name = "stats_dataset_ops_test",
    size = "medium",
    srcs = ["stats_dataset_ops_test.py"],
    srcs_version = "PY2AND3",
    tags = [
        "no_pip",
    ],
    deps = [
        ":reader_dataset_ops_test_base",
        ":stats_dataset_test_base",
        "//tensorflow/python:array_ops",
        "//tensorflow/python:client_testlib",
        "//tensorflow/python:errors",
        "//tensorflow/python:framework_ops",
        "//tensorflow/python:math_ops",
        "//tensorflow/python/data/experimental/ops:batching",
        "//tensorflow/python/data/experimental/ops:optimization",
        "//tensorflow/python/data/experimental/ops:stats_aggregator",
        "//tensorflow/python/data/experimental/ops:stats_ops",
        "//tensorflow/python/data/experimental/ops:stats_options",
        "//tensorflow/python/data/ops:dataset_ops",
        "//third_party/py/numpy",
        "@absl_py//absl/testing:parameterized",
    ],
)

py_library(
    name = "stats_dataset_test_base",
    srcs = ["stats_dataset_test_base.py"],
    srcs_version = "PY2AND3",
    deps = [
        "//tensorflow/core:protos_all_py",
        "//tensorflow/python:client_testlib",
        "//tensorflow/python/data/kernel_tests:test_base",
    ],
)

py_test(
    name = "tf_record_writer_test",
    size = "small",
    srcs = ["tf_record_writer_test.py"],
    deps = [
        "//tensorflow/python:array_ops",
        "//tensorflow/python:client_testlib",
        "//tensorflow/python:dtypes",
        "//tensorflow/python:lib",
        "//tensorflow/python:util",
        "//tensorflow/python/data/experimental/ops:writers",
        "//tensorflow/python/data/kernel_tests:test_base",
        "//tensorflow/python/data/ops:dataset_ops",
        "//tensorflow/python/data/ops:readers",
    ],
)

py_test(
    name = "unbatch_test",
    size = "medium",
    srcs = ["unbatch_test.py"],
    deps = [
        "//tensorflow/python:array_ops",
        "//tensorflow/python:client_testlib",
        "//tensorflow/python:constant_op",
        "//tensorflow/python:dtypes",
        "//tensorflow/python:errors",
        "//tensorflow/python:framework_ops",
        "//tensorflow/python:math_ops",
        "//tensorflow/python:session",
        "//tensorflow/python:sparse_tensor",
        "//tensorflow/python:string_ops",
        "//tensorflow/python:tensor_shape",
        "//tensorflow/python:util",
        "//tensorflow/python/data/experimental/ops:batching",
        "//tensorflow/python/data/kernel_tests:test_base",
        "//tensorflow/python/data/ops:dataset_ops",
        "//third_party/py/numpy",
        "@absl_py//absl/testing:parameterized",
    ],
)

py_test(
    name = "unique_test",
    size = "small",
    srcs = ["unique_test.py"],
    srcs_version = "PY2AND3",
    tags = ["no_pip"],
    deps = [
        "//tensorflow/python:client_testlib",
        "//tensorflow/python:dtypes",
        "//tensorflow/python:errors",
        "//tensorflow/python:util",
        "//tensorflow/python/data/experimental/ops:unique",
        "//tensorflow/python/data/kernel_tests:test_base",
        "//tensorflow/python/data/ops:dataset_ops",
    ],
)<|MERGE_RESOLUTION|>--- conflicted
+++ resolved
@@ -149,30 +149,6 @@
     ],
 )
 
-<<<<<<< HEAD
-gpu_py_test(
-    name = "function_buffering_resource_test",
-    size = "small",
-    srcs = ["function_buffering_resource_test.py"],
-    additional_deps = [
-        "//tensorflow/python/data/experimental/ops:prefetching_ops",
-        "//tensorflow/core:protos_all_py",
-        "//tensorflow/python:client_testlib",
-        "//tensorflow/python:constant_op",
-        "//tensorflow/python/data/kernel_tests:test_base",
-        "//tensorflow/python/eager:function",
-        "//tensorflow/python:dtypes",
-        "//tensorflow/python:framework_ops",
-        "//tensorflow/python:framework_test_lib",
-        "//tensorflow/python:resource_variable_ops",
-        "//tensorflow/python/data/ops:dataset_ops",
-        "//tensorflow/python/data/ops:iterator_ops",
-    ],
-    tags = ["no_windows_gpu"],
-)
-
-=======
->>>>>>> caabd166
 py_test(
     name = "get_single_element_test",
     size = "small",
