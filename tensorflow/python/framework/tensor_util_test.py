# Copyright 2015 The TensorFlow Authors. All Rights Reserved.
#
# Licensed under the Apache License, Version 2.0 (the "License");
# you may not use this file except in compliance with the License.
# You may obtain a copy of the License at
#
#     http://www.apache.org/licenses/LICENSE-2.0
#
# Unless required by applicable law or agreed to in writing, software
# distributed under the License is distributed on an "AS IS" BASIS,
# WITHOUT WARRANTIES OR CONDITIONS OF ANY KIND, either express or implied.
# See the License for the specific language governing permissions and
# limitations under the License.
# ==============================================================================
"""Functional tests for tensor_util."""

from __future__ import absolute_import
from __future__ import division
from __future__ import print_function

import sys
import numpy as np

from tensorflow.python.framework import constant_op
from tensorflow.python.framework import dtypes
from tensorflow.python.framework import ops
from tensorflow.python.framework import tensor_shape
from tensorflow.python.framework import tensor_util
from tensorflow.python.ops import array_ops
from tensorflow.python.ops import gen_state_ops
from tensorflow.python.ops import math_ops
from tensorflow.python.platform import test


class TensorUtilTest(test.TestCase):

  def testFloat(self):
    value = 10.0
    t = tensor_util.make_tensor_proto(value)
    self.assertProtoEquals("""
      dtype: DT_FLOAT
      tensor_shape {}
      float_val: %.1f
      """ % value, t)
    a = tensor_util.MakeNdarray(t)
    self.assertEquals(np.float32, a.dtype)
    self.assertAllClose(np.array(value, dtype=np.float32), a)

  def testFloatN(self):
    t = tensor_util.make_tensor_proto([10.0, 20.0, 30.0])
    if sys.byteorder == "big":
      self.assertProtoEquals("""
        dtype: DT_FLOAT  
        tensor_shape { dim { size: 3 } }  
        tensor_content: "A \000\000A\240\000\000A\360\000\000"  
        """, t)
    else:
      self.assertProtoEquals("""
        dtype: DT_FLOAT
        tensor_shape { dim { size: 3 } }
        tensor_content: "\000\000 A\000\000\240A\000\000\360A"
        """, t)
    a = tensor_util.MakeNdarray(t)
    self.assertEquals(np.float32, a.dtype)
    self.assertAllClose(np.array([10.0, 20.0, 30.0], dtype=np.float32), a)

  def testFloatTyped(self):
    t = tensor_util.make_tensor_proto([10.0, 20.0, 30.0], dtype=dtypes.float32)
    if sys.byteorder == "big":
      self.assertProtoEquals("""
        dtype: DT_FLOAT  
        tensor_shape { dim { size: 3 } }  
        tensor_content: "A \000\000A\240\000\000A\360\000\000"  
        """, t)
    else:
      self.assertProtoEquals("""
        dtype: DT_FLOAT
        tensor_shape { dim { size: 3 } }
        tensor_content: "\000\000 A\000\000\240A\000\000\360A"
        """, t)
    a = tensor_util.MakeNdarray(t)
    self.assertEquals(np.float32, a.dtype)
    self.assertAllClose(np.array([10.0, 20.0, 30.0], dtype=np.float32), a)

  def testFloatTypeCoerce(self):
    t = tensor_util.make_tensor_proto([10, 20, 30], dtype=dtypes.float32)
    if sys.byteorder == "big":
      self.assertProtoEquals("""
        dtype: DT_FLOAT  
        tensor_shape { dim { size: 3 } }  
        tensor_content: "A \000\000A\240\000\000A\360\000\000"  
        """, t)
    else:
      self.assertProtoEquals("""
        dtype: DT_FLOAT
        tensor_shape { dim { size: 3 } }
        tensor_content: "\000\000 A\000\000\240A\000\000\360A"
        """, t)
    a = tensor_util.MakeNdarray(t)
    self.assertEquals(np.float32, a.dtype)
    self.assertAllClose(np.array([10.0, 20.0, 30.0], dtype=np.float32), a)

  def testFloatTypeCoerceNdarray(self):
    arr = np.asarray([10, 20, 30], dtype="int")
    t = tensor_util.make_tensor_proto(arr, dtype=dtypes.float32)
    if sys.byteorder == "big":
      self.assertProtoEquals("""
        dtype: DT_FLOAT  
        tensor_shape { dim { size: 3 } }  
        tensor_content: "A \000\000A\240\000\000A\360\000\000"  
        """, t)
    else:
      self.assertProtoEquals("""
        dtype: DT_FLOAT
        tensor_shape { dim { size: 3 } }
        tensor_content: "\000\000 A\000\000\240A\000\000\360A"
        """, t)
    a = tensor_util.MakeNdarray(t)
    self.assertEquals(np.float32, a.dtype)
    self.assertAllClose(np.array([10.0, 20.0, 30.0], dtype=np.float32), a)

  def testFloatSizes(self):
    t = tensor_util.make_tensor_proto([10.0, 20.0, 30.0], shape=[1, 3])
    if sys.byteorder == "big":
      self.assertProtoEquals("""
        dtype: DT_FLOAT  
        tensor_shape { dim { size: 1 } dim { size: 3 } }  
        tensor_content: "A \000\000A\240\000\000A\360\000\000"  
        """, t)
    else:
      self.assertProtoEquals("""
        dtype: DT_FLOAT
        tensor_shape { dim { size: 1 } dim { size: 3 } }
        tensor_content: "\000\000 A\000\000\240A\000\000\360A"
        """, t)
    a = tensor_util.MakeNdarray(t)
    self.assertEquals(np.float32, a.dtype)
    self.assertAllClose(np.array([[10.0, 20.0, 30.0]], dtype=np.float32), a)

  def testFloatSizes2(self):
    t = tensor_util.make_tensor_proto([10.0, 20.0, 30.0], shape=[3, 1])
    if sys.byteorder == "big":
      self.assertProtoEquals("""
        dtype: DT_FLOAT  
        tensor_shape { dim { size: 3 } dim { size: 1 } }  
        tensor_content: "A \000\000A\240\000\000A\360\000\000"  
        """, t)
    else:
      self.assertProtoEquals("""
        dtype: DT_FLOAT
        tensor_shape { dim { size: 3 } dim { size: 1 } }
        tensor_content: "\000\000 A\000\000\240A\000\000\360A"
        """, t)
    a = tensor_util.MakeNdarray(t)
    self.assertEquals(np.float32, a.dtype)
    self.assertAllClose(np.array([[10.0], [20.0], [30.0]], dtype=np.float32), a)

  def testFloatSizesLessValues(self):
    t = tensor_util.make_tensor_proto(10.0, shape=[1, 3])
    self.assertProtoEquals("""
      dtype: DT_FLOAT
      tensor_shape { dim { size: 1 } dim { size: 3 } }
      float_val: 10.0
      """, t)
    # No conversion to Ndarray for this one: not enough values.

  def testFloatNpArrayFloat64(self):
    t = tensor_util.make_tensor_proto(
        np.array([[10.0, 20.0, 30.0]], dtype=np.float64))
    if sys.byteorder == "big":
      self.assertProtoEquals("""
        dtype: DT_DOUBLE  
        tensor_shape { dim { size: 1 } dim { size: 3 } }  
        tensor_content: "@$\000\000\000\000\000\000@4\000\000\000\000\000\000@>\000\000\000\000\000\000"  
        """, t)
    else:
      self.assertProtoEquals("""
        dtype: DT_DOUBLE
        tensor_shape { dim { size: 1 } dim { size: 3 } }
        tensor_content: "\000\000\000\000\000\000$@\000\000\000\000\000\0004@\000\000\000\000\000\000>@"
        """, t)
    a = tensor_util.MakeNdarray(t)
    self.assertEquals(np.float64, a.dtype)
    self.assertAllClose(
        np.array([[10.0, 20.0, 30.0]], dtype=np.float64),
        tensor_util.MakeNdarray(t))

  def testFloatTypesWithImplicitRepeat(self):
    for dtype, nptype in [(dtypes.float32, np.float32),
                          (dtypes.float64, np.float64)]:
      t = tensor_util.make_tensor_proto([10.0], shape=[3, 4], dtype=dtype)
      a = tensor_util.MakeNdarray(t)
      self.assertAllClose(
          np.array(
              [[10.0, 10.0, 10.0, 10.0],
               [10.0, 10.0, 10.0, 10.0],
               [10.0, 10.0, 10.0, 10.0]],
              dtype=nptype),
          a)

  def testHalf(self):
    t = tensor_util.make_tensor_proto(np.array([10.0, 20.0], dtype=np.float16))
    self.assertProtoEquals("""
      dtype: DT_HALF
      tensor_shape {
        dim {
          size: 2
        }
      }
      half_val: 18688
      half_val: 19712
      """, t)

    a = tensor_util.MakeNdarray(t)
    self.assertEquals(np.float16, a.dtype)
    self.assertAllClose(np.array([10.0, 20.0], dtype=np.float16), a)

  def testInt(self):
    t = tensor_util.make_tensor_proto(10)
    self.assertProtoEquals("""
      dtype: DT_INT32
      tensor_shape {}
      int_val: 10
      """, t)
    a = tensor_util.MakeNdarray(t)
    self.assertEquals(np.int32, a.dtype)
    self.assertAllClose(np.array(10, dtype=np.int32), a)

  def testLargeInt(self):
    value = np.iinfo(np.int64).max
    t = tensor_util.make_tensor_proto(value)
    self.assertProtoEquals("""
      dtype: DT_INT64
      tensor_shape {}
      int64_val: %d
      """ % value, t)
    a = tensor_util.MakeNdarray(t)
    self.assertEquals(np.int64, a.dtype)
    self.assertAllClose(np.array(value, dtype=np.int64), a)

  def testLargeNegativeInt(self):
    # We don't use the min np.int64 value here
    # because it breaks np.abs().
    #
    # np.iinfo(np.int64).min = -9223372036854775808
    # np.iinfo(np.int64).max = 9223372036854775807
    # np.abs(-9223372036854775808) = -9223372036854775808
    value = np.iinfo(np.int64).min + 1
    t = tensor_util.make_tensor_proto(value)
    self.assertProtoEquals("""
      dtype: DT_INT64
      tensor_shape {}
      int64_val: %d
      """ % value, t)
    a = tensor_util.MakeNdarray(t)
    self.assertEquals(np.int64, a.dtype)
    self.assertAllClose(np.array(value, dtype=np.int64), a)

  def testIntNDefaultType(self):
    t = tensor_util.make_tensor_proto([10, 20, 30, 40], shape=[2, 2])
    if sys.byteorder == "big":
      self.assertProtoEquals("""
        dtype: DT_INT32  
        tensor_shape { dim { size: 2 } dim { size: 2 } }  
        tensor_content: "\000\000\000\\n\000\000\000\024\000\000\000\036\000\000\000("  
        """, t)
    else:
      self.assertProtoEquals("""
        dtype: DT_INT32
        tensor_shape { dim { size: 2 } dim { size: 2 } }
        tensor_content: "\\n\000\000\000\024\000\000\000\036\000\000\000(\000\000\000"
        """, t)
    a = tensor_util.MakeNdarray(t)
    self.assertEquals(np.int32, a.dtype)
    self.assertAllClose(np.array([[10, 20], [30, 40]], dtype=np.int32), a)

  def testIntTypes(self):
    for dtype, nptype in [(dtypes.int32, np.int32),
                          (dtypes.uint8, np.uint8),
                          (dtypes.uint16, np.uint16),
                          (dtypes.int16, np.int16),
                          (dtypes.int8, np.int8)]:
      # Test with array.
      t = tensor_util.make_tensor_proto([10, 20, 30], dtype=dtype)
      self.assertEquals(dtype, t.dtype)
      self.assertProtoEquals("dim { size: 3 }", t.tensor_shape)
      a = tensor_util.MakeNdarray(t)
      self.assertEquals(nptype, a.dtype)
      self.assertAllClose(np.array([10, 20, 30], dtype=nptype), a)
      # Test with ndarray.
      t = tensor_util.make_tensor_proto(np.array([10, 20, 30], dtype=nptype))
      self.assertEquals(dtype, t.dtype)
      self.assertProtoEquals("dim { size: 3 }", t.tensor_shape)
      a = tensor_util.MakeNdarray(t)
      self.assertEquals(nptype, a.dtype)
      self.assertAllClose(np.array([10, 20, 30], dtype=nptype), a)

  def testIntTypesWithImplicitRepeat(self):
    for dtype, nptype in [(dtypes.int64, np.int64),
                          (dtypes.int32, np.int32),
                          (dtypes.uint8, np.uint8),
                          (dtypes.uint16, np.uint16),
                          (dtypes.int16, np.int16),
                          (dtypes.int8, np.int8)]:
      self.assertAllEqual(
          np.array(
              [[10, 10, 10, 10],
               [10, 10, 10, 10],
               [10, 10, 10, 10]],
              dtype=nptype),
          tensor_util.MakeNdarray(
              tensor_util.make_tensor_proto(
                  [10],
                  shape=[3, 4],
                  dtype=dtype)))

  def testIntMixedWithDimension(self):
    # Github issue: 11974
    dtype = dtypes.int32
    nptype = np.int32
<<<<<<< HEAD
    t = tensor_util.make_tensor_proto([10, tensor_shape.Dimension(20), 30],
                                      dtype=dtype)
=======
    t = tensor_util.make_tensor_proto(
        [10, tensor_shape.Dimension(20), 30], dtype=dtype)
>>>>>>> e722358e
    self.assertEquals(dtype, t.dtype)
    a = tensor_util.MakeNdarray(t)
    self.assertEquals(nptype, a.dtype)
    self.assertAllClose(np.array([10, 20, 30], dtype=nptype), a)

  def testLong(self):
    t = tensor_util.make_tensor_proto(10, dtype=dtypes.int64)
    self.assertProtoEquals("""
      dtype: DT_INT64
      tensor_shape {}
      int64_val: 10
      """, t)
    a = tensor_util.MakeNdarray(t)
    self.assertEquals(np.int64, a.dtype)
    self.assertAllClose(np.array(10, dtype=np.int64), a)

  def testLongN(self):
    t = tensor_util.make_tensor_proto(
        [10, 20, 30], shape=[1, 3], dtype=dtypes.int64)
    if sys.byteorder == "big":
      self.assertProtoEquals("""
        dtype: DT_INT64  
        tensor_shape { dim { size: 1 } dim { size: 3 } }  
        tensor_content: "\000\000\000\000\000\000\000\\n\000\000\000\000\000\000\000\024\000\000\000\000\000\000\000\036"  
        """, t)
    else:
      self.assertProtoEquals("""
        dtype: DT_INT64
        tensor_shape { dim { size: 1 } dim { size: 3 } }
        tensor_content: "\\n\000\000\000\000\000\000\000\024\000\000\000\000\000\000\000\036\000\000\000\000\000\000\000"
        """, t)
    a = tensor_util.MakeNdarray(t)
    self.assertEquals(np.int64, a.dtype)
    self.assertAllClose(np.array([[10, 20, 30]], dtype=np.int64), a)

  def testLongNpArray(self):
    t = tensor_util.make_tensor_proto(np.array([10, 20, 30]))
    if sys.byteorder == "big":
      self.assertProtoEquals("""
        dtype: DT_INT64  
        tensor_shape { dim { size: 3 } }  
        tensor_content: "\000\000\000\000\000\000\000\\n\000\000\000\000\000\000\000\024\000\000\000\000\000\000\000\036"  
        """, t)
    else:
      self.assertProtoEquals("""
        dtype: DT_INT64
        tensor_shape { dim { size: 3 } }
        tensor_content: "\\n\000\000\000\000\000\000\000\024\000\000\000\000\000\000\000\036\000\000\000\000\000\000\000"
        """, t)
    a = tensor_util.MakeNdarray(t)
    self.assertEquals(np.int64, a.dtype)
    self.assertAllClose(np.array([10, 20, 30], dtype=np.int64), a)

  def testQuantizedTypes(self):
    # Test with array.
    data = [(21,), (22,), (23,)]

    t = tensor_util.make_tensor_proto(data, dtype=dtypes.qint32)
    if sys.byteorder == "big":
      self.assertProtoEquals("""
        dtype: DT_QINT32  
        tensor_shape { dim { size: 3 } }  
        tensor_content: "\000\000\000\025\000\000\000\026\000\000\000\027"  
        """, t)
    else:
      self.assertProtoEquals("""
        dtype: DT_QINT32
        tensor_shape { dim { size: 3 } }
        tensor_content: "\025\000\000\000\026\000\000\000\027\000\000\000"
        """, t)
    a = tensor_util.MakeNdarray(t)
    self.assertEquals(dtypes.qint32.as_numpy_dtype, a.dtype)
    self.assertAllEqual(np.array(data, dtype=a.dtype), a)

    t = tensor_util.make_tensor_proto(data, dtype=dtypes.quint8)
    self.assertProtoEquals("""
      dtype: DT_QUINT8
      tensor_shape { dim { size: 3 } }
      tensor_content: "\025\026\027"
      """, t)
    a = tensor_util.MakeNdarray(t)
    self.assertEquals(dtypes.quint8.as_numpy_dtype, a.dtype)
    self.assertAllEqual(np.array(data, dtype=a.dtype), a)

    t = tensor_util.make_tensor_proto(data, dtype=dtypes.qint8)
    self.assertProtoEquals("""
      dtype: DT_QINT8
      tensor_shape { dim { size: 3 } }
      tensor_content: "\025\026\027"
      """, t)
    a = tensor_util.MakeNdarray(t)
    self.assertEquals(dtypes.qint8.as_numpy_dtype, a.dtype)
    self.assertAllEqual(np.array(data, dtype=a.dtype), a)

    t = tensor_util.make_tensor_proto(data, dtype=dtypes.quint16)
    if sys.byteorder == "big":
      self.assertProtoEquals("""
        dtype: DT_QUINT16  
        tensor_shape { dim { size: 3 } }  
        tensor_content: "\000\025\000\026\000\027"  
        """, t)
    else:
      self.assertProtoEquals("""
        dtype: DT_QUINT16
        tensor_shape { dim { size: 3 } }
        tensor_content: "\025\000\026\000\027\000"
        """, t)
    a = tensor_util.MakeNdarray(t)
    self.assertEquals(dtypes.quint16.as_numpy_dtype, a.dtype)
    self.assertAllEqual(np.array(data, dtype=a.dtype), a)

    t = tensor_util.make_tensor_proto(data, dtype=dtypes.qint16)
    if sys.byteorder == "big":
      self.assertProtoEquals("""
        dtype: DT_QINT16  
        tensor_shape { dim { size: 3 } }  
        tensor_content: "\000\025\000\026\000\027"  
        """, t)
    else:
      self.assertProtoEquals("""
        dtype: DT_QINT16
        tensor_shape { dim { size: 3 } }
        tensor_content: "\025\000\026\000\027\000"
        """, t)
    a = tensor_util.MakeNdarray(t)
    self.assertEquals(dtypes.qint16.as_numpy_dtype, a.dtype)
    self.assertAllEqual(np.array(data, dtype=a.dtype), a)

  def testString(self):
    t = tensor_util.make_tensor_proto("foo")
    self.assertProtoEquals("""
      dtype: DT_STRING
      tensor_shape {}
      string_val: "foo"
      """, t)
    a = tensor_util.MakeNdarray(t)
    self.assertEquals(np.object, a.dtype)
    self.assertEquals([b"foo"], a)

  def testStringWithImplicitRepeat(self):
    t = tensor_util.make_tensor_proto("f", shape=[3, 4])
    a = tensor_util.MakeNdarray(t)
    self.assertAllEqual(np.array([[b"f"] * 4] * 3, dtype=np.object), a)

  def testStringN(self):
    t = tensor_util.make_tensor_proto([b"foo", b"bar", b"baz"], shape=[1, 3])
    self.assertProtoEquals("""
      dtype: DT_STRING
      tensor_shape { dim { size: 1 } dim { size: 3 } }
      string_val: "foo"
      string_val: "bar"
      string_val: "baz"
      """, t)
    a = tensor_util.MakeNdarray(t)
    self.assertEquals(np.object, a.dtype)
    self.assertAllEqual(np.array([[b"foo", b"bar", b"baz"]]), a)

  def testStringNpArray(self):
    t = tensor_util.make_tensor_proto(
        np.array([[b"a", b"ab"], [b"abc", b"abcd"]]))
    self.assertProtoEquals("""
      dtype: DT_STRING
      tensor_shape { dim { size: 2 } dim { size: 2 } }
      string_val: "a"
      string_val: "ab"
      string_val: "abc"
      string_val: "abcd"
      """, t)
    a = tensor_util.MakeNdarray(t)
    self.assertEquals(np.object, a.dtype)
    self.assertAllEqual(np.array([[b"a", b"ab"], [b"abc", b"abcd"]]), a)

  def testStringTuple(self):
    t = tensor_util.make_tensor_proto((b"a", b"ab", b"abc", b"abcd"))
    self.assertProtoEquals("""
      dtype: DT_STRING
      tensor_shape { dim { size: 4 } }
      string_val: "a"
      string_val: "ab"
      string_val: "abc"
      string_val: "abcd"
      """, t)
    a = tensor_util.MakeNdarray(t)
    self.assertEquals(np.object, a.dtype)
    self.assertAllEqual(np.array((b"a", b"ab", b"abc", b"abcd")), a)

  def testStringNestedTuple(self):
    t = tensor_util.make_tensor_proto(((b"a", b"ab"), (b"abc", b"abcd")))
    self.assertProtoEquals("""
      dtype: DT_STRING
      tensor_shape { dim { size: 2 } dim { size: 2 } }
      string_val: "a"
      string_val: "ab"
      string_val: "abc"
      string_val: "abcd"
      """, t)
    a = tensor_util.MakeNdarray(t)
    self.assertEquals(np.object, a.dtype)
    self.assertAllEqual(np.array(((b"a", b"ab"), (b"abc", b"abcd"))), a)

  def testComplex64(self):
    t = tensor_util.make_tensor_proto((1 + 2j), dtype=dtypes.complex64)
    self.assertProtoEquals("""
      dtype: DT_COMPLEX64
      tensor_shape {}
      scomplex_val: 1
      scomplex_val: 2
      """, t)
    a = tensor_util.MakeNdarray(t)
    self.assertEquals(np.complex64, a.dtype)
    self.assertAllEqual(np.array(1 + 2j), a)

  def testComplex128(self):
    t = tensor_util.make_tensor_proto((1 + 2j), dtype=dtypes.complex128)
    self.assertProtoEquals("""
      dtype: DT_COMPLEX128
      tensor_shape {}
      dcomplex_val: 1
      dcomplex_val: 2
      """, t)
    a = tensor_util.MakeNdarray(t)
    self.assertEquals(np.complex128, a.dtype)
    self.assertAllEqual(np.array(1 + 2j), a)

  def testComplexWithImplicitRepeat(self):
    for dtype, np_dtype in [(dtypes.complex64, np.complex64),
                            (dtypes.complex128, np.complex128)]:
      t = tensor_util.make_tensor_proto((1 + 1j), shape=[3, 4], dtype=dtype)
      a = tensor_util.MakeNdarray(t)
      self.assertAllClose(
          np.array(
              [[(1 + 1j), (1 + 1j), (1 + 1j), (1 + 1j)],
               [(1 + 1j), (1 + 1j), (1 + 1j), (1 + 1j)],
               [(1 + 1j), (1 + 1j), (1 + 1j), (1 + 1j)]],
              dtype=np_dtype),
          a)

  def testComplex64N(self):
    t = tensor_util.make_tensor_proto(
        [(1 + 2j), (3 + 4j), (5 + 6j)], shape=[1, 3], dtype=dtypes.complex64)
    self.assertProtoEquals("""
      dtype: DT_COMPLEX64
      tensor_shape { dim { size: 1 } dim { size: 3 } }
      scomplex_val: 1
      scomplex_val: 2
      scomplex_val: 3
      scomplex_val: 4
      scomplex_val: 5
      scomplex_val: 6
      """, t)
    a = tensor_util.MakeNdarray(t)
    self.assertEquals(np.complex64, a.dtype)
    self.assertAllEqual(np.array([[(1 + 2j), (3 + 4j), (5 + 6j)]]), a)

  def testComplex128N(self):
    t = tensor_util.make_tensor_proto(
        [(1 + 2j), (3 + 4j), (5 + 6j)], shape=[1, 3], dtype=dtypes.complex128)
    self.assertProtoEquals("""
      dtype: DT_COMPLEX128
      tensor_shape { dim { size: 1 } dim { size: 3 } }
      dcomplex_val: 1
      dcomplex_val: 2
      dcomplex_val: 3
      dcomplex_val: 4
      dcomplex_val: 5
      dcomplex_val: 6
      """, t)
    a = tensor_util.MakeNdarray(t)
    self.assertEquals(np.complex128, a.dtype)
    self.assertAllEqual(np.array([[(1 + 2j), (3 + 4j), (5 + 6j)]]), a)

  def testComplex64NpArray(self):
    t = tensor_util.make_tensor_proto(
        np.array([[(1 + 2j), (3 + 4j)], [(5 + 6j), (7 + 8j)]]),
        dtype=dtypes.complex64)
    # scomplex_val are real_0, imag_0, real_1, imag_1, ...
    self.assertProtoEquals("""
      dtype: DT_COMPLEX64
      tensor_shape { dim { size: 2 } dim { size: 2 } }
      scomplex_val: 1
      scomplex_val: 2
      scomplex_val: 3
      scomplex_val: 4
      scomplex_val: 5
      scomplex_val: 6
      scomplex_val: 7
      scomplex_val: 8
      """, t)
    a = tensor_util.MakeNdarray(t)
    self.assertEquals(np.complex64, a.dtype)
    self.assertAllEqual(
        np.array([[(1 + 2j), (3 + 4j)], [(5 + 6j), (7 + 8j)]]), a)

  def testComplex128NpArray(self):
    t = tensor_util.make_tensor_proto(
        np.array([[(1 + 2j), (3 + 4j)], [(5 + 6j), (7 + 8j)]]),
        dtype=dtypes.complex128)
    # scomplex_val are real_0, imag_0, real_1, imag_1, ...
    self.assertProtoEquals("""
      dtype: DT_COMPLEX128
      tensor_shape { dim { size: 2 } dim { size: 2 } }
      dcomplex_val: 1
      dcomplex_val: 2
      dcomplex_val: 3
      dcomplex_val: 4
      dcomplex_val: 5
      dcomplex_val: 6
      dcomplex_val: 7
      dcomplex_val: 8
      """, t)
    a = tensor_util.MakeNdarray(t)
    self.assertEquals(np.complex128, a.dtype)
    self.assertAllEqual(
        np.array([[(1 + 2j), (3 + 4j)], [(5 + 6j), (7 + 8j)]]), a)

  def testUnsupportedDTypes(self):
    with self.assertRaises(TypeError):
      tensor_util.make_tensor_proto(np.array([1]), 0)
    with self.assertRaises(TypeError):
      tensor_util.make_tensor_proto(3, dtype=dtypes.qint8)
    with self.assertRaises(TypeError):
      tensor_util.make_tensor_proto([3], dtype=dtypes.qint8)

    # Validate the helpful error message when trying to convert an
    # unconvertible list as strings.
    with self.assertRaisesRegexp(TypeError, "Failed to convert object"):
      tensor_util.make_tensor_proto([tensor_shape.Dimension(1)])

  def testTensorShapeVerification(self):
    array = np.array([[1], [2]])
    correct_shape = (2, 1)
    incorrect_shape = (1, 2)
    tensor_util.make_tensor_proto(array, shape=correct_shape, verify_shape=True)
    with self.assertRaises(TypeError):
      tensor_util.make_tensor_proto(
          array, shape=incorrect_shape, verify_shape=True)

  def testShapeTooLarge(self):
    with self.assertRaises(ValueError):
      tensor_util.make_tensor_proto(np.array([1, 2]), shape=[1])

  def testLowRankSupported(self):
    t = tensor_util.make_tensor_proto(np.array(7))
    self.assertProtoEquals("""
      dtype: DT_INT64
      tensor_shape {}
      int64_val: 7
      """, t)

  def testShapeEquals(self):
    t = tensor_util.make_tensor_proto([10, 20, 30, 40], shape=[2, 2])
    self.assertTrue(tensor_util.ShapeEquals(t, [2, 2]))
    self.assertTrue(tensor_util.ShapeEquals(t, (2, 2)))
    self.assertTrue(
        tensor_util.ShapeEquals(t, tensor_shape.as_shape([2, 2]).as_proto()))
    self.assertFalse(tensor_util.ShapeEquals(t, [5, 3]))
    self.assertFalse(tensor_util.ShapeEquals(t, [1, 4]))
    self.assertFalse(tensor_util.ShapeEquals(t, [4]))

  def testMockArray(self):

    class MockArray(object):

      def __init__(self, array):
        self.array = array

      def __array__(self, dtype=None):
        return np.asarray(self.array, dtype)

    with self.test_session() as sess:
      ma = MockArray(np.array([10, 20, 30]))
      t = ops.convert_to_tensor(ma)
      a = sess.run(t)
      self.assertEquals(np.int64, a.dtype)
      self.assertAllClose(np.array([10, 20, 30], dtype=np.int64), a)


class ConstantValueTest(test.TestCase):

  def testConstant(self):
    np_val = np.random.rand(3, 4, 7).astype(np.float32)
    tf_val = constant_op.constant(np_val)
    self.assertAllClose(np_val, tensor_util.constant_value(tf_val))

    np_val = np.random.rand(3, 0, 7).astype(np.float32)
    tf_val = constant_op.constant(np_val)
    self.assertAllClose(np_val, tensor_util.constant_value(tf_val))

  def testUnknown(self):
    tf_val = gen_state_ops._variable(
        shape=[3, 4, 7],
        dtype=dtypes.float32,
        name="tf_val",
        container="",
        shared_name="")
    self.assertIs(None, tensor_util.constant_value(tf_val))

  def testShape(self):
    np_val = np.array([1, 2, 3], dtype=np.int32)
    tf_val = array_ops.shape(constant_op.constant(0.0, shape=[1, 2, 3]))
    c_val = tensor_util.constant_value(tf_val)
    self.assertAllEqual(np_val, c_val)
    self.assertEqual(np.int32, c_val.dtype)

  def testFill(self):
    np_val = np.array([-1, -1, -1], dtype=np.float32)
    tf_val = array_ops.fill([3], constant_op.constant(-1.0))
    c_val = tensor_util.constant_value(tf_val)
    self.assertAllEqual(np_val, c_val)
    self.assertEqual(np.float32, c_val.dtype)

  def testSize(self):
    tf_val = array_ops.size(constant_op.constant(0.0, shape=[1, 2, 3]))
    c_val = tensor_util.constant_value(tf_val)
    self.assertEqual(6, c_val)

  def testSizeOfScalar(self):
    tf_val = array_ops.size(constant_op.constant(0.0))
    c_val = tensor_util.constant_value(tf_val)
    self.assertEqual(1, c_val)
    self.assertEqual(np.ndarray, type(c_val))

  def testRank(self):
    tf_val = array_ops.rank(constant_op.constant(0.0, shape=[1, 2, 3]))
    c_val = tensor_util.constant_value(tf_val)

    self.assertEqual(np.ndarray, type(c_val))
    self.assertEqual((), c_val.shape)
    self.assertEqual(3, c_val)

    # Repeat test using array_ops.rank_internal to avoid the optimization that
    # happens in the rank function.
    tf_val = array_ops.rank_internal(
        constant_op.constant(
            0.0, shape=[1, 2, 3]), optimize=False)
    c_val = tensor_util.constant_value(tf_val)

    self.assertEqual(np.ndarray, type(c_val))
    self.assertEqual((), c_val.shape)
    self.assertEqual(3, c_val)
    self.assertEqual([3], c_val)

  def testCast(self):
    np_val = np.random.rand(3, 4, 7).astype(np.float32)
    tf_val = math_ops.cast(constant_op.constant(np_val), dtypes.float64)
    c_val = tensor_util.constant_value(tf_val)
    self.assertAllClose(np_val.astype(np.float64), c_val)

    np_val = np.random.rand(3, 0, 7).astype(np.float32)
    tf_val = math_ops.cast(constant_op.constant(np_val), dtypes.float64)
    c_val = tensor_util.constant_value(tf_val)
    self.assertAllClose(np_val.astype(np.float64), c_val)

  def testConcat(self):
    np_val = np.random.rand(3, 4, 7).astype(np.float32)
    tf_val = array_ops.concat(
        [np_val[0:1, :, :], np_val[1:2, :, :], np_val[2:3, :, :]], 0)
    c_val = tensor_util.constant_value(tf_val)
    self.assertAllClose(np_val, c_val)

    tf_val = array_ops.concat(
        [np_val[0, :, :], np_val[1, :, :], np_val[2, :, :]],
        array_ops.placeholder(dtypes.int32))
    c_val = tensor_util.constant_value(tf_val)
    self.assertIs(None, c_val)

    tf_val = array_ops.concat([
        np_val[0, :, :], array_ops.placeholder(dtypes.float32), np_val[2, :, :]
    ], 1)
    c_val = tensor_util.constant_value(tf_val)
    self.assertIs(None, c_val)

  def testPack(self):
    inputs = [np.random.rand(4, 7) for _ in range(3)]
    np_val = np.array(inputs)
    tf_val = array_ops.stack(inputs)
    c_val = tensor_util.constant_value(tf_val)
    self.assertAllClose(np_val, c_val)

    tf_val = array_ops.stack(
        [inputs[0], array_ops.placeholder(dtypes.float32), inputs[2]])
    c_val = tensor_util.constant_value(tf_val)
    self.assertIs(None, c_val)

  def testPack_Partial(self):
    input_ = np.random.rand(4, 7)
    tf_val = array_ops.stack([input_, array_ops.placeholder(dtypes.float32)])
    c_val = tensor_util.constant_value(tf_val, partial=True)
    self.assertAllClose(input_, c_val[0])
    self.assertIsNone(c_val[1])

  def testEqual(self):
    # Scalar inputs.
    tf_val = math_ops.equal(constant_op.constant(1), constant_op.constant(1))
    self.assertEqual(tensor_util.constant_value(tf_val), True)

    tf_val = math_ops.equal(constant_op.constant(1), constant_op.constant(0))
    self.assertEqual(tensor_util.constant_value(tf_val), False)

    # Shaped inputs with broadcast semantics.
    tf_val = math_ops.equal(constant_op.constant([[0, 1]]),
                            constant_op.constant([[0], [1]]))
    c_val = tensor_util.constant_value(tf_val)
    self.assertAllEqual(c_val, [[True, False], [False, True]])

  def testNotEqual(self):
    # Scalar inputs.
    tf_val = math_ops.not_equal(constant_op.constant(1),
                                constant_op.constant(1))
    self.assertEqual(tensor_util.constant_value(tf_val), False)

    tf_val = math_ops.not_equal(constant_op.constant(1),
                                constant_op.constant(0))
    self.assertEqual(tensor_util.constant_value(tf_val), True)

    # Shaped inputs with broadcast semantics.
    tf_val = math_ops.not_equal(constant_op.constant([[0, 1]]),
                                constant_op.constant([[0], [1]]))
    c_val = tensor_util.constant_value(tf_val)
    self.assertAllEqual(c_val, [[False, True], [True, False]])


class ConstantValueAsShapeTest(test.TestCase):

  def testConstant(self):
    np_val = np.random.rand(3).astype(np.int32)
    tf_val = constant_op.constant(np_val)
    self.assertEqual(
        tensor_shape.TensorShape(np_val),
        tensor_util.constant_value_as_shape(tf_val))

    tf_val = constant_op.constant([], dtype=dtypes.int32)
    self.assertEqual(
        tensor_shape.TensorShape([]),
        tensor_util.constant_value_as_shape(tf_val))

  def testShape(self):
    tf_val = array_ops.shape(constant_op.constant(0.0, shape=[1, 2, 3]))
    c_val = tensor_util.constant_value_as_shape(tf_val)
    self.assertEqual(tensor_shape.TensorShape([1, 2, 3]), c_val)

  def testPack(self):
    tf_val = array_ops.stack(
        [constant_op.constant(16), 37, array_ops.placeholder(dtypes.int32)])
    c_val = tensor_util.constant_value_as_shape(tf_val)
    self.assertEqual([16, 37, None], c_val.as_list())

  def testConcat(self):
    tf_val = array_ops.concat(
        [[16, 37], array_ops.placeholder(
            dtypes.int32, shape=(2,))], 0)
    c_val = tensor_util.constant_value_as_shape(tf_val)
    self.assertEqual([16, 37, None, None], c_val.as_list())

    tf_val = array_ops.concat(
        [[16, 37], array_ops.placeholder(
            dtypes.int32, shape=(1,)), [48]], 0)
    c_val = tensor_util.constant_value_as_shape(tf_val)
    self.assertEqual([16, 37, None, 48], c_val.as_list())

  def testSlice(self):
    tf_val = array_ops.placeholder(dtypes.int32, shape=(4,))[0:2]
    c_val = tensor_util.constant_value_as_shape(tf_val)
    self.assertEqual([None, None], c_val.as_list())

    # begin:end
    tf_val = constant_op.constant([10, 20, 30])[1:3]
    c_val = tensor_util.constant_value_as_shape(tf_val)
    self.assertEqual([20, 30], c_val.as_list())

    # begin:end:stride
    tf_val = array_ops.strided_slice(
        constant_op.constant([10, 20, 30]), [1], [3], strides=[2])
    c_val = tensor_util.constant_value_as_shape(tf_val)
    self.assertEqual([20], c_val.as_list())

    # [1, 2, 16, 37, None, 48]
    tf_val_orig = array_ops.concat(
        [[1, 2, 16, 37], array_ops.placeholder(
            dtypes.int32, shape=(1,)), [48]], 0)

    # begin: no end
    tf_val = tf_val_orig[2:]
    c_val = tensor_util.constant_value_as_shape(tf_val)
    self.assertEqual([16, 37, None, 48], c_val.as_list())

    # begin::negative slice
    tf_val = tf_val_orig[2::-1]
    c_val = tensor_util.constant_value_as_shape(tf_val)
    self.assertEqual([16, 2, 1], c_val.as_list())

    # :end:negative slice
    tf_val = tf_val_orig[:1:-2]
    c_val = tensor_util.constant_value_as_shape(tf_val)
    self.assertEqual([48, 37], c_val.as_list())

    # begin:end:negative slice
    tf_val = tf_val_orig[3:1:-1]
    c_val = tensor_util.constant_value_as_shape(tf_val)
    self.assertEqual([37, 16], c_val.as_list())

    # begin:negative end:slice
    tf_val = tf_val_orig[1:-3:1]
    c_val = tensor_util.constant_value_as_shape(tf_val)
    self.assertEqual([2, 16], c_val.as_list())

    # negative begin::slice
    tf_val = tf_val_orig[-3::1]
    c_val = tensor_util.constant_value_as_shape(tf_val)
    self.assertEqual([37, None, 48], c_val.as_list())

    # negative begin::negative slice
    tf_val = tf_val_orig[-3::-1]
    c_val = tensor_util.constant_value_as_shape(tf_val)
    self.assertEqual([37, 16, 2, 1], c_val.as_list())

    # negative begin:negative end:negative slice
    tf_val = tf_val_orig[-3:-5:-1]
    c_val = tensor_util.constant_value_as_shape(tf_val)
    self.assertEqual([37, 16], c_val.as_list())

    # Do not support shape inference for additional arguments
    tf_val = constant_op.constant([10, 20, 30])[...]
    c_val = tensor_util.constant_value_as_shape(tf_val)
    self.assertEqual([None, None, None], c_val.as_list())

    # Do not support shape inference for tensor slices.
    tf_val = constant_op.constant([10, 20, 30])[
        array_ops.placeholder(dtypes.int32, shape=()):]
    c_val = tensor_util.constant_value_as_shape(tf_val)
    self.assertEqual(tensor_shape.unknown_shape(), c_val)

    # Do not support shape inference for higher rank
    with self.assertRaises(ValueError):
      tf_val = constant_op.constant([[10], [20], [30]])[:, 0:]
      c_val = tensor_util.constant_value_as_shape(tf_val)


if __name__ == "__main__":
  test.main()<|MERGE_RESOLUTION|>--- conflicted
+++ resolved
@@ -318,13 +318,8 @@
     # Github issue: 11974
     dtype = dtypes.int32
     nptype = np.int32
-<<<<<<< HEAD
-    t = tensor_util.make_tensor_proto([10, tensor_shape.Dimension(20), 30],
-                                      dtype=dtype)
-=======
     t = tensor_util.make_tensor_proto(
         [10, tensor_shape.Dimension(20), 30], dtype=dtype)
->>>>>>> e722358e
     self.assertEquals(dtype, t.dtype)
     a = tensor_util.MakeNdarray(t)
     self.assertEquals(nptype, a.dtype)
