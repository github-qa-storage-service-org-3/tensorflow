--- conflicted
+++ resolved
@@ -413,15 +413,9 @@
     z._add_control_input(x)  # pylint: disable=protected-access
     self.assertEqual(z.control_inputs, [x])
     z._add_control_input(x)  # pylint: disable=protected-access
-<<<<<<< HEAD
-    self.assertEqual(z.control_inputs, [x, x])
-    z._add_control_inputs([x, y, y])  # pylint: disable=protected-access
-    self.assertEqual(z.control_inputs, [x, x, x, y, y])
-=======
     self.assertEqual(z.control_inputs, [x])
     z._add_control_inputs([x, y, y])  # pylint: disable=protected-access
     self.assertEqual(z.control_inputs, [x, y])
->>>>>>> 75da6f62
 
   def testControlInputCycle(self):
     # Non-C API path has a different error message
