--- conflicted
+++ resolved
@@ -24,13 +24,10 @@
 import shutil
 from itertools import permutations
 
-<<<<<<< HEAD
 import tensorflow as tf
 from tensorflow.contrib import layers
 import numpy as np
 
-=======
->>>>>>> 018583b0
 from tensorflow.core.framework import graph_pb2
 from tensorflow.python.framework import constant_op
 from tensorflow.python.framework import dtypes
