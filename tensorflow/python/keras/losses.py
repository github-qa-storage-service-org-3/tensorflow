--- conflicted
+++ resolved
@@ -222,65 +222,6 @@
     Args:
       y_true: Ground truth values.
       y_pred: The predicted values.
-<<<<<<< HEAD
-
-    Returns:
-      Mean absolute percentage error losses.
-    """
-    y_pred = ops.convert_to_tensor(y_pred)
-    y_true = math_ops.cast(y_true, y_pred.dtype)
-    return mean_absolute_percentage_error(y_true, y_pred)
-
-
-@keras_export('keras.losses.MeanSquaredLogarithmicError')
-class MeanSquaredLogarithmicError(Loss):
-  """Computes the mean squared logarithmic error between `y_true` and `y_pred`.
-
-  For example, if `y_true` is [0., 0., 1., 1.] and `y_pred` is [1., 1., 1., 0.]
-  then the mean squared logarithmic error value is 0.36034.
-
-  Usage:
-
-  ```python
-  msle = tf.keras.losses.MeanSquaredLogarithmicError()
-  loss = msle([0., 0., 1., 1.], [1., 1., 1., 0.])
-  print('Loss: ', loss.numpy())  # Loss: 0.36034
-  ```
-
-  Usage with tf.keras API:
-
-  ```python
-  model = keras.models.Model(inputs, outputs)
-  model.compile('sgd', loss=tf.keras.losses.MeanSquaredLogarithmicError())
-  ```
-  """
-
-  def call(self, y_true, y_pred):
-    """Invokes the `MeanSquaredLogarithmicError` instance.
-
-    Args:
-      y_true: Ground truth values.
-      y_pred: The predicted values.
-
-    Returns:
-      Mean squared logarithmic error losses.
-    """
-    y_pred = ops.convert_to_tensor(y_pred)
-    y_true = math_ops.cast(y_true, y_pred.dtype)
-    return mean_squared_logarithmic_error(y_true, y_pred)
-
-
-@keras_export('keras.losses.BinaryCrossentropy')
-class BinaryCrossentropy(Loss):
-  """Computes the binary cross entropy loss between the labels and predictions.
-
-  Usage:
-
-  ```python
-  bce = tf.keras.losses.BinaryCrossentropy()
-  loss = bce([0., 0., 1., 1.], [1., 1., 1., 0.])
-  print('Loss: ', loss.numpy())  # Loss: 12.007
-=======
 
     Returns:
       Mean absolute percentage error losses.
@@ -534,67 +475,24 @@
   ch = tf.losses.CategoricalHinge()
   loss = ch([0., 1., 1.], [1., 0., 1.])
   print('Loss: ', loss.numpy())  # Loss: 1.0
->>>>>>> f91aeed3
-  ```
-
-  Usage with tf.keras API:
-
-  ```python
-  model = keras.models.Model(inputs, outputs)
-<<<<<<< HEAD
-  model.compile('sgd', loss=tf.keras.losses.BinaryCrossentropy())
-  ````
-
-  Args:
-    from_logits: Whether `output` is expected to be a logits tensor. By default,
-      we consider that `output` encodes a probability distribution.
-    label_smoothing: If greater than `0` then smooth the labels.
-    reduction: Type of `tf.losses.Reduction` to apply to loss. Default value is
-      `SUM_OVER_BATCH_SIZE`.
-    name: Optional name for the op.
-  """
-
-  def __init__(self,
-               from_logits=False,
-               label_smoothing=0,
-               reduction=losses_impl.ReductionV2.SUM_OVER_BATCH_SIZE,
-               name=None):
-    super(BinaryCrossentropy, self).__init__(reduction=reduction, name=name)
-    self.from_logits = from_logits
-    self.label_smoothing = label_smoothing
-
-  def call(self, y_true, y_pred):
-    """Invokes the `BinaryCrossentropy` instance.
-=======
+  ```
+
+  Usage with tf.keras API:
+
+  ```python
+  model = keras.models.Model(inputs, outputs)
   model.compile('sgd', loss=tf.losses.CategoricalHinge())
   ```
   """
 
   def call(self, y_true, y_pred):
     """Calculates the categorical hinge loss.
->>>>>>> f91aeed3
-
-    Args:
-      y_true: Ground truth values.
-      y_pred: The predicted values.
-
-    Returns:
-<<<<<<< HEAD
-      Binary cross entropy losses.
-    """
-    y_pred = ops.convert_to_tensor(y_pred)
-    y_true = math_ops.cast(y_true, y_pred.dtype)
-
-    if self.label_smoothing > 0:
-      y_true = y_true * (1 - self.label_smoothing) + 0.5 * self.label_smoothing
-
-    return binary_crossentropy(y_true, y_pred, from_logits=self.from_logits)
-
-
-@keras_export('keras.losses.CategoricalCrossentropy')
-class CategoricalCrossentropy(Loss):
-  """Computes categorical cross entropy loss between the `y_true` and `y_pred`.
-=======
+
+    Args:
+      y_true: Ground truth values.
+      y_pred: The predicted values.
+
+    Returns:
       Categorical hinge loss.
     """
     y_pred = ops.convert_to_tensor(y_pred)
@@ -606,85 +504,19 @@
   """Computes the log loss between `y_true` and `y_pred`.
 
   logloss = - y_true * log(y_pred) - (1 - y_true) * log(1 - y_pred)
->>>>>>> f91aeed3
-
-  Usage:
-
-  ```python
-<<<<<<< HEAD
-  cce = tf.keras.losses.CategoricalCrossentropy()
-  loss = cce(
-    [[1., 0., 0.], [0., 1., 0.], [0., 0., 1.]],
-    [[.9, .05, .05], [.5, .89, .6], [.05, .01, .94]])
-  print('Loss: ', loss.numpy())  # Loss: 0.3239
-=======
+
+  Usage:
+
+  ```python
   l = tf.losses.LogLoss()
   loss = l([0., 1., 1.], [1., 0., 1.])
   print('Loss: ', loss.numpy())  # Loss: 10.745
->>>>>>> f91aeed3
-  ```
-
-  Usage with tf.keras API:
-
-  ```python
-  model = keras.models.Model(inputs, outputs)
-<<<<<<< HEAD
-  model.compile('sgd', loss=tf.keras.losses.CategoricalCrossentropy())
-  ````
-
-  Args:
-    from_logits: Whether `output` is expected to be a logits tensor. By default,
-      we consider that `output` encodes a probability distribution.
-    label_smoothing: If greater than `0` then smooth the labels. This option is
-      currently not supported when `y_pred` is a sparse input (not one-hot).
-    reduction: Type of `tf.losses.Reduction` to apply to loss. Default value is
-      `SUM_OVER_BATCH_SIZE`.
-    name: Optional name for the op.
-  """
-
-  def __init__(self,
-               from_logits=False,
-               label_smoothing=0,
-               reduction=losses_impl.ReductionV2.SUM_OVER_BATCH_SIZE,
-               name=None):
-    super(CategoricalCrossentropy, self).__init__(
-        reduction=reduction, name=name)
-    self.from_logits = from_logits
-    self.label_smoothing = label_smoothing
-
-  def call(self, y_true, y_pred):
-    """Invokes the `CategoricalCrossentropy` instance.
-
-    Args:
-      y_true: Ground truth values.
-      y_pred: The predicted values.
-
-    Returns:
-      Categorical cross entropy losses.
-    """
-    y_pred = ops.convert_to_tensor(y_pred)
-    y_true = ops.convert_to_tensor(y_true)
-    is_sparse = y_pred.shape != y_true.shape
-
-    if is_sparse:
-      return sparse_categorical_crossentropy(
-          y_true, y_pred, from_logits=self.from_logits)
-    else:
-      y_true = math_ops.cast(y_true, y_pred.dtype)
-      if self.label_smoothing > 0:
-        num_classes = math_ops.cast(array_ops.shape(y_true)[1], y_pred.dtype)
-        smooth_positives = 1.0 - self.label_smoothing
-        smooth_negatives = self.label_smoothing / num_classes
-        y_true = y_true * smooth_positives + smooth_negatives
-
-      return categorical_crossentropy(
-          y_true, y_pred, from_logits=self.from_logits)
-
-
-@keras_export('keras.losses.Hinge')
-class Hinge(Loss):
-  """Computes the hinge loss between `y_true` and `y_pred`.
-=======
+  ```
+
+  Usage with tf.keras API:
+
+  ```python
+  model = keras.models.Model(inputs, outputs)
   model.compile('sgd', loss=tf.losses.LogLoss())
   ```
   """
@@ -699,54 +531,24 @@
   """Computes the poisson loss between `y_true` and `y_pred`.
 
   loss = y_pred - y_true * log(y_pred)
->>>>>>> f91aeed3
-
-  Usage:
-
-  ```python
-<<<<<<< HEAD
-  h = tf.losses.Hinge()
-  loss = h([0., 1., 1.], [1., 0., 1.])
-  print('Loss: ', loss.numpy())  # Loss: 0.66
-=======
+
+  Usage:
+
+  ```python
   p = tf.losses.Poisson()
   loss = p([1, 9, 2], [4, 8, 12])
   print('Loss: ', loss.numpy())  # Loss: -4.63
->>>>>>> f91aeed3
-  ```
-
-  Usage with tf.keras API:
-
-  ```python
-  model = keras.models.Model(inputs, outputs)
-<<<<<<< HEAD
-  model.compile('sgd', loss=tf.losses.Hinge())
-=======
+  ```
+
+  Usage with tf.keras API:
+
+  ```python
+  model = keras.models.Model(inputs, outputs)
   model.compile('sgd', loss=tf.losses.Poisson())
->>>>>>> f91aeed3
-  ```
-  """
-
-  def call(self, y_true, y_pred):
-<<<<<<< HEAD
-    """Calculates the hinge loss.
-
-    Args:
-      y_true: Ground truth values.
-      y_pred: The predicted values.
-
-    Returns:
-      Hinge loss.
-    """
-    y_pred = ops.convert_to_tensor(y_pred)
-    y_true = math_ops.cast(y_true, y_pred.dtype)
-    return hinge(y_true, y_pred)
-
-
-@keras_export('keras.losses.SquaredHinge')
-class SquaredHinge(Loss):
-  """Computes the squared hinge loss between `y_true` and `y_pred`.
-=======
+  ```
+  """
+
+  def call(self, y_true, y_pred):
     y_pred = ops.convert_to_tensor(y_pred)
     y_true = math_ops.cast(y_true, y_pred.dtype)
     return poisson(y_true, y_pred)
@@ -756,54 +558,24 @@
   """Computes the logarithm of the hyperbolic cosine of the prediction error.
 
   logcosh = log((exp(x) + exp(-x))/2) where x is the error `y_pred` - `y_true`.
->>>>>>> f91aeed3
-
-  Usage:
-
-  ```python
-<<<<<<< HEAD
-  sh = tf.losses.SquaredHinge()
-  loss = sh([0., 1., 1.], [1., 0., 1.])
-  print('Loss: ', loss.numpy())  # Loss: 0.66
-=======
+
+  Usage:
+
+  ```python
   l = tf.losses.Logcosh()
   loss = l([0., 1., 1.], [1., 0., 1.])
   print('Loss: ', loss.numpy())  # Loss: 0.289
->>>>>>> f91aeed3
-  ```
-
-  Usage with tf.keras API:
-
-  ```python
-  model = keras.models.Model(inputs, outputs)
-<<<<<<< HEAD
-  model.compile('sgd', loss=tf.losses.SquaredHinge())
-=======
+  ```
+
+  Usage with tf.keras API:
+
+  ```python
+  model = keras.models.Model(inputs, outputs)
   model.compile('sgd', loss=tf.losses.Logcosh())
->>>>>>> f91aeed3
-  ```
-  """
-
-  def call(self, y_true, y_pred):
-<<<<<<< HEAD
-    """Calculates the squared hinge loss.
-
-    Args:
-      y_true: Ground truth values.
-      y_pred: The predicted values.
-
-    Returns:
-      Squared hinge loss.
-    """
-    y_pred = ops.convert_to_tensor(y_pred)
-    y_true = math_ops.cast(y_true, y_pred.dtype)
-    return squared_hinge(y_true, y_pred)
-
-
-@keras_export('keras.losses.CategoricalHinge')
-class CategoricalHinge(Loss):
-  """Computes the categorical hinge loss between `y_true` and `y_pred`.
-=======
+  ```
+  """
+
+  def call(self, y_true, y_pred):
     y_pred = ops.convert_to_tensor(y_pred)
     y_true = math_ops.cast(y_true, y_pred.dtype)
     return logcosh(y_true, y_pred)
@@ -813,53 +585,27 @@
   """Computes kullback leibler divergence loss between `y_true` and `y_pred`.
 
   loss = y_true * log(y_true / y_pred)
->>>>>>> f91aeed3
-
-  Usage:
-
-  ```python
-<<<<<<< HEAD
-  ch = tf.losses.CategoricalHinge()
-  loss = ch([0., 1., 1.], [1., 0., 1.])
-  print('Loss: ', loss.numpy())  # Loss: 1.0
-=======
+
+  Usage:
+
+  ```python
   k = tf.losses.KullbackLeiblerDivergence()
   loss = k([.4, .9, .2], [.5, .8, .12])
   print('Loss: ', loss.numpy())  # Loss: -0.043
->>>>>>> f91aeed3
-  ```
-
-  Usage with tf.keras API:
-
-  ```python
-  model = keras.models.Model(inputs, outputs)
-<<<<<<< HEAD
-  model.compile('sgd', loss=tf.losses.CategoricalHinge())
-=======
+  ```
+
+  Usage with tf.keras API:
+
+  ```python
+  model = keras.models.Model(inputs, outputs)
   model.compile('sgd', loss=tf.losses.KullbackLeiblerDivergence())
->>>>>>> f91aeed3
-  ```
-  """
-
-  def call(self, y_true, y_pred):
-<<<<<<< HEAD
-    """Calculates the categorical hinge loss.
-
-    Args:
-      y_true: Ground truth values.
-      y_pred: The predicted values.
-
-    Returns:
-      Categorical hinge loss.
-    """
-    y_pred = ops.convert_to_tensor(y_pred)
-    y_true = math_ops.cast(y_true, y_pred.dtype)
-    return categorical_hinge(y_true, y_pred)
-=======
+  ```
+  """
+
+  def call(self, y_true, y_pred):
     y_pred = ops.convert_to_tensor(y_pred)
     y_true = math_ops.cast(y_true, y_pred.dtype)
     return kullback_leibler_divergence(y_true, y_pred)
->>>>>>> f91aeed3
 
 
 @keras_export('keras.metrics.mean_squared_error',
@@ -924,8 +670,6 @@
   return math_ops.maximum(0., neg - pos + 1.)
 
 
-<<<<<<< HEAD
-=======
 def logloss(y_true, y_pred):
   losses = math_ops.multiply(y_true, math_ops.log(y_pred + K.epsilon()))
   losses += math_ops.multiply((1 - y_true),
@@ -933,7 +677,6 @@
   return K.mean(-losses, axis=-1)
 
 
->>>>>>> f91aeed3
 @keras_export('keras.losses.logcosh')
 def logcosh(y_true, y_pred):
   """Logarithm of the hyperbolic cosine of the prediction error.
