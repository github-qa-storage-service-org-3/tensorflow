--- conflicted
+++ resolved
@@ -53,11 +53,8 @@
                     steps_per_epoch=None,
                     validation_steps=None):
   """Fit loop for Distribution Strategies."""
-<<<<<<< HEAD
-=======
   # TODO(b/122314600): Remove the scope validate.
   distributed_training_utils.validate_not_in_strategy_scope()
->>>>>>> f91aeed3
   distributed_training_utils.validate_callbacks(callbacks, model.optimizer)
   distributed_training_utils.validate_inputs(
       x, y, model._distribution_strategy)
@@ -141,11 +138,8 @@
                          steps=None,
                          callbacks=None):
   """Evaluate loop for Distribution Strategies."""
-<<<<<<< HEAD
-=======
   # TODO(b/122314600): Remove the scope validate.
   distributed_training_utils.validate_not_in_strategy_scope()
->>>>>>> f91aeed3
   distributed_training_utils.validate_inputs(x, y, model._distribution_strategy)
   first_x_value = nest.flatten(x)[0]
   if isinstance(first_x_value, np.ndarray):
@@ -181,11 +175,8 @@
                         steps=None,
                         callbacks=None):
   """Predict loop for Distribution Strategies."""
-<<<<<<< HEAD
-=======
   # TODO(b/122314600): Remove the scope validate.
   distributed_training_utils.validate_not_in_strategy_scope()
->>>>>>> f91aeed3
   distributed_training_utils.validate_inputs(
       x, None, model._distribution_strategy)
   first_x_value = nest.flatten(x)[0]
