# Copyright 2018 The TensorFlow Authors. All Rights Reserved.
#
# Licensed under the Apache License, Version 2.0 (the "License");
# you may not use this file except in compliance with the License.
# You may obtain a copy of the License at
#
#     http://www.apache.org/licenses/LICENSE-2.0
#
# Unless required by applicable law or agreed to in writing, software
# distributed under the License is distributed on an "AS IS" BASIS,
# WITHOUT WARRANTIES OR CONDITIONS OF ANY KIND, either express or implied.
# See the License for the specific language governing permissions and
# limitations under the License.
# ==============================================================================
"""Adadelta optimizer implementation."""
# pylint: disable=g-classes-have-attributes
from __future__ import absolute_import
from __future__ import division
from __future__ import print_function

import numpy as np

from tensorflow.python.framework import ops
from tensorflow.python.keras import backend_config
from tensorflow.python.keras.optimizer_v2 import optimizer_v2
from tensorflow.python.ops import array_ops
from tensorflow.python.training import training_ops
from tensorflow.python.util.tf_export import keras_export


@keras_export('keras.optimizers.Adadelta')
class Adadelta(optimizer_v2.OptimizerV2):
  r"""Optimizer that implements the Adadelta algorithm.

  Adadelta optimization is a stochastic gradient descent method that is based on
  adaptive learning rate per dimension to address two drawbacks:

  - The continual decay of learning rates throughout training
  - The need for a manually selected global learning rate

  Adadelta is a more robust extension of Adagrad that adapts learning rates
  based on a moving window of gradient updates, instead of accumulating all
  past gradients. This way, Adadelta continues learning even when many updates
  have been done. Compared to Adagrad, in the original version of Adadelta you
  don't have to set an initial learning rate. In this version, initial
  learning rate can be set, as in most other Keras optimizers.

<<<<<<< HEAD
  @compatibility(eager)
  When eager execution is enabled, `learning_rate`, `rho`, and `epsilon` can
  each be a callable that takes no arguments and returns the actual value to
  use. This can be useful for changing these values across different
  invocations of optimizer functions.
  @end_compatibility

  References
  See [M. D. Zeiler](http://arxiv.org/abs/1212.5701)
  ([pdf](http://arxiv.org/pdf/1212.5701v1.pdf))

=======
  Args:
    learning_rate: A `Tensor`, floating point value, or a schedule that is a
      `tf.keras.optimizers.schedules.LearningRateSchedule`. The learning rate.
      To match the exact form in the original paper use 1.0.
    rho: A `Tensor` or a floating point value. The decay rate.
    epsilon: A `Tensor` or a floating point value.  A constant epsilon used
             to better conditioning the grad update.
    name: Optional name prefix for the operations created when applying
      gradients.  Defaults to `"Adadelta"`.
    **kwargs: Keyword arguments. Allowed to be one of
      `"clipnorm"` or `"clipvalue"`.
      `"clipnorm"` (float) clips gradients by norm; `"clipvalue"` (float) clips
      gradients by value.

  Reference:
    - [Zeiler, 2012](http://arxiv.org/abs/1212.5701)
>>>>>>> cf88f3c5
  """

  _HAS_AGGREGATE_GRAD = True

  def __init__(self,
               learning_rate=0.001,
               rho=0.95,
               epsilon=1e-7,
               name='Adadelta',
               **kwargs):
<<<<<<< HEAD
    """Construct a new Adadelta optimizer.

    Args:
      learning_rate: A `Tensor`, floating point value, or a schedule that is a
        `tf.keras.optimizers.schedules.LearningRateSchedule`. The learning rate.
        To match the exact form in the original paper use 1.0.
      rho: A `Tensor` or a floating point value. The decay rate.
      epsilon: A `Tensor` or a floating point value.  A constant epsilon used
               to better conditioning the grad update.
      name: Optional name prefix for the operations created when applying
        gradients.  Defaults to "Adadelta".
      **kwargs: keyword arguments. Allowed to be {`clipnorm`, `clipvalue`, `lr`,
        `decay`}. `clipnorm` is clip gradients by norm; `clipvalue` is clip
        gradients by value, `decay` is included for backward compatibility to
        allow time inverse decay of learning rate. `lr` is included for backward
        compatibility, recommended to use `learning_rate` instead.
    
    The learning rate and epsilon according to the original paper uses learning rate as 1.0 and epsilon as 1e-6.
  
    According to section 4.3 ("Effective Learning rates"), near the end of 
    training step sizes converge to 1 which is effectively a high learning 
    rate which would cause divergence.This occurs only near the end of the
    training as gradients and step sizes are small,and the epsilon constant 
    in the numerator and denominator dominate past gradients and parameter
    updates which converge the learning rate to 1.
  
    In section 4.1("Handwritten Digit Classification"), MNIST data was trained 
    with tanh non linearities and 500 hidden units and 300 hidden in units with
    a final softmax output layer. With epsilon=1e-6 and rho=0.95 on mini set of
    100 images per batch for 6 epochs, the result achieved 2.00% test set error
    compared to Schaul et al (2.10%).Table 1 & 2. MNIST error rates after 6 epochs 
    of hyperparameter settings using ADADELTA showed 1.83% with epsilon=1e-6 over 
    SGD, ADAGRAD, Momentum.
  
    According to section 4.4("Speech Data"),where a large neural network with 
    4 hidden layers was trained on a corpus of US English data,ADADELTA was 
    used with 100 network replicas.The epsilon used is 1e-6 with rho=0.95 
    which converged faster than ADAGRAD.
  
    The alternate function declaration can be used for testing the use case 
    similar to the in the paper:
    def __init__(self, lr=1.0, rho=0.95, epsilon=1e-6, decay=0., **kwargs):
    
    """
=======
>>>>>>> cf88f3c5
    super(Adadelta, self).__init__(name, **kwargs)
    self._set_hyper('learning_rate', kwargs.get('lr', learning_rate))
    self._set_hyper('decay', self._initial_decay)
    self._set_hyper('rho', rho)
    self.epsilon = epsilon or backend_config.epsilon()

  def _create_slots(self, var_list):
    # Separate for-loops to respect the ordering of slot variables from v1.
    for v in var_list:
      self.add_slot(v, 'accum_grad')
    for v in var_list:
      self.add_slot(v, 'accum_var')

  def _prepare_local(self, var_device, var_dtype, apply_state):
    super(Adadelta, self)._prepare_local(var_device, var_dtype, apply_state)
    apply_state[(var_device, var_dtype)].update(
        dict(
            epsilon=ops.convert_to_tensor_v2(self.epsilon, var_dtype),
            rho=array_ops.identity(self._get_hyper('rho', var_dtype))))

  def set_weights(self, weights):
    params = self.weights
    # Override set_weights for backward compatibility of Keras V1 optimizer
    # since it does not include iteration at head of the weight list. Set
    # iteration to 0.
    if len(params) == len(weights) + 1:
      weights = [np.array(0)] + weights
    super(Adadelta, self).set_weights(weights)

  def _resource_apply_dense(self, grad, var, apply_state=None):
    var_device, var_dtype = var.device, var.dtype.base_dtype
    coefficients = ((apply_state or {}).get((var_device, var_dtype))
                    or self._fallback_apply_state(var_device, var_dtype))

    accum_grad = self.get_slot(var, 'accum_grad')
    accum_var = self.get_slot(var, 'accum_var')
    return training_ops.resource_apply_adadelta(
        var.handle,
        accum_grad.handle,
        accum_var.handle,
        coefficients['lr_t'],
        coefficients['rho'],
        coefficients['epsilon'],
        grad,
        use_locking=self._use_locking)

  def _resource_apply_sparse(self, grad, var, indices, apply_state=None):
    var_device, var_dtype = var.device, var.dtype.base_dtype
    coefficients = ((apply_state or {}).get((var_device, var_dtype))
                    or self._fallback_apply_state(var_device, var_dtype))

    accum_grad = self.get_slot(var, 'accum_grad')
    accum_var = self.get_slot(var, 'accum_var')
    return training_ops.resource_sparse_apply_adadelta(
        var.handle,
        accum_grad.handle,
        accum_var.handle,
        coefficients['lr_t'],
        coefficients['rho'],
        coefficients['epsilon'],
        grad,
        indices,
        use_locking=self._use_locking)

  def get_config(self):
    config = super(Adadelta, self).get_config()
    config.update({
        'learning_rate': self._serialize_hyperparameter('learning_rate'),
        'decay': self._serialize_hyperparameter('decay'),
        'rho': self._serialize_hyperparameter('rho'),
        'epsilon': self.epsilon,
    })
    return config<|MERGE_RESOLUTION|>--- conflicted
+++ resolved
@@ -45,7 +45,7 @@
   don't have to set an initial learning rate. In this version, initial
   learning rate can be set, as in most other Keras optimizers.
 
-<<<<<<< HEAD
+
   @compatibility(eager)
   When eager execution is enabled, `learning_rate`, `rho`, and `epsilon` can
   each be a callable that takes no arguments and returns the actual value to
@@ -57,24 +57,6 @@
   See [M. D. Zeiler](http://arxiv.org/abs/1212.5701)
   ([pdf](http://arxiv.org/pdf/1212.5701v1.pdf))
 
-=======
-  Args:
-    learning_rate: A `Tensor`, floating point value, or a schedule that is a
-      `tf.keras.optimizers.schedules.LearningRateSchedule`. The learning rate.
-      To match the exact form in the original paper use 1.0.
-    rho: A `Tensor` or a floating point value. The decay rate.
-    epsilon: A `Tensor` or a floating point value.  A constant epsilon used
-             to better conditioning the grad update.
-    name: Optional name prefix for the operations created when applying
-      gradients.  Defaults to `"Adadelta"`.
-    **kwargs: Keyword arguments. Allowed to be one of
-      `"clipnorm"` or `"clipvalue"`.
-      `"clipnorm"` (float) clips gradients by norm; `"clipvalue"` (float) clips
-      gradients by value.
-
-  Reference:
-    - [Zeiler, 2012](http://arxiv.org/abs/1212.5701)
->>>>>>> cf88f3c5
   """
 
   _HAS_AGGREGATE_GRAD = True
@@ -85,7 +67,7 @@
                epsilon=1e-7,
                name='Adadelta',
                **kwargs):
-<<<<<<< HEAD
+
     """Construct a new Adadelta optimizer.
 
     Args:
@@ -130,8 +112,6 @@
     def __init__(self, lr=1.0, rho=0.95, epsilon=1e-6, decay=0., **kwargs):
     
     """
-=======
->>>>>>> cf88f3c5
     super(Adadelta, self).__init__(name, **kwargs)
     self._set_hyper('learning_rate', kwargs.get('lr', learning_rate))
     self._set_hyper('decay', self._initial_decay)
