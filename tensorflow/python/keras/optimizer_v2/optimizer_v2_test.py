# Copyright 2018 The TensorFlow Authors. All Rights Reserved.
#
# Licensed under the Apache License, Version 2.0 (the "License");
# you may not use this file except in compliance with the License.
# You may obtain a copy of the License at
#
#     http://www.apache.org/licenses/LICENSE-2.0
#
# Unless required by applicable law or agreed to in writing, software
# distributed under the License is distributed on an "AS IS" BASIS,
# WITHOUT WARRANTIES OR CONDITIONS OF ANY KIND, either express or implied.
# See the License for the specific language governing permissions and
# limitations under the License.
# ==============================================================================
"""Functional test for OptimizerV2."""

from __future__ import absolute_import
from __future__ import division
from __future__ import print_function

import os
import tempfile

from absl.testing import parameterized
import numpy as np

from tensorflow.python import keras
from tensorflow.python.eager import context
from tensorflow.python.eager import def_function
<<<<<<< HEAD
from tensorflow.python.eager import function
=======
>>>>>>> f91aeed3
from tensorflow.python.framework import constant_op
from tensorflow.python.framework import dtypes
from tensorflow.python.framework import ops
from tensorflow.python.framework import test_util
from tensorflow.python.keras import backend
from tensorflow.python.keras import callbacks
from tensorflow.python.keras import optimizers
from tensorflow.python.keras import testing_utils
from tensorflow.python.keras.engine import input_layer
from tensorflow.python.keras.engine import saving
from tensorflow.python.keras.engine import sequential
from tensorflow.python.keras.engine import training
from tensorflow.python.keras.layers import core
from tensorflow.python.keras.optimizer_v2 import adam
from tensorflow.python.keras.optimizer_v2 import gradient_descent
from tensorflow.python.keras.optimizer_v2 import optimizer_v2
from tensorflow.python.ops import array_ops
from tensorflow.python.ops import clip_ops
from tensorflow.python.ops import resource_variable_ops
from tensorflow.python.ops import state_ops
from tensorflow.python.ops import variables
from tensorflow.python.platform import gfile
from tensorflow.python.platform import test
from tensorflow.python.training import momentum
from tensorflow.python.training import training_util


class OptimizerTest(test.TestCase):

  @test_util.run_in_graph_and_eager_modes
  def testBasic(self):
    for _, dtype in enumerate([dtypes.half, dtypes.float32, dtypes.float64]):
      with self.cached_session():
        var0 = resource_variable_ops.ResourceVariable([1.0, 2.0], dtype=dtype)
        var1 = resource_variable_ops.ResourceVariable([3.0, 4.0], dtype=dtype)
        loss = lambda: 5 * var0 + 3 * var1  # pylint: disable=cell-var-from-loop
        sgd = gradient_descent.SGD(3.0)

        self.evaluate(variables.global_variables_initializer())
        # Fetch params to validate initial values
        self.assertAllClose([1.0, 2.0], self.evaluate(var0))
        self.assertAllClose([3.0, 4.0], self.evaluate(var1))
        # Run 1 step of sgd through optimizer
        opt_op = sgd.minimize(loss, var_list=[var0, var1])
        self.evaluate(variables.global_variables_initializer())
        self.evaluate(opt_op)
        # Validate updated params
        self.assertAllClose([-14., -13.], self.evaluate(var0))
        self.assertAllClose([-6., -5.], self.evaluate(var1))

  @test_util.run_in_graph_and_eager_modes
  def testAdaptiveLearningRate(self):
    for dtype in [dtypes.half, dtypes.float32, dtypes.float64]:
      var0 = resource_variable_ops.ResourceVariable([1.0, 2.0], dtype=dtype)
      var1 = resource_variable_ops.ResourceVariable([3.0, 4.0], dtype=dtype)

      def loss():
        return 5 * var0 + 3 * var1  # pylint: disable=cell-var-from-loop

      sgd = gradient_descent.SGD(1.0)

      self.evaluate(variables.global_variables_initializer())
      # Fetch params to validate initial values
      self.assertAllClose([1.0, 2.0], self.evaluate(var0))
      self.assertAllClose([3.0, 4.0], self.evaluate(var1))
      # Run 1 step of sgd through optimizer
      opt_op = sgd.minimize(loss, [var0, var1])
      self.evaluate(variables.global_variables_initializer())
      self.evaluate(opt_op)
      # Validate updated params
      # var0 = [1., 2.] - 1.0 * [5, 5]
      self.assertAllClose([-4., -3.], self.evaluate(var0))
      # var1 = [3., 4.] - 1.0 * [3, 3]
      self.assertAllClose([0., 1.], self.evaluate(var1))

      sgd.learning_rate = 0.5
      if context.executing_eagerly():
        sgd.minimize(loss, [var0, var1])
      else:
        self.evaluate(opt_op)
      # Validate updated params
      # var0 = [-4., -3.] - 0.5 * [5, 5]
      self.assertAllClose([-6.5, -5.5], self.evaluate(var0))
      # var1 = [0., 1.] - 0.5 * [3, 3]
      self.assertAllClose([-1.5, -0.5], self.evaluate(var1))

  @test_util.run_in_graph_and_eager_modes
  def testPrecomputedGradient(self):
    for dtype in [dtypes.half, dtypes.float32, dtypes.float64]:
      with self.cached_session():
        var0 = variables.Variable([1.0, 2.0], dtype=dtype)
        var1 = variables.Variable([3.0, 4.0], dtype=dtype)
        loss = lambda: 5 * var0 + 3 * var1  # pylint: disable=cell-var-from-loop
        grad_loss = constant_op.constant([42, -42], dtype=dtype)
        sgd = gradient_descent.SGD(3.0)

        self.evaluate(variables.global_variables_initializer())
        # Fetch params to validate initial values
        self.assertAllClose([1.0, 2.0], self.evaluate(var0))
        self.assertAllClose([3.0, 4.0], self.evaluate(var1))
        # Run 1 step of sgd through optimizer
        opt_op = sgd.minimize(loss, var_list=[var0, var1], grad_loss=grad_loss)
        self.evaluate(variables.global_variables_initializer())
        self.evaluate(opt_op)
        # Validate updated params
        self.assertAllClose([1.0 - 3 * 5 * 42.0, 2.0 - 3 * 5 * (-42.0)],
                            self.evaluate(var0))
        self.assertAllClose([3.0 - 3 * 3 * 42.0, 4.0 - 3 * 3 * (-42.0)],
                            self.evaluate(var1))

  @test_util.run_in_graph_and_eager_modes
  def testNoGradients(self):
    for _, dtype in enumerate([dtypes.half, dtypes.float32, dtypes.float64]):
      with self.cached_session():
        var0 = resource_variable_ops.ResourceVariable([1.0, 2.0], dtype=dtype)
        var1 = resource_variable_ops.ResourceVariable([3.0, 4.0], dtype=dtype)
        loss = lambda: 5 * var0  # pylint: disable=cell-var-from-loop
        sgd_op = gradient_descent.SGD(3.0)
        with self.assertRaisesRegexp(ValueError, 'No gradients'):
          # var1 has no gradient
          sgd_op.minimize(loss, var_list=[var1])

  @test_util.run_in_graph_and_eager_modes
  def testNoGradientsForAnyVariables_Minimize(self):
    for _, dtype in enumerate([dtypes.half, dtypes.float32, dtypes.float64]):
      with self.cached_session():
        var0 = resource_variable_ops.ResourceVariable([1.0, 2.0], dtype=dtype)
        var1 = resource_variable_ops.ResourceVariable([3.0, 4.0], dtype=dtype)
        loss = lambda: constant_op.constant(5.0)

        sgd_op = gradient_descent.SGD(3.0)
        with self.assertRaisesRegexp(ValueError,
                                     'No gradients provided for any variable'):
          sgd_op.minimize(loss, var_list=[var0, var1])

  @test_util.run_in_graph_and_eager_modes
  def testNoGradientsForAnyVariables_ApplyGradients(self):
    for _, dtype in enumerate([dtypes.half, dtypes.float32, dtypes.float64]):
      with self.cached_session():
        var0 = resource_variable_ops.ResourceVariable([1.0, 2.0], dtype=dtype)
        var1 = resource_variable_ops.ResourceVariable([3.0, 4.0], dtype=dtype)
        sgd_op = gradient_descent.SGD(3.0)
        with self.assertRaisesRegexp(ValueError,
                                     'No gradients provided for any variable'):
          sgd_op.apply_gradients([(None, var0), (None, var1)])

  @test_util.run_in_graph_and_eager_modes
  def testGradientsAsVariables(self):
    for i, dtype in enumerate([dtypes.half, dtypes.float32, dtypes.float64]):
      with self.cached_session():
        var0 = resource_variable_ops.ResourceVariable([1.0, 2.0], dtype=dtype)
        var1 = resource_variable_ops.ResourceVariable([3.0, 4.0], dtype=dtype)
        loss = lambda: 5 * var0 + 3 * var1  # pylint: disable=cell-var-from-loop

        sgd = gradient_descent.SGD(3.0)
        grads_and_vars = sgd._compute_gradients(loss, [var0, var1])
        # Convert gradients to tf.Variables
        converted_grads = [
            resource_variable_ops.ResourceVariable(
                array_ops.zeros([2], dtype), name='c_%d_%d' % (i, j))
            for j, gv in enumerate(grads_and_vars)
        ]
        convert_ops = [
            state_ops.assign(converted_grads[j], gv[0])
            for j, gv in enumerate(grads_and_vars)
        ]

        # Run convert_ops to achieve the gradients converting
        self.evaluate(variables.global_variables_initializer())
        self.evaluate(convert_ops)
        # Fetch params to validate initial values
        self.assertAllClose([1.0, 2.0], self.evaluate(var0))
        self.assertAllClose([3.0, 4.0], self.evaluate(var1))

        # Run 1 step of sgd through optimizer
        converted_grads_and_vars = list(zip(converted_grads, [var0, var1]))
        opt_op = sgd.apply_gradients(converted_grads_and_vars)
        self.evaluate(variables.global_variables_initializer())
        self.evaluate(convert_ops)
        self.evaluate(opt_op)

        # Validate updated params
        self.assertAllClose([-14., -13.], self.evaluate(var0))
        self.assertAllClose([-6., -5.], self.evaluate(var1))

  @test_util.run_in_graph_and_eager_modes
  def testComputeGradientsWithTensors(self):
    with self.cached_session():
      x = ops.convert_to_tensor(1.0)

      def f():
        return x * x

      sgd = gradient_descent.SGD(3.0)
      grads_and_vars = sgd._compute_gradients(f, [x])
      self.assertEqual(1, len(grads_and_vars))
      grad, x_as_var = grads_and_vars[0]
      self.assertIs(x, x_as_var)
      self.assertEqual(2.0, self.evaluate(grad))

      with self.assertRaises(NotImplementedError):
        sgd.apply_gradients(grads_and_vars)

  @test_util.run_in_graph_and_eager_modes
  def testConstraint(self):
    constraint_01 = lambda x: clip_ops.clip_by_value(x, -0.1, 0.)
    constraint_0 = lambda x: clip_ops.clip_by_value(x, 0., 1.)
    with self.cached_session():
      var0 = variables.Variable([1.0, 2.0],
                                constraint=constraint_01)
      var1 = variables.Variable([3.0, 4.0],
                                constraint=constraint_0)
      loss = lambda: 5 * var0 + 3 * var1
      sgd = gradient_descent.SGD(3.0)

      self.evaluate(variables.global_variables_initializer())
      # Fetch params to validate initial values
      self.assertAllClose([1.0, 2.0], self.evaluate(var0))
      self.assertAllClose([3.0, 4.0], self.evaluate(var1))
      # Run 1 step of sgd through optimizer
      opt_op = sgd.minimize(loss, var_list=[var0, var1])
      self.evaluate(variables.global_variables_initializer())
      self.evaluate(opt_op)
      # Validate updated params
      self.assertAllClose([-0.1, -0.1], self.evaluate(var0))
      self.assertAllClose([0., 0.], self.evaluate(var1))

  @test_util.run_in_graph_and_eager_modes
  def testIterationWithoutMinimize(self):
    with self.cached_session():
      sgd = gradient_descent.SGD(3.0)
      self.evaluate(sgd.iterations.initializer)
      self.assertEqual(0, self.evaluate(sgd.iterations))

  @test_util.run_in_graph_and_eager_modes
<<<<<<< HEAD
  def testSerializationWithinDefun(self):
    with self.cached_session():
      sgd = gradient_descent.SGD(3.0)
      var0 = resource_variable_ops.ResourceVariable([1.0, 2.0],
                                                    dtype=dtypes.float32)
      loss = lambda: 3 * var0
      sgd.minimize(loss, [var0])

      def serialize():
        config = sgd.get_config()
        gradient_descent.SGD.from_config(config)

      compiled_serialize = function.defun(serialize)
      with self.assertRaisesRegexp(RuntimeError, 'inside Tensorflow graph'):
        compiled_serialize()

  @test_util.run_in_graph_and_eager_modes
=======
>>>>>>> f91aeed3
  def testConfig(self):
    with self.cached_session():
      opt = gradient_descent.SGD(learning_rate=1.0)
      config = opt.get_config()
      opt2 = gradient_descent.SGD.from_config(config)
      # assert both are equal float values.
      self.assertEqual(
          opt._get_hyper('learning_rate'), opt2._get_hyper('learning_rate'))
      var0 = variables.Variable([[1.0], [2.0]], dtype=dtypes.float32)
      loss = lambda: 3 * var0
      # learning rate variable created when calling minimize.
      opt.minimize(loss, [var0])
      self.evaluate(variables.global_variables_initializer())
      config = opt.get_config()
      opt3 = gradient_descent.SGD.from_config(config)
      self.assertEqual(
          self.evaluate(opt._get_hyper('learning_rate')),
          opt3._get_hyper('learning_rate'))

  @test_util.run_in_graph_and_eager_modes
  def testGradClipValue(self):
    with self.cached_session():
      var = resource_variable_ops.ResourceVariable([1.0, 2.0])
      loss = lambda: 3 * var
      opt = gradient_descent.SGD(learning_rate=1.0, clipvalue=1.0)
      opt_op = opt.minimize(loss, [var])
      self.evaluate(variables.global_variables_initializer())
      self.evaluate(opt_op)
      self.assertAllClose([0., 1.], self.evaluate(var))

  @test_util.run_in_graph_and_eager_modes
  def testGradClipNorm(self):
    with self.cached_session():
      var = resource_variable_ops.ResourceVariable([1.0])
      loss = lambda: 3 * var
      opt = gradient_descent.SGD(learning_rate=1.0, clipnorm=1.0)
      opt_op = opt.minimize(loss, [var])
      self.evaluate(variables.global_variables_initializer())
      self.evaluate(opt_op)
      self.assertAllClose([0.], self.evaluate(var))

  @test_util.run_in_graph_and_eager_modes
  def testInvalidClipNorm(self):
    with self.assertRaisesRegexp(ValueError, '>= 0'):
      gradient_descent.SGD(learning_rate=1.0, clipnorm=-1.0)

  @test_util.run_in_graph_and_eager_modes
  def testInvalidKwargs(self):
    with self.assertRaisesRegexp(TypeError, 'Unexpected keyword argument'):
      gradient_descent.SGD(learning_rate=1.0, invalidkwargs=1.0)

  @test_util.run_in_graph_and_eager_modes
  def testWeights(self):
    with self.cached_session():
      opt1 = adam.Adam(learning_rate=1.0)
      var1 = resource_variable_ops.ResourceVariable([1.0, 2.0],
                                                    dtype=dtypes.float32)
      loss1 = lambda: 3 * var1
      opt_op_1 = opt1.minimize(loss1, [var1])
      self.evaluate(variables.global_variables_initializer())
      config = opt1.get_config()
      opt2 = adam.Adam.from_config(config)
      var2 = resource_variable_ops.ResourceVariable([1.0, 2.0],
                                                    dtype=dtypes.float32)
      loss2 = lambda: 3 * var2
      opt_op_2 = opt2.minimize(loss2, [var2])
      weights = opt1.get_weights()

      # Assert set_weights and both variables get updated to same value.
      self.evaluate(variables.global_variables_initializer())
      opt2.set_weights(weights)
      self.evaluate([opt_op_1, opt_op_2])
      self.assertAllClose(self.evaluate(var1), self.evaluate(var2))
      self.assertEqual(1, self.evaluate(opt1.iterations))
      self.assertEqual(1, self.evaluate(opt2.iterations))

      var3 = resource_variable_ops.ResourceVariable([1.0, 2.0, 3.0],
                                                    dtype=dtypes.float32)
      var4 = resource_variable_ops.ResourceVariable([4.0, 5.0, 6.0],
                                                    dtype=dtypes.float32)
      loss3 = lambda: 3 * var3 + 5 * var4
      opt_op_3 = opt1.minimize(loss3, [var3, var4])

      # Assert set_weights with ValueError since weight list does not match.
      self.evaluate(variables.global_variables_initializer())
      weights = opt1.get_weights()
      with self.assertRaisesRegexp(ValueError, 'but the optimizer was'):
        opt2.set_weights(weights)

      # Assert set_weights and variables get updated to same value.
      var5 = resource_variable_ops.ResourceVariable([1.0, 2.0, 3.0],
                                                    dtype=dtypes.float32)
      var6 = resource_variable_ops.ResourceVariable([4.0, 5.0, 6.0],
                                                    dtype=dtypes.float32)
      loss4 = lambda: 3 * var5 + 5 * var6
      opt_op_4 = opt2.minimize(loss4, [var5, var6])
      self.evaluate(variables.global_variables_initializer())
      opt2.set_weights(weights)
      self.evaluate([opt_op_3, opt_op_4])
      self.assertAllClose(
          self.evaluate([var3, var4]), self.evaluate([var5, var6]))

  @test_util.run_in_graph_and_eager_modes
  def testGettingHyperParameters(self):
    opt = adam.Adam(learning_rate=1.0)
    var = resource_variable_ops.ResourceVariable([1.0, 2.0],
                                                 dtype=dtypes.float32)
    loss = lambda: 3 * var
    opt_op = opt.minimize(loss, [var])
    self.evaluate(variables.global_variables_initializer())
    self.evaluate(opt_op)

    lr = self.evaluate(opt.lr)
    self.assertEqual(1.0, lr)

    opt.lr = 2.0
    lr = self.evaluate(opt.lr)
    self.assertEqual(2.0, lr)

    self.evaluate(opt.lr.assign(3.0))
    lr = self.evaluate(opt.lr)
    self.assertEqual(3.0, lr)

    with self.assertRaises(AttributeError):
      opt.not_an_attr += 3

  @test_util.run_in_graph_and_eager_modes
  def testGettingHyperParametersWithLrInConstructor(self):
    opt = gradient_descent.SGD(lr=3.0)
    var = resource_variable_ops.ResourceVariable([1.0, 2.0],
                                                 dtype=dtypes.float32)
    loss = lambda: 3 * var
    opt_op = opt.minimize(loss, [var])
    self.evaluate(variables.global_variables_initializer())
    self.evaluate(opt_op)

    self.assertTrue(isinstance(opt.lr, resource_variable_ops.ResourceVariable))
    self.assertTrue(
        isinstance(opt.learning_rate, resource_variable_ops.ResourceVariable))

    lr = self.evaluate(opt.lr)
    self.assertEqual(3.0, lr)

    opt.lr = 2.0
    lr = self.evaluate(opt.lr)
    self.assertEqual(2.0, lr)

    self.evaluate(opt.lr.assign(4.0))
    lr = self.evaluate(opt.lr)
    self.assertEqual(4.0, lr)

  @test_util.run_in_graph_and_eager_modes
  def testOptimizerWithKerasModel(self):
    a = input_layer.Input(shape=(3,), name='input_a')
    b = input_layer.Input(shape=(3,), name='input_b')

    dense = core.Dense(4, name='dense')
    c = dense(a)
    d = dense(b)
    e = core.Dropout(0.5, name='dropout')(c)

    model = training.Model([a, b], [d, e])

    optimizer = gradient_descent.SGD(learning_rate=0.001)
    loss = 'mse'
    model.compile(optimizer, loss, metrics=['mae'])

    input_a_np = np.random.random((10, 3))
    input_b_np = np.random.random((10, 3))

    output_d_np = np.random.random((10, 4))
    output_e_np = np.random.random((10, 4))

    model.fit([input_a_np, input_b_np], [output_d_np, output_e_np],
              epochs=1,
              batch_size=5)

  @test_util.run_in_graph_and_eager_modes
  def testOptimizerWithCallbacks(self):
    input_np = np.random.random((10, 3))
    output_np = np.random.random((10, 4))
    a = input_layer.Input(shape=(3,), name='input_a')
    model = sequential.Sequential()
    model.add(core.Dense(4, name='dense'))
    model.add(core.Dropout(0.5, name='dropout'))
    model(a)
    optimizer = gradient_descent.SGD(learning_rate=0.1)
    model.compile(optimizer, loss='mse', metrics=['mae'])
    # This does not reduce the LR after the first epoch (due to low delta).
    cbks = [
        callbacks.ReduceLROnPlateau(
            monitor='val_loss', factor=0.1, min_delta=0, patience=1, cooldown=5)
    ]
    model.fit(
        input_np,
        output_np,
        batch_size=10,
        validation_data=(input_np, output_np),
        callbacks=cbks,
        epochs=5,
        verbose=0)
    self.assertAllClose(
        float(backend.get_value(model.optimizer.lr)), 0.1, atol=1e-4)

    # This should reduce the LR after the first epoch (due to high delta).
    cbks = [
        callbacks.ReduceLROnPlateau(
            monitor='val_loss',
            factor=0.1,
            min_delta=10,
            patience=1,
            cooldown=5)
    ]
    model.fit(
        input_np,
        output_np,
        batch_size=10,
        validation_data=(input_np, output_np),
        callbacks=cbks,
        epochs=5,
        verbose=2)
    self.assertAllClose(
        float(backend.get_value(model.optimizer.lr)), 0.01, atol=1e-4)

  def testOptimizerSetIterations(self):
    global_step = training_util.get_or_create_global_step()
    opt = adam.Adam(learning_rate=1.0)
    opt.iterations = global_step
    var = resource_variable_ops.ResourceVariable([1.0, 2.0],
                                                 dtype=dtypes.float32)
    loss = lambda: 3 * var
    opt_op = opt.minimize(loss, [var])
    self.evaluate(variables.global_variables_initializer())
    init_step_value = self.evaluate(global_step)
    self.evaluate(opt_op)
    new_step_value = self.evaluate(global_step)
    self.assertEqual(new_step_value, init_step_value + 1)


class OptimizersCompatibilityTest(test.TestCase, parameterized.TestCase):

  @parameterized.named_parameters(
      ('adadelta', 'adadelta', True), ('adagrad', 'adagrad', True),
      ('adam', 'adam', True), ('adamax', 'adamax', True),
      ('nadam', 'nadam', True), ('momentum', 'momentum', True),
      ('sgd', 'sgd', False))
  def testOptimizersCompatibility(self, opt_str, test_weights):
    np.random.seed(1331)
    with self.cached_session():
      train_samples = 20
      input_dim = 3
      num_classes = 2
      (x, y), _ = testing_utils.get_test_data(
          train_samples=train_samples,
          test_samples=10,
          input_shape=(input_dim,),
          num_classes=num_classes)
      y = keras.utils.to_categorical(y)

      num_hidden = 5
      model = testing_utils.get_small_sequential_mlp(
          num_hidden=num_hidden, num_classes=num_classes, input_dim=input_dim)

      old_mode = os.environ.get('TF2_BEHAVIOR', None)
      # Disable tf2 to create V1 optimizer.
      disable_tf2()
      if opt_str == 'momentum':
        opt_v1 = optimizers.SGD(momentum=0.9)
      else:
        opt_v1 = optimizers.get(opt_str)

      # Test compile and fit with v1 optimizer.
      model.compile(opt_v1, loss='categorical_crossentropy', metrics=[])
      model.fit(x, y, batch_size=5, epochs=1)
      model_dir = tempfile.mkdtemp()
      gfile.MakeDirs(model_dir)
      file_name = os.path.join(model_dir, 'model.h5')
      model.save(file_name)

      enable_tf2()
      # Test load and fit with v2 optimizer.
      model_2 = saving.load_model(file_name)
      opt_v2 = model_2.optimizer
      self.assertIsInstance(opt_v2, optimizer_v2.OptimizerV2)
      # set_weights is called inside load_model but exception is swallowed,
      # this call checks the weights can be set correctly.
      if test_weights:
        opt_v2.set_weights(opt_v1.get_weights())

      hist_1 = model.fit(x, y, batch_size=5, epochs=1, shuffle=False)
      hist_2 = model_2.fit(x, y, batch_size=5, epochs=1, shuffle=False)
      self.assertAllClose(model.get_weights(), model_2.get_weights())
      self.assertAllClose(model.get_weights(), model_2.get_weights())
      self.assertAllClose(hist_1.history['loss'], hist_2.history['loss'])

      if old_mode is not None:
        os.environ['TF2_BEHAVIOR'] = old_mode

  def testNumericEquivalenceForNesterovMomentum(self):
    np.random.seed(1331)
    with self.cached_session():
      train_samples = 20
      input_dim = 3
      num_classes = 2
      (x, y), _ = testing_utils.get_test_data(
          train_samples=train_samples,
          test_samples=10,
          input_shape=(input_dim,),
          num_classes=num_classes)
      y = keras.utils.to_categorical(y)

      num_hidden = 5
      model_k_v1 = testing_utils.get_small_sequential_mlp(
          num_hidden=num_hidden, num_classes=num_classes, input_dim=input_dim)
      model_k_v2 = testing_utils.get_small_sequential_mlp(
          num_hidden=num_hidden, num_classes=num_classes, input_dim=input_dim)
      model_k_v2.set_weights(model_k_v1.get_weights())
      model_tf = testing_utils.get_small_sequential_mlp(
          num_hidden=num_hidden, num_classes=num_classes, input_dim=input_dim)
      model_tf.set_weights(model_k_v2.get_weights())

      opt_k_v1 = optimizers.SGD(lr=0.001, momentum=0.9, nesterov=True)
      opt_k_v2 = gradient_descent.SGD(momentum=0.9, nesterov=True)
      opt_tf = momentum.MomentumOptimizer(
          learning_rate=0.001, momentum=0.9, use_nesterov=True)

      model_k_v1.compile(opt_k_v1, loss='categorical_crossentropy', metrics=[])
      model_k_v2.compile(opt_k_v2, loss='categorical_crossentropy', metrics=[])
      model_tf.compile(opt_tf, loss='categorical_crossentropy', metrics=[])

      hist_k_v1 = model_k_v1.fit(x, y, batch_size=5, epochs=10, shuffle=False)
      hist_k_v2 = model_k_v2.fit(x, y, batch_size=5, epochs=10, shuffle=False)
      hist_tf = model_tf.fit(x, y, batch_size=5, epochs=10, shuffle=False)

      self.assertAllClose(model_k_v1.get_weights(), model_tf.get_weights())
      self.assertAllClose(model_k_v1.get_weights(), model_k_v2.get_weights())
      self.assertAllClose(opt_k_v1.get_weights(), opt_k_v2.get_weights())
      self.assertAllClose(hist_k_v1.history['loss'], hist_tf.history['loss'])
      self.assertAllClose(hist_k_v1.history['loss'], hist_k_v2.history['loss'])

  def testNumericEquivalenceForAmsgrad(self):
    np.random.seed(1331)
    with self.cached_session():
      train_samples = 20
      input_dim = 3
      num_classes = 2
      (x, y), _ = testing_utils.get_test_data(
          train_samples=train_samples,
          test_samples=10,
          input_shape=(input_dim,),
          num_classes=num_classes)
      y = keras.utils.to_categorical(y)

      num_hidden = 5
      model_k_v1 = testing_utils.get_small_sequential_mlp(
          num_hidden=num_hidden, num_classes=num_classes, input_dim=input_dim)
      model_k_v2 = testing_utils.get_small_sequential_mlp(
          num_hidden=num_hidden, num_classes=num_classes, input_dim=input_dim)
      model_k_v2.set_weights(model_k_v1.get_weights())

      opt_k_v1 = optimizers.Adam(amsgrad=True)
      opt_k_v2 = adam.Adam(amsgrad=True)

      model_k_v1.compile(opt_k_v1, loss='categorical_crossentropy', metrics=[])
      model_k_v2.compile(opt_k_v2, loss='categorical_crossentropy', metrics=[])

      hist_k_v1 = model_k_v1.fit(x, y, batch_size=5, epochs=10, shuffle=False)
      hist_k_v2 = model_k_v2.fit(x, y, batch_size=5, epochs=10, shuffle=False)

      self.assertAllClose(model_k_v1.get_weights(), model_k_v2.get_weights())
      self.assertAllClose(opt_k_v1.get_weights(), opt_k_v2.get_weights())
      self.assertAllClose(hist_k_v1.history['loss'], hist_k_v2.history['loss'])


def disable_tf2():
  if 'TF2_BEHAVIOR' in os.environ:
    del os.environ['TF2_BEHAVIOR']


def enable_tf2():
  os.environ['TF2_BEHAVIOR'] = 'enabled'


# Note: These tests are kept in a separate class to avoid bugs in some
# distributions of Python that break AutoGraph which is used by tf.function.
class OptimizerWithFunctionTest(test.TestCase):

  def testBasic(self):
    with context.eager_mode():
      var = resource_variable_ops.ResourceVariable([1.0, 2.0],
                                                   dtype=dtypes.float32)
      loss = lambda: 3 * var
      opt = adam.Adam(learning_rate=1.0)

      @def_function.function
      def fn():
        opt.minimize(loss, [var])
        return var

      self.assertAllClose([0., 1.], fn(), atol=1e-4)
      self.assertAllClose([-1, 0.], fn(), atol=1e-4)


if __name__ == '__main__':
  test.main()<|MERGE_RESOLUTION|>--- conflicted
+++ resolved
@@ -27,10 +27,6 @@
 from tensorflow.python import keras
 from tensorflow.python.eager import context
 from tensorflow.python.eager import def_function
-<<<<<<< HEAD
-from tensorflow.python.eager import function
-=======
->>>>>>> f91aeed3
 from tensorflow.python.framework import constant_op
 from tensorflow.python.framework import dtypes
 from tensorflow.python.framework import ops
@@ -266,26 +262,6 @@
       self.assertEqual(0, self.evaluate(sgd.iterations))
 
   @test_util.run_in_graph_and_eager_modes
-<<<<<<< HEAD
-  def testSerializationWithinDefun(self):
-    with self.cached_session():
-      sgd = gradient_descent.SGD(3.0)
-      var0 = resource_variable_ops.ResourceVariable([1.0, 2.0],
-                                                    dtype=dtypes.float32)
-      loss = lambda: 3 * var0
-      sgd.minimize(loss, [var0])
-
-      def serialize():
-        config = sgd.get_config()
-        gradient_descent.SGD.from_config(config)
-
-      compiled_serialize = function.defun(serialize)
-      with self.assertRaisesRegexp(RuntimeError, 'inside Tensorflow graph'):
-        compiled_serialize()
-
-  @test_util.run_in_graph_and_eager_modes
-=======
->>>>>>> f91aeed3
   def testConfig(self):
     with self.cached_session():
       opt = gradient_descent.SGD(learning_rate=1.0)
