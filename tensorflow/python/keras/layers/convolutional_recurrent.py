--- conflicted
+++ resolved
@@ -272,15 +272,9 @@
     self.built = True
 
   def get_initial_state(self, inputs):
-<<<<<<< HEAD
     # (samples, timesteps, img_dims..., filters)
     initial_state = backend.zeros_like(inputs)
     # (samples, img_dims..., filters)
-=======
-    # (samples, timesteps, rows, cols, filters)
-    initial_state = backend.zeros_like(inputs)
-    # (samples, rows, cols, filters)
->>>>>>> 3c16284e
     initial_state = backend.sum(initial_state, axis=1)
     shape = list(self.cell.kernel_shape)
     shape[-1] = self.cell.filters
@@ -334,13 +328,8 @@
                                                input_length=timesteps)
     if self.stateful:
       updates = [
-<<<<<<< HEAD
-        backend.update(self_state, state)
-        for self_state, state in zip(self.states, states)
-=======
           backend.update(self_state, state)
           for self_state, state in zip(self.states, states)
->>>>>>> 3c16284e
       ]
       self.add_update(updates)
 
@@ -426,10 +415,6 @@
                            ', found shape=' + str(value.shape))
         # TODO(anjalisridhar): consider batch calls to `set_value`.
         backend.set_value(state, value)
-<<<<<<< HEAD
-=======
-
->>>>>>> 3c16284e
 
 
 class ConvLSTMCell(DropoutRNNCellMixin, Layer):
@@ -674,7 +659,6 @@
       return backend.conv3d
 
   def input_conv(self, x, w, b=None, padding='valid'):
-<<<<<<< HEAD
     conv_out = self._conv_func(x, w, strides=self.strides,
                                padding=padding,
                                data_format=self.data_format,
@@ -685,24 +669,8 @@
 
   def recurrent_conv(self, x, w):
     strides = conv_utils.normalize_tuple(1, self.rank, 'strides')
-    conv_out = self._conv_func(
-      x, w, strides=strides, padding='same', data_format=self.data_format
-    )
-=======
-    conv_out = backend.conv2d(x, w, strides=self.strides,
-                              padding=padding,
-                              data_format=self.data_format,
-                              dilation_rate=self.dilation_rate)
-    if b is not None:
-      conv_out = backend.bias_add(conv_out, b,
-                                  data_format=self.data_format)
-    return conv_out
-
-  def recurrent_conv(self, x, w):
-    conv_out = backend.conv2d(x, w, strides=(1, 1),
-                              padding='same',
-                              data_format=self.data_format)
->>>>>>> 3c16284e
+    conv_out = self._conv_func(x, w, strides=strides, padding='same',
+                               data_format=self.data_format)
     return conv_out
 
   def get_config(self):
