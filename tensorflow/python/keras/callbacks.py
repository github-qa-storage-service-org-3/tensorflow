--- conflicted
+++ resolved
@@ -2767,7 +2767,6 @@
       mode = 'a'
     else:
       mode = 'w'
-<<<<<<< HEAD
 
     # If we want to log all, then we need to be able to read the file as well
     # in case we need to adjust previous writes. See call to
@@ -2775,12 +2774,7 @@
     if self.log_all:
       mode += '+'
 
-    self.csv_file = io.open(self.filename,
-                            mode + self.file_flags,
-                            **self._open_args)
-=======
     self.csv_file = gfile.GFile(self.filename, mode)
->>>>>>> 6bba1b6e
 
   def on_epoch_end(self, epoch, logs=None):
     logs = logs or {}
@@ -2809,20 +2803,8 @@
 
     # Create a writer if we don't have one.
     if not self.writer:
-<<<<<<< HEAD
       self.writer = self.create_csv_dict(self.csv_file, dict_type="writer")
-=======
-
-      class CustomDialect(csv.excel):
-        delimiter = self.sep
-
-      fieldnames = ['epoch'] + self.keys
-
-      self.writer = csv.DictWriter(
-          self.csv_file,
-          fieldnames=fieldnames,
-          dialect=CustomDialect)
->>>>>>> 6bba1b6e
+
       if self.append_header:
         self.header_pos = self.csv_file.tell()
         self.writer.writeheader()
@@ -2869,8 +2851,7 @@
     try:
       # Create a backup file for current csv file.
       shutil.copyfile(curr_file_name, self.backup_file_name)
-      temp_file = io.open(temp_file_name, "w" +
-                          self.file_flags, **self._open_args)
+      temp_file = gfile.GFile(temp_file_name, "w")
       shutil.copyfile(curr_file_name, temp_file_name)
     except (IOError, ValueError) as e:
       logging.warning('Got exception in CSVLogger callback,'
@@ -2917,9 +2898,7 @@
 
     # Open current csv file again with append only now since we've written
     # data into the file already.
-    self.csv_file = io.open(self.filename,
-                            "a+" + self.file_flags,
-                            **self._open_args)
+    self.csv_file = gfile.GFile(temp_file_name, "a+")
     self.writer = self.create_csv_dict(file=self.csv_file, dict_type="writer")
 
 
