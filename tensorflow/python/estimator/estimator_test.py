# Copyright 2016 The TensorFlow Authors. All Rights Reserved.
#
# Licensed under the Apache License, Version 2.0 (the "License");
# you may not use this file except in compliance with the License.
# You may obtain a copy of the License at
#
#     http://www.apache.org/licenses/LICENSE-2.0
#
# Unless required by applicable law or agreed to in writing, software
# distributed under the License is distributed on an "AS IS" BASIS,
# WITHOUT WARRANTIES OR CONDITIONS OF ANY KIND, either express or implied.
# See the License for the specific language governing permissions and
# limitations under the License.
# ==============================================================================
"""Tests for Estimator."""

from __future__ import absolute_import
from __future__ import division
from __future__ import print_function

import os
import tempfile

import numpy as np

from tensorflow.python.client import session
from tensorflow.python.estimator import estimator
from tensorflow.python.estimator import model_fn as model_fn_lib
from tensorflow.python.estimator import run_config
from tensorflow.python.estimator.export import export
from tensorflow.python.estimator.export import export_output
from tensorflow.python.estimator.inputs import numpy_io
from tensorflow.python.framework import constant_op
from tensorflow.python.framework import dtypes
from tensorflow.python.framework import ops
from tensorflow.python.layers import layers
from tensorflow.python.ops import array_ops
from tensorflow.python.ops import control_flow_ops
from tensorflow.python.ops import data_flow_ops
from tensorflow.python.ops import init_ops
from tensorflow.python.ops import metrics as metrics_lib
from tensorflow.python.ops import parsing_ops
from tensorflow.python.ops import state_ops
from tensorflow.python.ops import variables
from tensorflow.python.ops.losses import losses
from tensorflow.python.platform import gfile
from tensorflow.python.platform import test
from tensorflow.python.platform import tf_logging as logging
from tensorflow.python.saved_model import loader
from tensorflow.python.saved_model import tag_constants
from tensorflow.python.training import saver
from tensorflow.python.training import saver_test_utils
from tensorflow.python.training import session_run_hook
from tensorflow.python.training import training
from tensorflow.python.util import compat


def dummy_model_fn(features, labels, params):
  _, _, _ = features, labels, params


class EstimatorInheritanceConstraintTest(test.TestCase):
  """Tests that sub classes cannot override methods of Estimator."""

  def test_override_a_method(self):
    class _Estimator(estimator.Estimator):

      def __init__(self):
        super(_Estimator, self).__init__(model_fn=dummy_model_fn)

      def predict(self, input_fn, predict_keys=None, hooks=None):
        pass

    with self.assertRaisesRegexp(
        ValueError, 'cannot override members of Estimator.*predict'):
      _Estimator()

  def test_override_a_method_with_tricks(self):
    class _Estimator(estimator.Estimator):

      def __init__(self):
        super(_Estimator, self).__init__(model_fn=dummy_model_fn)

      def _assert_members_are_not_overridden(self):
        pass  # HAHA! I tricked you!

      def predict(self, input_fn, predict_keys=None, hooks=None):
        pass

    with self.assertRaisesRegexp(
        ValueError, 'cannot override members of Estimator.*predict'):
      _Estimator()

  def test_extension_of_api_is_ok(self):
    class _Estimator(estimator.Estimator):

      def __init__(self):
        super(_Estimator, self).__init__(model_fn=dummy_model_fn)

      def predict_proba(self, input_fn, predict_keys=None, hooks=None):
        pass

    _Estimator()


class EstimatorConstructorTest(test.TestCase):

  def test_config_must_be_a_run_config(self):
    with self.assertRaisesRegexp(ValueError, 'an instance of RunConfig'):
      estimator.Estimator(model_fn=None, config='NotARunConfig')

  def test_model_fn_must_be_provided(self):
    with self.assertRaisesRegexp(ValueError, 'model_fn.* must be'):
      estimator.Estimator(model_fn=None)

  def test_property_accessors(self):

    def model_fn(features, labels, params):
      _, _, _ = features, labels, params

    class FakeConfig(run_config.RunConfig):  # pylint: disable=g-wrong-blank-lines
      pass

    params = {'hidden_layers': [3, 4]}
    est = estimator.Estimator(
        model_fn=model_fn, model_dir='bla', config=FakeConfig(), params=params)
    self.assertTrue(isinstance(est.config, FakeConfig))
    self.assertEqual(params, est.params)
    self.assertEqual('bla', est.model_dir)

  def test_default_config(self):

    def model_fn(features, labels):
      _, _ = features, labels

    est = estimator.Estimator(model_fn=model_fn)
    self.assertTrue(isinstance(est.config, run_config.RunConfig))

  def test_default_model_dir(self):

    def model_fn(features, labels):
      _, _ = features, labels

    est = estimator.Estimator(model_fn=model_fn)
    self.assertTrue(est.model_dir is not None)

  def test_model_fn_args_must_include_features(self):

    def model_fn(x, labels):
      _, _ = x, labels

    with self.assertRaisesRegexp(ValueError, 'features'):
      estimator.Estimator(model_fn=model_fn)

  def test_model_fn_args_must_include_labels(self):

    def model_fn(features, y):
      _, _ = features, y

    with self.assertRaisesRegexp(ValueError, 'labels'):
      estimator.Estimator(model_fn=model_fn)

  def test_if_params_provided_then_model_fn_should_accept_it(self):

    def model_fn(features, labels):
      _, _ = features, labels

    estimator.Estimator(model_fn=model_fn)
    with self.assertRaisesRegexp(ValueError, 'params'):
      estimator.Estimator(model_fn=model_fn, params={'hidden_layers': 4})

  def test_not_known_model_fn_args(self):

    def model_fn(features, labels, something):
      _, _, _ = features, labels, something

    with self.assertRaisesRegexp(ValueError, 'something'):
      estimator.Estimator(model_fn=model_fn)

  def test_not_known_model_fn_args_handled_by_lambda(self):
    def model_fn(features, labels, something):
      _, _, _ = features, labels, something

    new_model_fn = lambda features, labels: model_fn(  # pylint: disable=g-long-lambda
        features, labels, 'something')
    estimator.Estimator(model_fn=new_model_fn)


def dummy_input_fn():
  return ({'x': constant_op.constant([[1], [1]])},
          constant_op.constant([[1], [1]]))


def model_fn_global_step_incrementer(features, labels, mode):
  _, _ = features, labels
  global_step = training.get_global_step()
  return model_fn_lib.EstimatorSpec(
      mode,
      loss=constant_op.constant(1.),
      train_op=state_ops.assign_add(global_step, 1))


class EstimatorTrainTest(test.TestCase):

  def test_model_fn_must_return_estimator_spec(self):

    def model_fn(features, labels):
      _, _ = features, labels
      return 'NotGoodNotGood'

    est = estimator.Estimator(model_fn=model_fn)
    with self.assertRaisesRegexp(ValueError, 'EstimatorSpec'):
      est.train(dummy_input_fn, steps=1)

  def test_run_train_op_and_saves_at_the_end(self):
    est = estimator.Estimator(model_fn=model_fn_global_step_incrementer)
    est.train(dummy_input_fn, steps=5)
    self.assertEqual(
        5, estimator._load_global_step_from_checkpoint_dir(est.model_dir))

  def test_steps_and_saves_reloads(self):
    est = estimator.Estimator(model_fn=model_fn_global_step_incrementer)
    est.train(dummy_input_fn, steps=5)
    self.assertEqual(
        5, estimator._load_global_step_from_checkpoint_dir(est.model_dir))
    est.train(dummy_input_fn, steps=5)
    self.assertEqual(
        10, estimator._load_global_step_from_checkpoint_dir(est.model_dir))

  def test_max_step(self):
    est = estimator.Estimator(model_fn=model_fn_global_step_incrementer)
    est.train(dummy_input_fn, max_steps=5)
    self.assertEqual(
        5, estimator._load_global_step_from_checkpoint_dir(est.model_dir))
    est.train(dummy_input_fn, max_steps=5)
    self.assertEqual(
        5, estimator._load_global_step_from_checkpoint_dir(est.model_dir))

  def test_steps0_raises_error(self):
    est = estimator.Estimator(
        model_fn=_model_fn_with_eval_metric_ops)
    with self.assertRaisesRegexp(ValueError, 'Must specify steps > 0'):
      est.train(dummy_input_fn, steps=0)

  def test_steps_negative_raises_error(self):
    est = estimator.Estimator(
        model_fn=_model_fn_with_eval_metric_ops)
    with self.assertRaisesRegexp(ValueError, 'Must specify steps > 0'):
      est.train(dummy_input_fn, steps=-1)

  def test_max_steps0_raises_error(self):
    est = estimator.Estimator(
        model_fn=_model_fn_with_eval_metric_ops)
    with self.assertRaisesRegexp(ValueError, 'Must specify max_steps > 0'):
      est.train(dummy_input_fn, max_steps=0)

  def test_max_steps_negative_raises_error(self):
    est = estimator.Estimator(
        model_fn=_model_fn_with_eval_metric_ops)
    with self.assertRaisesRegexp(ValueError, 'Must specify max_steps > 0'):
      est.train(dummy_input_fn, max_steps=-1)

  def test_scaffold_is_used(self):
    self.is_init_fn_called = False

    def _init_fn(scaffold, sess):
      _, _ = scaffold, sess
      self.is_init_fn_called = True

    def _model_fn_scaffold(features, labels, mode):
      _, _ = features, labels
      return model_fn_lib.EstimatorSpec(
          mode=mode,
          loss=constant_op.constant(0.),
          train_op=constant_op.constant(0.),
          scaffold=training.Scaffold(init_fn=_init_fn))

    est = estimator.Estimator(model_fn=_model_fn_scaffold)
    est.train(dummy_input_fn, steps=1)
    self.assertTrue(self.is_init_fn_called)

  def test_hooks_should_be_session_run_hook(self):
    est = estimator.Estimator(model_fn=model_fn_global_step_incrementer)
    with self.assertRaisesRegexp(TypeError, 'must be a SessionRunHook'):
      est.train(dummy_input_fn, steps=1, hooks=['NotAHook'])

  def test_training_hooks_are_used(self):
    chief_hook = test.mock.MagicMock(
        wraps=training.SessionRunHook(), spec=training.SessionRunHook)
    hook = test.mock.MagicMock(
        wraps=training.SessionRunHook(), spec=training.SessionRunHook)

    def _model_fn_hooks(features, labels, mode):
      _, _ = features, labels
      return model_fn_lib.EstimatorSpec(
          mode=mode,
          loss=constant_op.constant(0.),
          train_op=constant_op.constant(0.),
          training_chief_hooks=[chief_hook],
          training_hooks=[hook])

    est = estimator.Estimator(model_fn=_model_fn_hooks)
    self.assertFalse(chief_hook.begin.called)
    self.assertFalse(hook.begin.called)
    est.train(dummy_input_fn, steps=1)
    self.assertTrue(chief_hook.begin.called)
    self.assertTrue(hook.begin.called)

  def test_chief_only_hook_should_not_be_called_on_non_chief(self):
    chief_hook = test.mock.MagicMock(
        wraps=training.SessionRunHook(), spec=training.SessionRunHook)
    hook = test.mock.MagicMock(
        wraps=training.SessionRunHook(), spec=training.SessionRunHook)

    def _model_fn_hooks(features, labels, mode):
      _, _ = features, labels
      return model_fn_lib.EstimatorSpec(
          mode=mode,
          loss=constant_op.constant(0.),
          train_op=constant_op.constant(0.),
          training_chief_hooks=[chief_hook],
          training_hooks=[hook])

    class NonChiefRunConfig(run_config.RunConfig):  # pylint: disable=g-wrong-blank-lines
      @property
      def is_chief(self):  # pylint: disable=g-wrong-blank-lines
        return False

    # Mocking the SessionManager.wait_for_session, so that worker doesn't wait
    # for chief.
    def get_initialized_session(*args, **kwargs):
      scaffold = training.Scaffold().finalize()
      sess = session.Session(*args, **kwargs)
      sess.run(scaffold.init_op)
      return sess

    with test.mock.patch.object(
        training.SessionManager,
        'wait_for_session',
        side_effect=get_initialized_session):
      est = estimator.Estimator(
          model_fn=_model_fn_hooks, config=NonChiefRunConfig())
      self.assertFalse(chief_hook.begin.called)
      self.assertFalse(hook.begin.called)
      est.train(dummy_input_fn, steps=1)
      self.assertFalse(chief_hook.begin.called)
      self.assertTrue(hook.begin.called)

  def test_features_labels_mode(self):
    given_features = {'test-features': [[1], [1]]}
    given_labels = {'test-labels': [[1], [1]]}

    def _input_fn():
      return given_features, given_labels

    def _model_fn(features, labels, mode):
      self.features, self.labels, self.mode = features, labels, mode
      return model_fn_lib.EstimatorSpec(
          mode=mode,
          loss=constant_op.constant(0.),
          train_op=constant_op.constant(0.),
          predictions=constant_op.constant([[0.]]))

    est = estimator.Estimator(model_fn=_model_fn)
    est.train(_input_fn, steps=1)
    self.assertEqual(given_features, self.features)
    self.assertEqual(given_labels, self.labels)
    self.assertEqual(model_fn_lib.ModeKeys.TRAIN, self.mode)

  def test_graph_initialization_global_step_and_random_seed(self):
    expected_random_seed = run_config.RunConfig().tf_random_seed
    def _model_fn(features, labels, mode):
      _, _, _ = features, labels, mode
      self.assertIsNotNone(training.get_global_step())
      self.assertEqual(expected_random_seed, ops.get_default_graph().seed)
      return model_fn_lib.EstimatorSpec(
          mode=mode,
          loss=constant_op.constant(0.),
          train_op=constant_op.constant(0.),
          predictions=constant_op.constant([[0.]]))

    est = estimator.Estimator(model_fn=_model_fn)
    est.train(dummy_input_fn, steps=1)


def _model_fn_with_eval_metric_ops(features, labels, mode, params):
  _, _ = features, labels
  metric_name = params.get('metric_name') or 'metric'
  metric_value = params.get('metric_value') or 2.
  global_step = training.get_global_step()
  loss = constant_op.constant(1.)
  metric_update_op = loss.op
  metric_tensor = control_flow_ops.with_dependencies(
      [metric_update_op], constant_op.constant(metric_value))
  return model_fn_lib.EstimatorSpec(
      mode,
      loss=loss,
      predictions={'predictions': constant_op.constant(1.)},
      train_op=state_ops.assign_add(global_step, 1),
      eval_metric_ops={metric_name: (metric_tensor, metric_update_op)})


class _StepCounterHook(session_run_hook.SessionRunHook):
  """Hooks that counts the number of times it is called."""

  def __init__(self):
    self._steps = 0

  def before_run(self, run_context):
    del run_context
    self._steps += 1

  @property
  def steps(self):
    return self._steps


class EstimatorEvaluateTest(test.TestCase):

  def test_model_fn_must_return_estimator_spec(self):
    def _model_fn(features, labels, mode):
      _, _ = features, labels
      if mode == model_fn_lib.ModeKeys.EVAL:
        return 'NotGoodNotGood'
      return model_fn_lib.EstimatorSpec(
          mode,
          loss=constant_op.constant(1.),
          train_op=control_flow_ops.no_op())

    est = estimator.Estimator(model_fn=_model_fn)
    est.train(dummy_input_fn, steps=1)
    with self.assertRaisesRegexp(
        ValueError, 'model_fn should return an EstimatorSpec'):
      est.evaluate(dummy_input_fn, steps=1)

  def test_no_trained_model(self):
    est = estimator.Estimator(model_fn=_model_fn_with_eval_metric_ops)
    with self.assertRaisesRegexp(
        ValueError, 'Could not find trained model in model_dir'):
      est.evaluate(dummy_input_fn, steps=1)

  def test_scores(self):
    est = estimator.Estimator(
        model_fn=_model_fn_with_eval_metric_ops,
        params={
            'metric_name': 'metric',
            'metric_value': 2.})
    est.train(dummy_input_fn, steps=5)
    scores = est.evaluate(dummy_input_fn, steps=1)
    self.assertIn('metric', scores)
    self.assertAlmostEqual(2., scores['metric'])

  def test_tuple_metrics(self):
    def _model_fn(features, labels, mode):
      del features  # unused
      del labels
      return model_fn_lib.EstimatorSpec(
          mode,
          train_op=control_flow_ops.no_op(),
          loss=constant_op.constant(1.),
          eval_metric_ops={
              'nested_metric': (
                  ((constant_op.constant(2.), constant_op.constant(1)),
                   constant_op.constant(3., dtype=dtypes.float64)),
                  control_flow_ops.no_op())})
    est = estimator.Estimator(model_fn=_model_fn)
    est.train(dummy_input_fn, steps=1)
    evaluation = est.evaluate(dummy_input_fn, steps=1)
    ((two_float, one_integer), three_double) = evaluation['nested_metric']
    self.assertAlmostEqual(2., two_float)
    self.assertEqual(1, one_integer)
    self.assertAlmostEqual(3., three_double)

  def test_steps0_raises_error(self):
    est = estimator.Estimator(
        model_fn=_model_fn_with_eval_metric_ops)
    est.train(dummy_input_fn, steps=5)
    with self.assertRaisesRegexp(ValueError, 'Must specify steps > 0'):
      est.evaluate(dummy_input_fn, steps=0)

  def test_steps_negative_raises_error(self):
    est = estimator.Estimator(
        model_fn=_model_fn_with_eval_metric_ops)
    est.train(dummy_input_fn, steps=5)
    with self.assertRaisesRegexp(ValueError, 'Must specify steps > 0'):
      est.evaluate(dummy_input_fn, steps=-1)

  def test_global_step_metric_raises_error(self):
    est = estimator.Estimator(
        model_fn=_model_fn_with_eval_metric_ops,
        params={
            'metric_name': 'global_step',
            'metric_value': 2.})
    est.train(dummy_input_fn, steps=5)
    with self.assertRaisesRegexp(
        ValueError, 'Metric with name `global_step` is not allowed'):
      est.evaluate(dummy_input_fn, steps=1)

  def test_global_step_is_reported(self):
    est = estimator.Estimator(
        model_fn=_model_fn_with_eval_metric_ops,
        params={'metric_name': 'metric',
                'metric_value': 2.})
    est.train(dummy_input_fn, steps=5)
    scores = est.evaluate(dummy_input_fn, steps=1)
    self.assertIn('global_step', scores)
    self.assertEqual(5, scores['global_step'])

  def test_loss_metric_is_reported(self):

    def _model_fn_with_incremental_loss(features, labels, mode):
      _, _ = features, labels
      local_weight = variables.Variable(
          0., name='local_weight', collections=[ops.GraphKeys.LOCAL_VARIABLES])
      # Loss will be 2, 4, 6, ...
      loss = 2 * state_ops.assign_add(local_weight, 1.)
      return model_fn_lib.EstimatorSpec(
          mode,
          loss=loss,
          train_op=state_ops.assign_add(training.get_global_step(), 1))

    est = estimator.Estimator(model_fn=_model_fn_with_incremental_loss)
    est.train(dummy_input_fn, steps=1)
    scores = est.evaluate(dummy_input_fn, steps=5)
    self.assertIn(model_fn_lib.MetricKeys.LOSS, scores)
    # Average loss will be (2 + 4 + 6 + 8 + 10)/5=6
    self.assertAlmostEqual(6., scores[model_fn_lib.MetricKeys.LOSS])

  def test_hooks_should_be_session_run_hook(self):
    est = estimator.Estimator(model_fn=model_fn_global_step_incrementer)
    est.train(dummy_input_fn, steps=1)
    with self.assertRaisesRegexp(TypeError, 'must be a SessionRunHook'):
      est.evaluate(dummy_input_fn, steps=5, hooks=['NotAHook'])

  def test_hooks_are_used(self):
    step_counter_hook = _StepCounterHook()

    est = estimator.Estimator(model_fn=_model_fn_with_eval_metric_ops)
    est.train(dummy_input_fn, steps=1)
    est.evaluate(dummy_input_fn, steps=5, hooks=[step_counter_hook])
    self.assertEqual(5, step_counter_hook.steps)

  def test_evaluate_from_checkpoint(self):
    params = {
        'metric_name': 'metric',
        'metric_value': 2.}
    est1 = estimator.Estimator(
        model_fn=_model_fn_with_eval_metric_ops,
        params=params)
    est1.train(dummy_input_fn, steps=5)
    est2 = estimator.Estimator(
        model_fn=_model_fn_with_eval_metric_ops,
        params=params)
    scores = est2.evaluate(
        dummy_input_fn,
        steps=1,
        checkpoint_path=saver.latest_checkpoint(est1.model_dir))
    self.assertEqual(5, scores['global_step'])

  def test_scaffold_is_used(self):

    def _model_fn_scaffold(features, labels, mode):
      _, _ = features, labels
      variables.Variable(1., name='weight')
      real_saver = saver.Saver()
      self.mock_saver = test.mock.Mock(
          wraps=real_saver, saver_def=real_saver.saver_def)
      return model_fn_lib.EstimatorSpec(
          mode=mode,
          predictions=constant_op.constant([[1.]]),
          loss=constant_op.constant(0.),
          train_op=constant_op.constant(0.),
          scaffold=training.Scaffold(saver=self.mock_saver))

    est = estimator.Estimator(model_fn=_model_fn_scaffold)
    est.train(dummy_input_fn, steps=1)
    est.evaluate(dummy_input_fn, steps=1)
    self.assertTrue(self.mock_saver.restore.called)

  def test_features_labels_mode(self):
    given_features = {'test-features': [[1], [1]]}
    given_labels = {'test-labels': [[1], [1]]}

    def _input_fn():
      return given_features, given_labels

    def _model_fn(features, labels, mode):
      self.features, self.labels, self.mode = features, labels, mode
      return model_fn_lib.EstimatorSpec(
          mode=mode,
          loss=constant_op.constant(0.),
          train_op=constant_op.constant(0.),
          predictions=constant_op.constant([[0.]]))

    est = estimator.Estimator(model_fn=_model_fn)
    est.train(_input_fn, steps=1)
    est.evaluate(_input_fn, steps=1)
    self.assertEqual(given_features, self.features)
    self.assertEqual(given_labels, self.labels)
    self.assertEqual(model_fn_lib.ModeKeys.EVAL, self.mode)

  def test_graph_initialization_global_step_and_random_seed(self):
    expected_random_seed = run_config.RunConfig().tf_random_seed
    def _model_fn(features, labels, mode):
      _, _, _ = features, labels, mode
      self.assertIsNotNone(training.get_global_step())
      self.assertEqual(expected_random_seed, ops.get_default_graph().seed)
      return model_fn_lib.EstimatorSpec(
          mode=mode,
          loss=constant_op.constant(0.),
          train_op=constant_op.constant(0.),
          predictions=constant_op.constant([[0.]]))

    est = estimator.Estimator(model_fn=_model_fn)
    est.train(dummy_input_fn, steps=1)
    est.evaluate(dummy_input_fn, steps=1)


class EstimatorPredictTest(test.TestCase):

  def test_no_trained_model_in_model_dir(self):
    est = estimator.Estimator(model_fn=model_fn_global_step_incrementer)
    with self.assertRaisesRegexp(ValueError,
                                 'Could not find trained model in model_dir'):
      next(est.predict(dummy_input_fn))

  def test_no_trained_model_invalid_checkpoint_path(self):
    est = estimator.Estimator(model_fn=model_fn_global_step_incrementer)
    with self.assertRaises(ValueError):
<<<<<<< HEAD
      next(est.predict(dummy_input_fn, checkpoint_path=saver.latest_checkpoint("fakedir")))
=======
      next(
          est.predict(
              dummy_input_fn,
              checkpoint_path=saver.latest_checkpoint('fakedir')))
>>>>>>> 2a276a0e

  def test_tensor_predictions(self):

    def _model_fn(features, labels, mode):
      _, _ = features, labels
      return model_fn_lib.EstimatorSpec(
          mode,
          loss=constant_op.constant(0.),
          train_op=constant_op.constant(0.),
          predictions=constant_op.constant([[10.]]))

    est = estimator.Estimator(model_fn=_model_fn)
    est.train(dummy_input_fn, steps=1)
    self.assertEqual(10., next(est.predict(dummy_input_fn)))

  def test_warn_if_no_queue_runner(self):

    def _model_fn(features, labels, mode):
      _, _ = features, labels
      return model_fn_lib.EstimatorSpec(
          mode,
          loss=constant_op.constant(0.),
          train_op=constant_op.constant(0.),
          predictions=constant_op.constant([[10.]]))

    est = estimator.Estimator(model_fn=_model_fn)
    est.train(dummy_input_fn, steps=1)
    with test.mock.patch.object(logging, 'warning') as mock_log:
      next(est.predict(dummy_input_fn))
      self.assertRegexpMatches(
          str(mock_log.call_args),
          'Input graph does not contain a QueueRunner.')

  def test_input_fn_can_return_just_features(self):

    def _model_fn(features, labels, mode):
      _, _ = features, labels
      return model_fn_lib.EstimatorSpec(
          mode,
          loss=constant_op.constant(0.),
          train_op=constant_op.constant(0.),
          predictions=constant_op.constant([[10.]]))

    est = estimator.Estimator(model_fn=_model_fn)
    est.train(dummy_input_fn, steps=1)

    def _only_features():
      return {'x': constant_op.constant([[0.]])}

    self.assertEqual([10.], next(est.predict(_only_features)))

  def test_batch_size_mismatch(self):

    def _model_fn(features, labels, mode):
      _, _ = features, labels
      return model_fn_lib.EstimatorSpec(
          mode,
          loss=constant_op.constant(0.),
          train_op=constant_op.constant(0.),
          predictions={
              'y1': constant_op.constant([[10.]]),
              'y2': constant_op.constant([[12.], [13]])
          })

    est = estimator.Estimator(model_fn=_model_fn)
    est.train(dummy_input_fn, steps=1)
    with self.assertRaisesRegexp(ValueError,
                                 'Batch length of predictions should be same'):
      next(est.predict(dummy_input_fn))

  def test_predict_keys_defined_for_tensor(self):

    def _model_fn(features, labels, mode):
      _, _ = features, labels
      return model_fn_lib.EstimatorSpec(
          mode,
          loss=constant_op.constant(0.),
          train_op=constant_op.constant(0.),
          predictions=constant_op.constant([[10.]]))

    est = estimator.Estimator(model_fn=_model_fn)
    est.train(dummy_input_fn, steps=1)
    with self.assertRaisesRegexp(
        ValueError,
        'predict_keys argument is not valid in case of non-dict predictions'):
      next(est.predict(dummy_input_fn, predict_keys=['y']))

  def test_predict_keys_does_not_exists(self):

    def _model_fn(features, labels, mode):
      _, _ = features, labels
      return model_fn_lib.EstimatorSpec(
          mode,
          loss=constant_op.constant(0.),
          train_op=constant_op.constant(0.),
          predictions={
              'y1': constant_op.constant([[10.]]),
              'y2': constant_op.constant([[12.]])
          })

    est = estimator.Estimator(model_fn=_model_fn)
    est.train(dummy_input_fn, steps=1)
    with self.assertRaisesRegexp(ValueError,
                                 'Expected to run at least one output from'):
      next(est.predict(dummy_input_fn, predict_keys=['y3']))

  def test_return_given_predict_keys(self):

    def _model_fn(features, labels, mode):
      _, _ = features, labels
      return model_fn_lib.EstimatorSpec(
          mode,
          loss=constant_op.constant(0.),
          train_op=constant_op.constant(0.),
          predictions={
              'y1': constant_op.constant([[10.]]),
              'y2': constant_op.constant([[12.]])
          })

    est = estimator.Estimator(model_fn=_model_fn)
    est.train(dummy_input_fn, steps=1)
    results = next(est.predict(dummy_input_fn, predict_keys=['y1']))
    self.assertIn('y1', results)
    self.assertNotIn('y2', results)

  def test_yield_rows_of_tensor(self):

    def _model_fn(features, labels, mode):
      _, _ = features, labels
      return model_fn_lib.EstimatorSpec(
          mode,
          loss=constant_op.constant(0.),
          train_op=constant_op.constant(0.),
          predictions=constant_op.constant([[10.], [12.]]))

    est = estimator.Estimator(model_fn=_model_fn)
    est.train(dummy_input_fn, steps=1)
    results = est.predict(dummy_input_fn)
    self.assertEqual([10.], next(results))
    self.assertEqual([12.], next(results))

  def test_yield_rows_of_dict(self):

    def _model_fn(features, labels, mode):
      _, _ = features, labels
      return model_fn_lib.EstimatorSpec(
          mode,
          loss=constant_op.constant(0.),
          train_op=constant_op.constant(0.),
          predictions={
              'y1': constant_op.constant([[10.], [12]]),
              'y2': constant_op.constant([[0.], [2.]])
          })

    est = estimator.Estimator(model_fn=_model_fn)
    est.train(dummy_input_fn, steps=1)
    results = est.predict(dummy_input_fn)
    self.assertDictEqual({'y1': [10.], 'y2': [0.]}, next(results))
    self.assertDictEqual({'y1': [12.], 'y2': [2.]}, next(results))

  def test_hooks_should_be_session_run_hook(self):
    est = estimator.Estimator(model_fn=model_fn_global_step_incrementer)
    est.train(dummy_input_fn, steps=1)
    with self.assertRaisesRegexp(TypeError, 'must be a SessionRunHook'):
      next(est.predict(dummy_input_fn, hooks=['NotAHook']))

  def test_hooks_are_used(self):

    def _model_fn(features, labels, mode):
      _, _ = features, labels
      return model_fn_lib.EstimatorSpec(
          mode,
          loss=constant_op.constant(0.),
          train_op=constant_op.constant(0.),
          predictions=constant_op.constant([[10.], [12.]]))

    step_counter_hook = _StepCounterHook()
    est = estimator.Estimator(model_fn=_model_fn)
    est.train(dummy_input_fn, steps=1)
    results = est.predict(dummy_input_fn, hooks=[step_counter_hook])
    self.assertEqual(0, step_counter_hook.steps)  # not called yet
    next(results)
    self.assertEqual(1, step_counter_hook.steps)  # first call
    next(results)
    self.assertEqual(1, step_counter_hook.steps)  # it's in same batch
    next(results)
    self.assertEqual(2, step_counter_hook.steps)  # next batch

  def test_predict_from_old_model_dir(self):

    def _model_fn(features, labels, mode):
      _, _ = features, labels
      v = variables.Variable([[16.]], name='weight')
      prediction = v * 2
      return model_fn_lib.EstimatorSpec(
          mode,
          loss=constant_op.constant(0.),
          train_op=constant_op.constant(0.),
          predictions=prediction)

    est1 = estimator.Estimator(model_fn=_model_fn)
    est1.train(dummy_input_fn, steps=1)
    est2 = estimator.Estimator(model_fn=_model_fn, model_dir=est1.model_dir)
    self.assertEqual([32.], next(est2.predict(dummy_input_fn)))

  def test_predict_from_checkpoint_path(self):

    def _model_fn(features, labels, mode):
      _, _ = features, labels
      v = variables.Variable([[16.]], name='weight')
      prediction = v * 2
      return model_fn_lib.EstimatorSpec(
          mode,
          loss=constant_op.constant(0.),
          train_op=constant_op.constant(0.),
          predictions=prediction)

    est1 = estimator.Estimator(model_fn=_model_fn)
    est1.train(dummy_input_fn, steps=1)
    est2 = estimator.Estimator(model_fn=_model_fn, model_dir=est1.model_dir)
<<<<<<< HEAD
    self.assertEqual([32.], next(est2.predict(
      dummy_input_fn,
      checkpoint_path=saver.latest_checkpoint(est1.model_dir))))
=======
    self.assertEqual(
        [32.],
        next(
            est2.predict(
                dummy_input_fn,
                checkpoint_path=saver.latest_checkpoint(est1.model_dir))))
>>>>>>> 2a276a0e

  def test_scaffold_is_used(self):

    def _model_fn_scaffold(features, labels, mode):
      _, _ = features, labels
      variables.Variable(1., name='weight')
      real_saver = saver.Saver()
      self.mock_saver = test.mock.Mock(
          wraps=real_saver, saver_def=real_saver.saver_def)
      return model_fn_lib.EstimatorSpec(
          mode=mode,
          predictions=constant_op.constant([[1.]]),
          loss=constant_op.constant(0.),
          train_op=constant_op.constant(0.),
          scaffold=training.Scaffold(saver=self.mock_saver))

    est = estimator.Estimator(model_fn=_model_fn_scaffold)
    est.train(dummy_input_fn, steps=1)
    next(est.predict(dummy_input_fn))
    self.assertTrue(self.mock_saver.restore.called)

  def test_features_labels_mode(self):
    given_features = {'test-features': [[1], [1]]}
    given_labels = {'test-labels': [[1], [1]]}

    def _input_fn():
      return given_features, given_labels

    def _model_fn(features, labels, mode):
      self.features, self.labels, self.mode = features, labels, mode
      return model_fn_lib.EstimatorSpec(
          mode=mode,
          loss=constant_op.constant(0.),
          train_op=constant_op.constant(0.),
          predictions=constant_op.constant([[0.]]))

    est = estimator.Estimator(model_fn=_model_fn)
    est.train(_input_fn, steps=1)
    next(est.predict(_input_fn))
    self.assertEqual(given_features, self.features)
    self.assertIsNone(self.labels)
    self.assertEqual(model_fn_lib.ModeKeys.PREDICT, self.mode)

  def test_graph_initialization_global_step_and_random_seed(self):
    expected_random_seed = run_config.RunConfig().tf_random_seed
    def _model_fn(features, labels, mode):
      _, _, _ = features, labels, mode
      self.assertIsNotNone(training.get_global_step())
      self.assertEqual(expected_random_seed, ops.get_default_graph().seed)
      return model_fn_lib.EstimatorSpec(
          mode=mode,
          loss=constant_op.constant(0.),
          train_op=constant_op.constant(0.),
          predictions=constant_op.constant([[0.]]))

    est = estimator.Estimator(model_fn=_model_fn)
    est.train(dummy_input_fn, steps=1)
    next(est.predict(dummy_input_fn))


def _model_fn_for_export_tests(features, labels, mode):
  _, _ = features, labels
  variables.Variable(1., name='weight')
  scores = constant_op.constant([3.])
  classes = constant_op.constant(['wumpus'])
  return model_fn_lib.EstimatorSpec(
      mode,
      predictions=constant_op.constant(10.),
      loss=constant_op.constant(1.),
      train_op=constant_op.constant(2.),
      export_outputs={
          'test': export_output.ClassificationOutput(scores, classes)})


def _model_fn_with_saveables_for_export_tests(features, labels, mode):
  _, _ = features, labels
  table = saver_test_utils.CheckpointedOp(name='v2')
  train_op = table.insert('k1', 30.0)
  prediction = table.lookup('k1', 0.0)
  return model_fn_lib.EstimatorSpec(
      mode,
      predictions=prediction,
      loss=constant_op.constant(1.),
      train_op=train_op,
      export_outputs={
          'test': export_output.PredictOutput({'prediction': prediction})})


_VOCAB_FILE_CONTENT = 'emerson\nlake\npalmer\n'
_EXTRA_FILE_CONTENT = 'kermit\npiggy\nralph\n'


class EstimatorExportTest(test.TestCase):

  def test_export_savedmodel_proto_roundtrip(self):
    tmpdir = tempfile.mkdtemp()
    est = estimator.Estimator(model_fn=_model_fn_for_export_tests)
    est.train(input_fn=dummy_input_fn, steps=1)
    feature_spec = {'x': parsing_ops.VarLenFeature(dtype=dtypes.int64),
                    'y': parsing_ops.VarLenFeature(dtype=dtypes.int64)}
    serving_input_receiver_fn = export.build_parsing_serving_input_receiver_fn(
        feature_spec)

    # Perform the export.
    export_dir_base = os.path.join(
        compat.as_bytes(tmpdir), compat.as_bytes('export'))
    export_dir = est.export_savedmodel(
        export_dir_base, serving_input_receiver_fn)

    # Check that all the files are in the right places.
    self.assertTrue(gfile.Exists(export_dir_base))
    self.assertTrue(gfile.Exists(export_dir))
    self.assertTrue(gfile.Exists(os.path.join(
        compat.as_bytes(export_dir),
        compat.as_bytes('saved_model.pb'))))
    self.assertTrue(gfile.Exists(os.path.join(
        compat.as_bytes(export_dir),
        compat.as_bytes('variables'))))
    self.assertTrue(gfile.Exists(os.path.join(
        compat.as_bytes(export_dir),
        compat.as_bytes('variables/variables.index'))))
    self.assertTrue(gfile.Exists(os.path.join(
        compat.as_bytes(export_dir),
        compat.as_bytes('variables/variables.data-00000-of-00001'))))

    # Restore, to validate that the export was well-formed.
    with ops.Graph().as_default() as graph:
      with session.Session(graph=graph) as sess:
        loader.load(sess, [tag_constants.SERVING], export_dir)
        graph_ops = [x.name for x in graph.get_operations()]
        self.assertTrue('input_example_tensor' in graph_ops)
        self.assertTrue('ParseExample/ParseExample' in graph_ops)
        self.assertTrue('weight' in graph_ops)

    # Clean up.
    gfile.DeleteRecursively(tmpdir)

  def test_export_savedmodel_with_saveables_proto_roundtrip(self):
    tmpdir = tempfile.mkdtemp()
    est = estimator.Estimator(
        model_fn=_model_fn_with_saveables_for_export_tests)
    est.train(input_fn=dummy_input_fn, steps=1)
    feature_spec = {'x': parsing_ops.VarLenFeature(dtype=dtypes.int64),
                    'y': parsing_ops.VarLenFeature(dtype=dtypes.int64)}
    serving_input_receiver_fn = export.build_parsing_serving_input_receiver_fn(
        feature_spec)

    # Perform the export.
    export_dir_base = os.path.join(
        compat.as_bytes(tmpdir), compat.as_bytes('export'))
    export_dir = est.export_savedmodel(
        export_dir_base, serving_input_receiver_fn)

    # Check that all the files are in the right places.
    self.assertTrue(gfile.Exists(export_dir_base))
    self.assertTrue(gfile.Exists(export_dir))
    self.assertTrue(gfile.Exists(os.path.join(
        compat.as_bytes(export_dir),
        compat.as_bytes('saved_model.pb'))))
    self.assertTrue(gfile.Exists(os.path.join(
        compat.as_bytes(export_dir),
        compat.as_bytes('variables'))))
    self.assertTrue(gfile.Exists(os.path.join(
        compat.as_bytes(export_dir),
        compat.as_bytes('variables/variables.index'))))
    self.assertTrue(gfile.Exists(os.path.join(
        compat.as_bytes(export_dir),
        compat.as_bytes('variables/variables.data-00000-of-00001'))))

    # Restore, to validate that the export was well-formed.
    with ops.Graph().as_default() as graph:
      with session.Session(graph=graph) as sess:
        loader.load(sess, [tag_constants.SERVING], export_dir)
        graph_ops = [x.name for x in graph.get_operations()]
        self.assertTrue('input_example_tensor' in graph_ops)
        self.assertTrue('ParseExample/ParseExample' in graph_ops)
        self.assertTrue('save/LookupTableImport' in graph_ops)

    # Clean up.
    gfile.DeleteRecursively(tmpdir)

  def test_export_savedmodel_assets(self):
    tmpdir = tempfile.mkdtemp()
    est = estimator.Estimator(model_fn=_model_fn_for_export_tests)
    est.train(input_fn=dummy_input_fn, steps=1)
    feature_spec = {'x': parsing_ops.VarLenFeature(dtype=dtypes.int64),
                    'y': parsing_ops.VarLenFeature(dtype=dtypes.int64)}
    serving_input_receiver_fn = export.build_parsing_serving_input_receiver_fn(
        feature_spec)

    # Create a fake asset.
    vocab_file_name = os.path.join(
        compat.as_bytes(tmpdir), compat.as_bytes('my_vocab_file'))
    vocab_file = gfile.GFile(vocab_file_name, mode='w')
    vocab_file.write(_VOCAB_FILE_CONTENT)
    vocab_file.close()

    # hack in an op that uses the asset, in order to test asset export.
    # this is not actually valid, of course.
    def serving_input_receiver_with_asset_fn():
      features, receiver_tensor = serving_input_receiver_fn()
      filename = ops.convert_to_tensor(vocab_file_name,
                                       dtypes.string,
                                       name='asset_filepath')
      ops.add_to_collection(ops.GraphKeys.ASSET_FILEPATHS, filename)
      features['bogus_filename'] = filename

      return export.ServingInputReceiver(features, receiver_tensor)

    # Perform the export.
    export_dir_base = os.path.join(
        compat.as_bytes(tmpdir), compat.as_bytes('export'))
    export_dir = est.export_savedmodel(
        export_dir_base, serving_input_receiver_with_asset_fn)

    # Check that the asset files are in the right places.
    expected_vocab_file_name = os.path.join(
        compat.as_bytes(export_dir), compat.as_bytes('assets/my_vocab_file'))
    self.assertTrue(gfile.Exists(os.path.join(
        compat.as_bytes(export_dir), compat.as_bytes('assets'))))
    self.assertTrue(gfile.Exists(expected_vocab_file_name))
    self.assertEqual(
        compat.as_bytes(_VOCAB_FILE_CONTENT),
        compat.as_bytes(gfile.GFile(expected_vocab_file_name).read()))

    # Restore, to validate that the export was well-formed.
    with ops.Graph().as_default() as graph:
      with session.Session(graph=graph) as sess:
        loader.load(sess, [tag_constants.SERVING], export_dir)
        assets = [
            x.eval()
            for x in graph.get_collection(ops.GraphKeys.ASSET_FILEPATHS)
        ]
        self.assertItemsEqual([vocab_file_name], assets)
        graph_ops = [x.name for x in graph.get_operations()]
        self.assertTrue('input_example_tensor' in graph_ops)
        self.assertTrue('ParseExample/ParseExample' in graph_ops)
        self.assertTrue('asset_filepath' in graph_ops)
        self.assertTrue('weight' in graph_ops)

    # cleanup
    gfile.DeleteRecursively(tmpdir)

  def test_export_savedmodel_extra_assets(self):
    tmpdir = tempfile.mkdtemp()
    est = estimator.Estimator(model_fn=_model_fn_for_export_tests)
    est.train(input_fn=dummy_input_fn, steps=1)
    feature_spec = {'x': parsing_ops.VarLenFeature(dtype=dtypes.int64),
                    'y': parsing_ops.VarLenFeature(dtype=dtypes.int64)}
    serving_input_receiver_fn = export.build_parsing_serving_input_receiver_fn(
        feature_spec)

    # Create a fake asset.
    extra_file_name = os.path.join(
        compat.as_bytes(tmpdir), compat.as_bytes('my_extra_file'))
    extra_file = gfile.GFile(extra_file_name, mode='w')
    extra_file.write(_EXTRA_FILE_CONTENT)
    extra_file.close()

    # Perform the export.
    assets_extra = {'some/sub/directory/my_extra_file': extra_file_name}
    export_dir_base = os.path.join(
        compat.as_bytes(tmpdir), compat.as_bytes('export'))
    export_dir = est.export_savedmodel(export_dir_base,
                                       serving_input_receiver_fn,
                                       assets_extra=assets_extra)

    # Check that the asset files are in the right places.
    expected_extra_path = os.path.join(
        compat.as_bytes(export_dir),
        compat.as_bytes('assets.extra/some/sub/directory/my_extra_file'))
    self.assertTrue(gfile.Exists(os.path.join(
        compat.as_bytes(export_dir), compat.as_bytes('assets.extra'))))
    self.assertTrue(gfile.Exists(expected_extra_path))
    self.assertEqual(
        compat.as_bytes(_EXTRA_FILE_CONTENT),
        compat.as_bytes(gfile.GFile(expected_extra_path).read()))

    # cleanup
    gfile.DeleteRecursively(tmpdir)

  def test_scaffold_is_used_for_saver(self):
    tmpdir = tempfile.mkdtemp()

    def _model_fn_scaffold(features, labels, mode):
      _, _ = features, labels
      variables.Variable(1., name='weight')
      real_saver = saver.Saver()
      self.mock_saver = test.mock.Mock(
          wraps=real_saver, saver_def=real_saver.saver_def)
      scores = constant_op.constant([3.])
      return model_fn_lib.EstimatorSpec(
          mode=mode,
          predictions=constant_op.constant([[1.]]),
          loss=constant_op.constant(0.),
          train_op=constant_op.constant(0.),
          scaffold=training.Scaffold(saver=self.mock_saver),
          export_outputs={'test': export_output.ClassificationOutput(scores)})

    est = estimator.Estimator(model_fn=_model_fn_scaffold)
    est.train(dummy_input_fn, steps=1)
    feature_spec = {'x': parsing_ops.VarLenFeature(dtype=dtypes.int64),
                    'y': parsing_ops.VarLenFeature(dtype=dtypes.int64)}
    serving_input_receiver_fn = export.build_parsing_serving_input_receiver_fn(
        feature_spec)

    # Perform the export.
    export_dir_base = os.path.join(
        compat.as_bytes(tmpdir), compat.as_bytes('export'))
    est.export_savedmodel(export_dir_base, serving_input_receiver_fn)

    self.assertTrue(self.mock_saver.restore.called)

  def test_scaffold_is_used_for_local_init(self):
    tmpdir = tempfile.mkdtemp()

    def _model_fn_scaffold(features, labels, mode):
      _, _ = features, labels
      my_int = variables.Variable(1, name='my_int',
                                  collections=[ops.GraphKeys.LOCAL_VARIABLES])
      scores = constant_op.constant([3.])
      with ops.control_dependencies(
          [variables.local_variables_initializer(),
           data_flow_ops.tables_initializer()]):
        assign_op = state_ops.assign(my_int, 12345)

      # local_initSop must be an Operation, not a Tensor.
      custom_local_init_op = control_flow_ops.group(assign_op)
      return model_fn_lib.EstimatorSpec(
          mode=mode,
          predictions=constant_op.constant([[1.]]),
          loss=constant_op.constant(0.),
          train_op=constant_op.constant(0.),
          scaffold=training.Scaffold(local_init_op=custom_local_init_op),
          export_outputs={'test': export_output.ClassificationOutput(scores)})

    est = estimator.Estimator(model_fn=_model_fn_scaffold)
    est.train(dummy_input_fn, steps=1)
    feature_spec = {'x': parsing_ops.VarLenFeature(dtype=dtypes.int64),
                    'y': parsing_ops.VarLenFeature(dtype=dtypes.int64)}
    serving_input_receiver_fn = export.build_parsing_serving_input_receiver_fn(
        feature_spec)

    # Perform the export.
    export_dir_base = os.path.join(
        compat.as_bytes(tmpdir), compat.as_bytes('export'))
    export_dir = est.export_savedmodel(export_dir_base,
                                       serving_input_receiver_fn)

    # Restore, to validate that the custom local_init_op runs.
    with ops.Graph().as_default() as graph:
      with session.Session(graph=graph) as sess:
        loader.load(sess, [tag_constants.SERVING], export_dir)
        my_int = graph.get_tensor_by_name('my_int:0')
        my_int_value = sess.run(my_int)
        self.assertEqual(12345, my_int_value)

  def test_features_labels_mode(self):
    given_features = {'test-features': constant_op.constant([[1], [1]])}

    def serving_input_receiver_fn():
      return export.ServingInputReceiver(
          given_features, array_ops.placeholder(dtype=dtypes.string))

    def _model_fn(features, labels, mode):
      self.features, self.labels, self.mode = features, labels, mode
      return model_fn_lib.EstimatorSpec(
          mode=mode,
          loss=constant_op.constant(0.),
          train_op=constant_op.constant(0.),
          predictions=constant_op.constant([[0.]]),
          export_outputs={
              'test': export_output.ClassificationOutput(
                  constant_op.constant([[0.]]))
          })

    est = estimator.Estimator(model_fn=_model_fn)
    est.train(dummy_input_fn, steps=1)
    est.export_savedmodel(tempfile.mkdtemp(), serving_input_receiver_fn)
    self.assertEqual(given_features, self.features)
    self.assertIsNone(self.labels)
    self.assertEqual(model_fn_lib.ModeKeys.PREDICT, self.mode)

  def test_graph_initialization_global_step_and_random_seed(self):
    expected_random_seed = run_config.RunConfig().tf_random_seed
    def _model_fn(features, labels, mode):
      _, _, _ = features, labels, mode
      self.assertIsNotNone(training.get_global_step())
      self.assertEqual(expected_random_seed, ops.get_default_graph().seed)
      return model_fn_lib.EstimatorSpec(
          mode=mode,
          loss=constant_op.constant(0.),
          train_op=constant_op.constant(0.),
          predictions=constant_op.constant([[0.]]),
          export_outputs={
              'test': export_output.ClassificationOutput(
                  constant_op.constant([[0.]]))
          })

    def serving_input_receiver_fn():
      return export.ServingInputReceiver(
          {'test-features': constant_op.constant([[1], [1]])},
          array_ops.placeholder(dtype=dtypes.string))

    est = estimator.Estimator(model_fn=_model_fn)
    est.train(dummy_input_fn, steps=1)
    est.export_savedmodel(tempfile.mkdtemp(), serving_input_receiver_fn)


class EstimatorIntegrationTest(test.TestCase):

  def test_complete_flow_with_a_simple_linear_model(self):

    def _model_fn(features, labels, mode):
      predictions = layers.dense(
          features['x'], 1, kernel_initializer=init_ops.zeros_initializer())
      export_outputs = {
          'predictions': export_output.RegressionOutput(predictions)
      }

      if mode == model_fn_lib.ModeKeys.PREDICT:
        return model_fn_lib.EstimatorSpec(
            mode, predictions=predictions, export_outputs=export_outputs)

      loss = losses.mean_squared_error(labels, predictions)
      train_op = training.GradientDescentOptimizer(learning_rate=0.5).minimize(
          loss, training.get_global_step())
      eval_metric_ops = {
          'absolute_error': metrics_lib.mean_absolute_error(
              labels, predictions)
      }

      return model_fn_lib.EstimatorSpec(
          mode,
          predictions=predictions,
          loss=loss,
          train_op=train_op,
          eval_metric_ops=eval_metric_ops,
          export_outputs=export_outputs)

    est = estimator.Estimator(model_fn=_model_fn)
    data = np.linspace(0., 1., 100, dtype=np.float32).reshape(-1, 1)

    # TRAIN
    # learn y = x
    train_input_fn = numpy_io.numpy_input_fn(
        x={'x': data}, y=data, batch_size=50, num_epochs=None, shuffle=True)
    est.train(train_input_fn, steps=200)

    # EVALUTE
    eval_input_fn = numpy_io.numpy_input_fn(
        x={'x': data}, y=data, batch_size=50, num_epochs=1, shuffle=True)
    scores = est.evaluate(eval_input_fn)
    self.assertEqual(200, scores['global_step'])
    self.assertGreater(0.1, scores['absolute_error'])

    # PREDICT
    predict_input_fn = numpy_io.numpy_input_fn(
        x={'x': data}, y=None, batch_size=10, num_epochs=1, shuffle=False)
    predictions = list(est.predict(predict_input_fn))
    self.assertAllClose(data, predictions, atol=0.01)

    # EXPORT
    feature_spec = {'x': parsing_ops.FixedLenFeature([1], dtypes.float32)}
    serving_input_receiver_fn = export.build_parsing_serving_input_receiver_fn(
        feature_spec)
    export_dir = est.export_savedmodel(tempfile.mkdtemp(),
                                       serving_input_receiver_fn)
    self.assertTrue(gfile.Exists(export_dir))

if __name__ == '__main__':
  test.main()<|MERGE_RESOLUTION|>--- conflicted
+++ resolved
@@ -627,14 +627,10 @@
   def test_no_trained_model_invalid_checkpoint_path(self):
     est = estimator.Estimator(model_fn=model_fn_global_step_incrementer)
     with self.assertRaises(ValueError):
-<<<<<<< HEAD
-      next(est.predict(dummy_input_fn, checkpoint_path=saver.latest_checkpoint("fakedir")))
-=======
       next(
           est.predict(
               dummy_input_fn,
               checkpoint_path=saver.latest_checkpoint('fakedir')))
->>>>>>> 2a276a0e
 
   def test_tensor_predictions(self):
 
@@ -855,18 +851,12 @@
     est1 = estimator.Estimator(model_fn=_model_fn)
     est1.train(dummy_input_fn, steps=1)
     est2 = estimator.Estimator(model_fn=_model_fn, model_dir=est1.model_dir)
-<<<<<<< HEAD
-    self.assertEqual([32.], next(est2.predict(
-      dummy_input_fn,
-      checkpoint_path=saver.latest_checkpoint(est1.model_dir))))
-=======
     self.assertEqual(
         [32.],
         next(
             est2.predict(
                 dummy_input_fn,
                 checkpoint_path=saver.latest_checkpoint(est1.model_dir))))
->>>>>>> 2a276a0e
 
   def test_scaffold_is_used(self):
 
