--- conflicted
+++ resolved
@@ -235,33 +235,11 @@
         self.assertAllEqual(np_ans, tf_ans)
         self.assertShapeEqual(np_ans, y)
 
-<<<<<<< HEAD
-  def test3D021GPU(self):
-=======
   def testLargeSizeGPU(self):
->>>>>>> faed2b9f
     # If no GPU available, skip the test
     if not test.is_gpu_available(cuda_only=True):
       return
 
-<<<<<<< HEAD
-    datatypes = [np.int8, np.float16, np.float32, np.float64, np.complex128]
-    normal_tiled_shapes = [[4, 120, 120], [4, 130, 150], [4, 180, 250]]
-    narrow_tiled_shapes = [[4, 120, 5], [4, 130, 5], [4, 5, 160]]
-    simple_shapes = [[4, 80, 5], [4, 70, 5], [4, 5, 90]]
-    shapes = normal_tiled_shapes + narrow_tiled_shapes + simple_shapes
-    for datatype in datatypes:
-      for input_shape in shapes:
-        total_size = np.prod(input_shape)
-        inp = np.arange(1, total_size + 1, dtype=datatype).reshape(input_shape)
-        np_ans = self._np_transpose(inp, [0, 2, 1])
-        with self.test_session(use_gpu=True):
-          inx = ops.convert_to_tensor(inp)
-          y = array_ops.transpose(inx, [0, 2, 1])
-          tf_ans = y.eval()
-        self.assertAllEqual(np_ans, tf_ans)
-        self.assertShapeEqual(np_ans, y)
-=======
     large_shapes = [[1000000, 31, 3], [3, 1000000, 31], [3, 31, 1000000],
                     [10000, 310, 3], [3, 10000, 310], [3, 310, 10000],
                     [2, 1000, 1000], [1000, 2, 1000], [1000, 1000, 2]]
@@ -330,7 +308,6 @@
       self.assertAllEqual(np_ans, tf_ans)
       self.assertShapeEqual(np_ans, y)
       self._ClearCachedSession()
->>>>>>> faed2b9f
 
   def testNop(self):
     self._compareCpu(np.arange(0, 6).reshape([3, 2]).astype(np.float32), [0, 1])
