# Tests of TensorFlow kernels written using the Python API.

package(
    default_visibility = ["//tensorflow:internal"],
)

licenses(["notice"])  # Apache 2.0

load("//tensorflow:tensorflow.bzl", "tf_py_test")
load("//tensorflow:tensorflow.bzl", "cuda_py_test")
load("//tensorflow:tensorflow.bzl", "sycl_py_test")
load("//tensorflow:tensorflow.bzl", "tf_custom_op_library")

# CPU only tests should use tf_py_test, GPU tests use cuda_py_test
# Please avoid the py_tests and cuda_py_tests (plural) while we
# fix the shared/overbroad dependencies.

tf_py_test(
    name = "as_string_op_test",
    size = "small",
    srcs = ["as_string_op_test.py"],
    additional_deps = [
        "//third_party/py/numpy",
        "//tensorflow/python:array_ops",
        "//tensorflow/python:client_testlib",
        "//tensorflow/python:framework_for_generated_wrappers",
        "//tensorflow/python:string_ops",
    ],
    tags = ["no_windows"],
)

tf_py_test(
    name = "attention_ops_test",
    size = "small",
    srcs = ["attention_ops_test.py"],
    additional_deps = [
        "//third_party/py/numpy",
        "//tensorflow/python:array_ops",
        "//tensorflow/python:client_testlib",
        "//tensorflow/python:framework_for_generated_wrappers",
        "//tensorflow/python:image_ops",
    ],
)

tf_py_test(
    name = "barrier_ops_test",
    size = "medium",  # NOTE(ebrevdo): This test is NOT small.
    srcs = ["barrier_ops_test.py"],
    additional_deps = [
        "//third_party/py/numpy",
        "//tensorflow/python:client_testlib",
        "//tensorflow/python:data_flow_ops",
        "//tensorflow/python:errors",
        "//tensorflow/python:framework_for_generated_wrappers",
    ],
    shard_count = 20,
)

tf_py_test(
    name = "base64_ops_test",
    size = "small",
    srcs = ["base64_ops_test.py"],
    additional_deps = [
        "//third_party/py/numpy",
        "//tensorflow/python:array_ops",
        "//tensorflow/python:client_testlib",
        "//tensorflow/python:errors",
        "//tensorflow/python:framework_for_generated_wrappers",
        "//tensorflow/python:framework_test_lib",
        "//tensorflow/python:string_ops",
    ],
    tags = ["nomac"],  # b/35468214
)

tf_py_test(
    name = "bcast_ops_test",
    size = "small",
    srcs = ["bcast_ops_test.py"],
    additional_deps = [
        "//tensorflow/python:array_ops_gen",
        "//tensorflow/python:client_testlib",
    ],
)

cuda_py_test(
    name = "list_ops_test",
    size = "small",
    srcs = ["list_ops_test.py"],
    additional_deps = [
        "//third_party/py/numpy",
        "//tensorflow/python:array_ops",
        "//tensorflow/python:math_ops",
        "//tensorflow/python:list_ops",
        "//tensorflow/python/eager:context",
        "//tensorflow/python:framework_for_generated_wrappers",
        "//tensorflow/python:framework_test_lib",
        "//tensorflow/python:client_testlib",
    ],
    grpc_enabled = True,
)

cuda_py_test(
    name = "benchmark_test",
    size = "small",
    srcs = ["benchmark_test.py"],
    additional_deps = [
        "//tensorflow/python:client",
        "//tensorflow/python:client_testlib",
        "//tensorflow/python:framework_for_generated_wrappers",
        "//tensorflow/python:platform",
        "//tensorflow/python:platform_benchmark",
    ],
    tags = ["no_windows"],
)

cuda_py_test(
    name = "reduce_benchmark_test",
    srcs = ["reduce_benchmark_test.py"],
    additional_deps = [
        "//tensorflow/python/eager:backprop",
        "//tensorflow/python:client_testlib",
        "//tensorflow/python/eager:context",
        "//tensorflow/python:framework",
        "//tensorflow/python:array_ops",
        "//tensorflow/python:gradients",
        "//tensorflow/python:math_ops",
        "//tensorflow/python:platform",
        "//tensorflow/python:platform_benchmark",
    ],
)

tf_py_test(
    name = "bincount_op_test",
    size = "small",
    srcs = ["bincount_op_test.py"],
    additional_deps = [
        "//tensorflow/python:client_testlib",
        "//tensorflow/python:math_ops",
        "//tensorflow/python:framework_for_generated_wrappers",
    ],
)

tf_py_test(
    name = "candidate_sampler_ops_test",
    size = "small",
    srcs = ["candidate_sampler_ops_test.py"],
    additional_deps = [
        "//third_party/py/numpy",
        "//tensorflow/python:array_ops",
        "//tensorflow/python:candidate_sampling_ops",
        "//tensorflow/python:client_testlib",
        "//tensorflow/python:framework_for_generated_wrappers",
        "//tensorflow/python:math_ops",
    ],
)

tf_py_test(
    name = "checkpoint_ops_test",
    size = "medium",
    srcs = ["checkpoint_ops_test.py"],
    additional_deps = [
        "//third_party/py/numpy",
        "//tensorflow/python:array_ops",
        "//tensorflow/python:checkpoint_ops_gen",
        "//tensorflow/python:client_testlib",
        "//tensorflow/python:constant_op",
        "//tensorflow/python:dtypes",
        "//tensorflow/python:errors",
        "//tensorflow/python:framework_ops",
        "//tensorflow/python:math_ops",
        "//tensorflow/python:partitioned_variables",
        "//tensorflow/python:platform",
        "//tensorflow/python:training",
        "//tensorflow/python:variable_scope",
        "//tensorflow/python:variables",
    ],
)

cuda_py_test(
    name = "cholesky_op_test",
    size = "medium",
    srcs = ["cholesky_op_test.py"],
    additional_deps = [
        "//third_party/py/numpy",
        "//tensorflow/python:array_ops",
        "//tensorflow/python:client_testlib",
        "//tensorflow/python:framework_for_generated_wrappers",
        "//tensorflow/python:linalg_ops",
        "//tensorflow/python:math_ops",
        "//tensorflow/python:platform",
        "//tensorflow/python/ops/linalg",
    ],
    shard_count = 5,
    tags = ["no_windows_gpu"],
)

tf_py_test(
    name = "clip_ops_test",
    size = "small",
    srcs = ["clip_ops_test.py"],
    additional_deps = [
        "//tensorflow/python:client_testlib",
        "//tensorflow/python:clip_ops",
        "//tensorflow/python:framework_for_generated_wrappers",
    ],
    tags = ["no_windows"],
)

tf_py_test(
    name = "conditional_accumulator_test",
    size = "small",
    srcs = ["conditional_accumulator_test.py"],
    additional_deps = [
        "//third_party/py/numpy",
        "//tensorflow/python:array_ops",
        "//tensorflow/python:client_testlib",
        "//tensorflow/python:data_flow_ops",
        "//tensorflow/python:errors",
        "//tensorflow/python:framework_for_generated_wrappers",
        "//tensorflow/python:math_ops",
        "//tensorflow/python:state_ops",
        "//tensorflow/python:variables",
    ],
)

tf_py_test(
    name = "ctc_decoder_ops_test",
    size = "small",
    srcs = ["ctc_decoder_ops_test.py"],
    additional_deps = [
        "//third_party/py/numpy",
        "//tensorflow/python:array_ops",
        "//tensorflow/python:client_testlib",
        "//tensorflow/python:ctc_ops",
        "//tensorflow/python:framework_for_generated_wrappers",
    ],
)

tf_py_test(
    name = "ctc_loss_op_test",
    size = "small",
    srcs = ["ctc_loss_op_test.py"],
    additional_deps = [
        "//third_party/py/numpy",
        "//tensorflow/python:client_testlib",
        "//tensorflow/python:ctc_ops",
        "//tensorflow/python:framework",
        "//tensorflow/python:framework_for_generated_wrappers",
        "//tensorflow/python:gradients",
    ],
)

tf_py_test(
    name = "decode_csv_op_test",
    size = "small",
    srcs = ["decode_csv_op_test.py"],
    additional_deps = [
        "//third_party/py/numpy",
        "//tensorflow/python:client_testlib",
        "//tensorflow/python:parsing_ops",
    ],
)

tf_py_test(
    name = "decode_png_op_test",
    size = "small",
    srcs = ["decode_png_op_test.py"],
    additional_deps = [
        "//tensorflow/python:array_ops",
        "//tensorflow/python:client_testlib",
        "//tensorflow/python:framework_for_generated_wrappers",
        "//tensorflow/python:image_ops",
        "//tensorflow/python:nn_grad",
    ],
)

tf_py_test(
    name = "decode_bmp_op_test",
    size = "small",
    srcs = ["decode_bmp_op_test.py"],
    additional_deps = [
        "//tensorflow/python:array_ops",
        "//tensorflow/python:client_testlib",
        "//tensorflow/python:framework_for_generated_wrappers",
        "//tensorflow/python:image_ops",
        "//tensorflow/python:nn_grad",
    ],
)

tf_py_test(
    name = "decode_jpeg_op_test",
    srcs = ["decode_jpeg_op_test.py"],
    additional_deps = [
        "//tensorflow/python:client_testlib",
        "//tensorflow/python:framework_for_generated_wrappers",
        "//tensorflow/python:image_ops",
        "//tensorflow/python:platform",
    ],
    data = ["//tensorflow/core:image_testdata"],
)

tf_py_test(
    name = "decode_image_op_test",
    size = "small",
    srcs = ["decode_image_op_test.py"],
    additional_deps = [
        "//third_party/py/numpy",
        "//tensorflow/python:client_testlib",
        "//tensorflow/python:errors",
        "//tensorflow/python:image_ops",
        "//tensorflow/python:io_ops",
        "//tensorflow/python:nn_grad",
    ],
    data = ["//tensorflow/core:image_testdata"],
)

tf_py_test(
    name = "decode_raw_op_test",
    size = "small",
    srcs = ["decode_raw_op_test.py"],
    additional_deps = [
        "//third_party/py/numpy",
        "//tensorflow/python:array_ops",
        "//tensorflow/python:client_testlib",
        "//tensorflow/python:framework_for_generated_wrappers",
        "//tensorflow/python:parsing_ops",
    ],
)

tf_py_test(
    name = "decode_compressed_op_test",
    size = "small",
    srcs = ["decode_compressed_op_test.py"],
    additional_deps = [
        "//third_party/py/numpy",
        "//tensorflow/python:array_ops",
        "//tensorflow/python:client_testlib",
        "//tensorflow/python:framework_for_generated_wrappers",
        "//tensorflow/python:parsing_ops",
    ],
)

cuda_py_test(
    name = "determinant_op_test",
    size = "small",
    srcs = ["determinant_op_test.py"],
    additional_deps = [
        "//third_party/py/numpy",
        "//tensorflow/python:client_testlib",
        "//tensorflow/python:framework_for_generated_wrappers",
        "//tensorflow/python:linalg_ops",
    ],
)

tf_py_test(
    name = "draw_bounding_box_op_test",
    size = "small",
    srcs = ["draw_bounding_box_op_test.py"],
    additional_deps = [
        "//third_party/py/numpy",
        "//tensorflow/python:array_ops",
        "//tensorflow/python:client_testlib",
        "//tensorflow/python:framework_for_generated_wrappers",
        "//tensorflow/python:image_ops",
        "//tensorflow/python:math_ops",
    ],
)

tf_py_test(
    name = "edit_distance_op_test",
    size = "small",
    srcs = ["edit_distance_op_test.py"],
    additional_deps = [
        "//third_party/py/numpy",
        "//tensorflow/python:array_ops",
        "//tensorflow/python:client_testlib",
        "//tensorflow/python:framework",
        "//tensorflow/python:framework_for_generated_wrappers",
    ],
)

tf_py_test(
    name = "fifo_queue_test",
    size = "small",
    srcs = ["fifo_queue_test.py"],
    additional_deps = [
        "//third_party/py/numpy",
        "//tensorflow/core:protos_all_py",
        "//tensorflow/python:array_ops",
        "//tensorflow/python:client",
        "//tensorflow/python:client_testlib",
        "//tensorflow/python:data_flow_ops",
        "//tensorflow/python:errors",
        "//tensorflow/python:framework_for_generated_wrappers",
        "//tensorflow/python:util",
    ],
)

tf_py_test(
    name = "fractional_avg_pool_op_test",
    size = "small",
    srcs = ["fractional_avg_pool_op_test.py"],
    additional_deps = [
        "//third_party/py/numpy",
        "//tensorflow/python:array_ops",
        "//tensorflow/python:client_testlib",
        "//tensorflow/python:framework_for_generated_wrappers",
        "//tensorflow/python:nn_grad",
        "//tensorflow/python:nn_ops",
        "//tensorflow/python:nn_ops_gen",
    ],
    shard_count = 5,
)

tf_py_test(
    name = "fractional_max_pool_op_test",
    size = "small",
    srcs = ["fractional_max_pool_op_test.py"],
    additional_deps = [
        "//third_party/py/numpy",
        "//tensorflow/python:array_ops",
        "//tensorflow/python:client_testlib",
        "//tensorflow/python:framework_for_generated_wrappers",
        "//tensorflow/python:nn_grad",
        "//tensorflow/python:nn_ops",
        "//tensorflow/python:nn_ops_gen",
    ],
    shard_count = 5,
)

tf_py_test(
    name = "identity_op_py_test",
    size = "small",
    srcs = ["identity_op_py_test.py"],
    additional_deps = [
        "//third_party/py/numpy",
        "//tensorflow/python:array_ops",
        "//tensorflow/python:array_ops_gen",
        "//tensorflow/python:client_testlib",
        "//tensorflow/python:framework_for_generated_wrappers",
        "//tensorflow/python:variables",
    ],
)

tf_py_test(
    name = "identity_n_op_py_test",
    size = "small",
    srcs = ["identity_n_op_py_test.py"],
    additional_deps = [
        "//third_party/py/numpy",
        "//tensorflow/python:array_ops",
        "//tensorflow/python:array_ops_gen",
        "//tensorflow/python:client_testlib",
        "//tensorflow/python:framework_for_generated_wrappers",
        "//tensorflow/python:variables",
    ],
)

tf_py_test(
    name = "in_topk_op_test",
    size = "small",
    srcs = ["in_topk_op_test.py"],
    additional_deps = [
        "//third_party/py/numpy",
        "//tensorflow/python:client_testlib",
        "//tensorflow/python:errors",
        "//tensorflow/python:nn_ops",
    ],
)

tf_py_test(
    name = "record_input_test",
    size = "medium",
    srcs = ["record_input_test.py"],
    additional_deps = [
        "//tensorflow/python:client_testlib",
        "//tensorflow/python:data_flow_ops",
        "//tensorflow/python:io_ops",
        "//tensorflow/python:util",
    ],
)

tf_py_test(
    name = "io_ops_test",
    size = "small",
    srcs = ["io_ops_test.py"],
    additional_deps = [
        "//tensorflow/python:client_testlib",
        "//tensorflow/python:io_ops",
        "//tensorflow/python:util",
    ],
)

tf_py_test(
    name = "listdiff_op_test",
    size = "small",
    srcs = ["listdiff_op_test.py"],
    additional_deps = [
        "//third_party/py/numpy",
        "//tensorflow/python:array_ops",
        "//tensorflow/python:client_testlib",
        "//tensorflow/python:framework_for_generated_wrappers",
        "//tensorflow/python:util",
    ],
)

tf_py_test(
    name = "logging_ops_test",
    size = "small",
    srcs = ["logging_ops_test.py"],
    additional_deps = [
        "//tensorflow/python:client_testlib",
        "//tensorflow/python:control_flow_ops",
        "//tensorflow/python:framework_for_generated_wrappers",
        "//tensorflow/python:framework_test_lib",
        "//tensorflow/python:gradients",
        "//tensorflow/python:logging_ops",
        "//tensorflow/python:math_ops",
    ],
)

tf_py_test(
    name = "lookup_ops_test",
    size = "small",
    srcs = ["lookup_ops_test.py"],
    additional_deps = [
        "//tensorflow/python:client",
        "//tensorflow/python:client_testlib",
        "//tensorflow/python:errors",
        "//tensorflow/python:framework_for_generated_wrappers",
        "//tensorflow/python:framework_test_lib",
        "//tensorflow/python:lookup_ops",
        "//tensorflow/python:sparse_tensor",
        "//tensorflow/python:training",
    ],
    grpc_enabled = True,
)

tf_py_test(
    name = "losses_test",
    size = "medium",
    srcs = ["losses_test.py"],
    additional_deps = [
        "//third_party/py/numpy",
        "//tensorflow/python/ops/losses",
        "//tensorflow/python:array_ops",
        "//tensorflow/python:client_testlib",
        "//tensorflow/python:errors",
        "//tensorflow/python:framework",
        "//tensorflow/python:framework_for_generated_wrappers",
        "//tensorflow/python:init_ops",
        "//tensorflow/python:math_ops",
        "//tensorflow/python:training",
        "//tensorflow/python:variable_scope",
        "//tensorflow/python:variables",
    ],
)

tf_py_test(
    name = "matrix_exponential_op_test",
    size = "small",
    srcs = ["matrix_exponential_op_test.py"],
    additional_deps = [
        "//third_party/py/numpy",
        "//tensorflow/python:client_testlib",
        "//tensorflow/python:framework_for_generated_wrappers",
        "//tensorflow/python:linalg_ops",
    ],
)

tf_py_test(
    name = "matrix_logarithm_op_test",
    size = "small",
    srcs = ["matrix_logarithm_op_test.py"],
    additional_deps = [
        "//third_party/py/numpy",
        "//tensorflow/python:client_testlib",
        "//tensorflow/python:framework_for_generated_wrappers",
        "//tensorflow/python:linalg_ops",
    ],
)

cuda_py_test(
    name = "matrix_inverse_op_test",
    size = "small",
    srcs = ["matrix_inverse_op_test.py"],
    additional_deps = [
        "//third_party/py/numpy",
        "//tensorflow/python:client_testlib",
        "//tensorflow/python:framework_for_generated_wrappers",
        "//tensorflow/python:linalg_ops",
        "//tensorflow/python:math_ops",
    ],
)

cuda_py_test(
    name = "matrix_solve_ls_op_test",
    size = "medium",
    srcs = ["matrix_solve_ls_op_test.py"],
    additional_deps = [
        "//third_party/py/numpy",
        "//tensorflow/python:array_ops",
        "//tensorflow/python:client_testlib",
        "//tensorflow/python:framework_for_generated_wrappers",
        "//tensorflow/python:linalg_ops",
        "//tensorflow/python:math_ops",
    ],
)

cuda_py_test(
    name = "matrix_solve_op_test",
    size = "medium",
    srcs = ["matrix_solve_op_test.py"],
    additional_deps = [
        "//third_party/py/numpy",
        "//tensorflow/python:array_ops",
        "//tensorflow/python:client_testlib",
        "//tensorflow/python:framework_for_generated_wrappers",
        "//tensorflow/python:linalg_ops",
    ],
)

cuda_py_test(
    name = "matrix_triangular_solve_op_test",
    size = "small",
    srcs = ["matrix_triangular_solve_op_test.py"],
    additional_deps = [
        "//third_party/py/numpy",
        "//tensorflow/python:client_testlib",
        "//tensorflow/python:linalg_ops",
    ],
)

cuda_py_test(
    name = "parameterized_truncated_normal_op_test",
    size = "small",
    srcs = ["parameterized_truncated_normal_op_test.py"],
    additional_deps = [
        "//third_party/py/numpy",
        "//tensorflow/core:protos_all_py",
        "//tensorflow/python:client",
        "//tensorflow/python:client_testlib",
        "//tensorflow/python:control_flow_ops",
        "//tensorflow/python:framework",
        "//tensorflow/python:framework_for_generated_wrappers",
        "//tensorflow/python:platform",
        "//tensorflow/python:random_ops",
    ],
)

tf_py_test(
    name = "parsing_ops_test",
    size = "small",
    srcs = ["parsing_ops_test.py"],
    additional_deps = [
        "//third_party/py/numpy",
        "//tensorflow/core:protos_all_py",
        "//tensorflow/python:array_ops",
        "//tensorflow/python:client_testlib",
        "//tensorflow/python:errors",
        "//tensorflow/python:framework",
        "//tensorflow/python:framework_for_generated_wrappers",
        "//tensorflow/python:parsing_ops",
        "//tensorflow/python:platform",
    ],
)

tf_py_test(
    name = "parse_single_example_op_test",
    size = "small",
    srcs = ["parse_single_example_op_test.py"],
    additional_deps = [
        "//third_party/py/numpy",
        "//tensorflow/core:protos_all_py",
        "//tensorflow/python:array_ops",
        "//tensorflow/python:client_testlib",
        "//tensorflow/python:errors",
        "//tensorflow/python:framework",
        "//tensorflow/python:framework_for_generated_wrappers",
        "//tensorflow/python:parsing_ops",
        "//tensorflow/python:platform",
    ],
)

tf_py_test(
    name = "partitioned_variables_test",
    size = "small",
    srcs = ["partitioned_variables_test.py"],
    additional_deps = [
        "//third_party/py/numpy",
        "//tensorflow/python:array_ops",
        "//tensorflow/python:client_testlib",
        "//tensorflow/python:framework_for_generated_wrappers",
        "//tensorflow/python:init_ops",
        "//tensorflow/python:partitioned_variables",
        "//tensorflow/python:random_ops",
        "//tensorflow/python:variable_scope",
        "//tensorflow/python:variables",
    ],
)

tf_py_test(
    name = "priority_queue_test",
    size = "small",
    srcs = ["priority_queue_test.py"],
    additional_deps = [
        "//third_party/py/numpy",
        "//tensorflow/python:array_ops",
        "//tensorflow/python:client_testlib",
        "//tensorflow/python:data_flow_ops",
        "//tensorflow/python:errors",
        "//tensorflow/python:framework_for_generated_wrappers",
        "//tensorflow/python:nn_grad",
    ],
)

cuda_py_test(
    name = "resource_variable_ops_test",
    size = "small",
    srcs = ["resource_variable_ops_test.py"],
    additional_deps = [
        "//tensorflow/python:array_ops",
        "//tensorflow/python:constant_op",
        "//tensorflow/python:client_testlib",
        "//tensorflow/python:errors",
        "//tensorflow/python:framework_for_generated_wrappers",
        "//tensorflow/python:framework_test_lib",
        "//tensorflow/python:resource_variable_ops",
        "//tensorflow/python:variables",
    ],
)

tf_py_test(
    name = "regex_replace_op_test",
    size = "small",
    srcs = ["regex_replace_op_test.py"],
    additional_deps = [
        "//tensorflow/python:client_testlib",
        "//tensorflow/python:constant_op",
        "//tensorflow/python:dtypes",
        "//tensorflow/python:string_ops",
    ],
)

tf_py_test(
    name = "regex_full_match_op_test",
    size = "small",
    srcs = ["regex_full_match_op_test.py"],
    additional_deps = [
        "//tensorflow/python:client_testlib",
        "//tensorflow/python:constant_op",
        "//tensorflow/python:dtypes",
        "//tensorflow/python:string_ops",
    ],
)

tf_py_test(
    name = "save_restore_ops_test",
    size = "small",
    srcs = ["save_restore_ops_test.py"],
    additional_deps = [
        "//tensorflow/core:protos_all_py",
        "//tensorflow/python:client",
        "//tensorflow/python:client_testlib",
        "//tensorflow/python:io_ops",
        "//tensorflow/python:io_ops_gen",
    ],
)

cuda_py_test(
    name = "scatter_nd_ops_test",
    size = "medium",
    srcs = ["scatter_nd_ops_test.py"],
    additional_deps = [
        "//third_party/py/numpy",
        "//tensorflow/python:array_ops",
        "//tensorflow/python:client",
        "//tensorflow/python:client_testlib",
        "//tensorflow/python:framework_for_generated_wrappers",
        "//tensorflow/python:gradients",
        "//tensorflow/python:state_ops",
        "//tensorflow/python:variables",
        "//tensorflow/python:resource_variable_ops",
    ],
    tags = ["noasan"],  # http://b/32635055
)

tf_py_test(
    name = "segment_reduction_ops_test",
    size = "medium",
    srcs = ["segment_reduction_ops_test.py"],
    additional_deps = [
        "//third_party/py/numpy",
        "//tensorflow/python:client",
        "//tensorflow/python:client_testlib",
        "//tensorflow/python:framework_for_generated_wrappers",
        "//tensorflow/python:math_ops",
        "//tensorflow/python:variables",
        "//tensorflow/python:nn_grad",
    ],
)

tf_py_test(
    name = "sparse_add_op_test",
    size = "small",
    srcs = ["sparse_add_op_test.py"],
    additional_deps = [
        "//third_party/py/numpy",
        "//tensorflow/python:client",
        "//tensorflow/python:client_testlib",
        "//tensorflow/python:framework",
        "//tensorflow/python:framework_for_generated_wrappers",
        "//tensorflow/python:math_ops",
        "//tensorflow/python:sparse_grad",
        "//tensorflow/python:sparse_ops",
    ],
)

tf_py_test(
    name = "sparse_concat_op_test",
    size = "small",
    srcs = ["sparse_concat_op_test.py"],
    additional_deps = [
        "//third_party/py/numpy",
        "//tensorflow/python:array_ops",
        "//tensorflow/python:client_testlib",
        "//tensorflow/python:framework",
        "//tensorflow/python:framework_for_generated_wrappers",
        "//tensorflow/python:sparse_ops",
    ],
)

tf_py_test(
    name = "sparse_conditional_accumulator_test",
    size = "small",
    srcs = ["sparse_conditional_accumulator_test.py"],
    additional_deps = [
        "//third_party/py/numpy",
        "//tensorflow/python:array_ops",
        "//tensorflow/python:client_testlib",
        "//tensorflow/python:data_flow_ops",
        "//tensorflow/python:errors",
        "//tensorflow/python:framework_for_generated_wrappers",
    ],
)

tf_py_test(
    name = "sparse_reorder_op_test",
    size = "small",
    srcs = ["sparse_reorder_op_test.py"],
    additional_deps = [
        "//third_party/py/numpy",
        "//tensorflow/python:array_ops",
        "//tensorflow/python:client_testlib",
        "//tensorflow/python:framework",
        "//tensorflow/python:framework_for_generated_wrappers",
        "//tensorflow/python:sparse_grad",
        "//tensorflow/python:sparse_ops",
    ],
)

tf_py_test(
    name = "sparse_reshape_op_test",
    size = "small",
    srcs = ["sparse_reshape_op_test.py"],
    additional_deps = [
        "//third_party/py/numpy",
        "//tensorflow/python:array_ops",
        "//tensorflow/python:client_testlib",
        "//tensorflow/python:framework",
        "//tensorflow/python:framework_for_generated_wrappers",
        "//tensorflow/python:sparse_ops",
    ],
)

tf_py_test(
    name = "sparse_split_op_test",
    size = "small",
    srcs = ["sparse_split_op_test.py"],
    additional_deps = [
        "//third_party/py/numpy",
        "//tensorflow/python:client_testlib",
        "//tensorflow/python:framework",
        "//tensorflow/python:sparse_ops",
    ],
)

tf_py_test(
    name = "sparse_slice_op_test",
    size = "small",
    srcs = ["sparse_slice_op_test.py"],
    additional_deps = [
        "//third_party/py/numpy",
        "//tensorflow/python:client_testlib",
        "//tensorflow/python:framework",
        "//tensorflow/python:sparse_grad",
        "//tensorflow/python:sparse_ops",
    ],
)

tf_py_test(
    name = "sparse_to_dense_op_py_test",
    size = "small",
    srcs = ["sparse_to_dense_op_py_test.py"],
    additional_deps = [
        "//third_party/py/numpy",
        "//tensorflow/python:array_ops",
        "//tensorflow/python:client_testlib",
        "//tensorflow/python:framework_for_generated_wrappers",
        "//tensorflow/python:sparse_ops",
    ],
)

tf_py_test(
    name = "sparsemask_op_test",
    size = "small",
    srcs = ["sparsemask_op_test.py"],
    additional_deps = [
        "//third_party/py/numpy",
        "//tensorflow/python:array_ops",
        "//tensorflow/python:client_testlib",
        "//tensorflow/python:framework_for_generated_wrappers",
    ],
)

tf_py_test(
    name = "string_join_op_test",
    size = "small",
    srcs = ["string_join_op_test.py"],
    additional_deps = [
        "//tensorflow/python:client_testlib",
        "//tensorflow/python:string_ops",
    ],
)

tf_py_test(
    name = "string_split_op_test",
    size = "small",
    srcs = ["string_split_op_test.py"],
    additional_deps = [
        "//third_party/py/numpy",
        "//tensorflow/python:array_ops",
        "//tensorflow/python:client_testlib",
        "//tensorflow/python:errors",
        "//tensorflow/python:framework_for_generated_wrappers",
        "//tensorflow/python:string_ops",
    ],
)

tf_py_test(
    name = "string_strip_op_test",
    size = "small",
    srcs = ["string_strip_op_test.py"],
    additional_deps = [
        "//third_party/py/numpy",
        "//tensorflow/python:array_ops",
        "//tensorflow/python:client_testlib",
        "//tensorflow/python:errors",
        "//tensorflow/python:framework_for_generated_wrappers",
        "//tensorflow/python:string_ops",
    ],
)

tf_py_test(
    name = "substr_op_test",
    size = "small",
    srcs = ["substr_op_test.py"],
    additional_deps = [
        "//third_party/py/numpy",
        "//tensorflow/python:client_testlib",
        "//tensorflow/python:errors",
        "//tensorflow/python:string_ops",
    ],
)

tf_py_test(
    name = "summary_ops_test",
    size = "small",
    srcs = ["summary_ops_test.py"],
    additional_deps = [
        "//tensorflow/core:protos_all_py",
        "//tensorflow/python:client_testlib",
        "//tensorflow/python:framework_for_generated_wrappers",
        "//tensorflow/python:logging_ops",
        "//tensorflow/python:summary",
    ],
)

tf_py_test(
    name = "summary_tensor_op_test",
    size = "small",
    srcs = ["summary_tensor_op_test.py"],
    additional_deps = [
        "//third_party/py/numpy",
        "@six_archive//:six",
        "//tensorflow/core:protos_all_py",
        "//tensorflow/python:array_ops",
        "//tensorflow/python:client_testlib",
        "//tensorflow/python:framework",
        "//tensorflow/python:framework_for_generated_wrappers",
        "//tensorflow/python:summary_ops",
    ],
)

tf_py_test(
    name = "template_test",
    size = "small",
    srcs = ["template_test.py"],
    additional_deps = [
        "//tensorflow/python:client",
        "//tensorflow/python:client_testlib",
        "//tensorflow/python:framework",
        "//tensorflow/python:init_ops",
        "//tensorflow/python:math_ops",
        "//tensorflow/python:nn_grad",
        "//tensorflow/python:template",
        "//tensorflow/python:training",
        "//tensorflow/python:variable_scope",
        "//tensorflow/python:variables",
    ],
)

cuda_py_test(
    name = "topk_op_test",
    size = "small",
    srcs = ["topk_op_test.py"],
    additional_deps = [
        "//third_party/py/numpy",
        "//tensorflow/python:array_ops",
        "//tensorflow/python:client_testlib",
        "//tensorflow/python:framework_for_generated_wrappers",
        "//tensorflow/python:gradients",
        "//tensorflow/python:nn_grad",
        "//tensorflow/python:nn_ops",
    ],
)

cuda_py_test(
    name = "nth_element_op_test",
    size = "small",
    srcs = ["nth_element_op_test.py"],
    additional_deps = [
        "//third_party/py/numpy",
        "//tensorflow/python:array_ops",
        "//tensorflow/python:client_testlib",
        "//tensorflow/python:framework_for_generated_wrappers",
        "//tensorflow/python:gradients",
        "//tensorflow/python:nn_grad",
        "//tensorflow/python:nn_ops",
    ],
)

tf_py_test(
    name = "unique_op_test",
    size = "small",
    srcs = ["unique_op_test.py"],
    additional_deps = [
        "//third_party/py/numpy",
        "//tensorflow/python:array_ops",
        "//tensorflow/python:client_testlib",
    ],
)

tf_py_test(
    name = "variable_scope_test",
    size = "small",
    srcs = ["variable_scope_test.py"],
    additional_deps = [
        "//third_party/py/numpy",
        "//tensorflow/python:client_testlib",
        "//tensorflow/python:control_flow_ops",
        "//tensorflow/python:errors",
        "//tensorflow/python:framework_for_generated_wrappers",
        "//tensorflow/python:framework_test_lib",
        "//tensorflow/python:init_ops",
        "//tensorflow/python:layers",
        "//tensorflow/python:math_ops",
        "//tensorflow/python:variable_scope",
        "//tensorflow/python:resource_variable_ops",
        "//tensorflow/python:state_ops",
        "//tensorflow/python:variables",
        "//tensorflow/python/eager:context",
        "//tensorflow/python/eager:function",
    ],
    tags = ["no_windows"],
)

tf_py_test(
    name = "variables_test",
    size = "small",
    srcs = ["variables_test.py"],
    additional_deps = [
        "//third_party/py/numpy",
        "//tensorflow/python:array_ops",
        "//tensorflow/python:client_testlib",
        "//tensorflow/python:control_flow_ops",
        "//tensorflow/python:errors",
        "//tensorflow/python:framework_for_generated_wrappers",
        "//tensorflow/python:math_ops",
        "//tensorflow/python:random_ops",
        "//tensorflow/python:state_ops_gen",
        "//tensorflow/python:training",
        "//tensorflow/python:util",
        "//tensorflow/python:variables",
        "//tensorflow/python/eager:function",
    ],
)

cuda_py_test(
    name = "where_op_test",
    size = "medium",
    srcs = ["where_op_test.py"],
    additional_deps = [
        "//third_party/py/numpy",
        "//tensorflow/python:array_ops",
        "//tensorflow/python:client_testlib",
        "//tensorflow/python:framework_for_generated_wrappers",
    ],
)

cuda_py_test(
    name = "cast_op_test",
    size = "small",
    srcs = ["cast_op_test.py"],
    additional_deps = [
        "//third_party/py/numpy",
        "//tensorflow/python:array_ops",
        "//tensorflow/python:client_testlib",
        "//tensorflow/python:framework",
        "//tensorflow/python:framework_for_generated_wrappers",
        "//tensorflow/python:math_ops",
        "//tensorflow/python:variables",
    ],
    tags = [
        "no_windows",
        "noasan",
        "noguitar",
        "notap",
    ],
)

cuda_py_test(
    name = "dense_update_ops_no_tsan_test",
    size = "small",
    srcs = ["dense_update_ops_no_tsan_test.py"],
    additional_deps = [
        "//third_party/py/numpy",
        "//tensorflow/python:array_ops",
        "//tensorflow/python:client_testlib",
        "//tensorflow/python:math_ops",
        "//tensorflow/python:state_ops",
        "//tensorflow/python:variables",
    ],
    tags = ["notsan"],
)

cuda_py_test(
    name = "diag_op_test",
    size = "medium",
    srcs = ["diag_op_test.py"],
    additional_deps = [
        "//third_party/py/numpy",
        "//tensorflow/python:array_ops",
        "//tensorflow/python:client_testlib",
        "//tensorflow/python:framework_for_generated_wrappers",
        "//tensorflow/python:gradients",
        "//tensorflow/python:platform",
    ],
    shard_count = 2,
    tags = ["no_windows_gpu"],
)

tf_py_test(
    name = "reader_ops_test",
    size = "small",
    srcs = ["reader_ops_test.py"],
    additional_deps = [
        "@six_archive//:six",
        "//tensorflow/core:protos_all_py",
        "//tensorflow/python:client_testlib",
        "//tensorflow/python:data_flow_ops",
        "//tensorflow/python:errors",
        "//tensorflow/python:framework_for_generated_wrappers",
        "//tensorflow/python:io_ops",
        "//tensorflow/python:lib",
        "//tensorflow/python:util",
        "//tensorflow/python:variables",
    ],
    data = ["//tensorflow/core:lmdb_testdata"],
)

cuda_py_test(
    name = "aggregate_ops_test",
    size = "small",
    srcs = ["aggregate_ops_test.py"],
    additional_deps = [
        "//third_party/py/numpy",
        "//tensorflow/python:array_ops",
        "//tensorflow/python:client_testlib",
        "//tensorflow/python:framework_for_generated_wrappers",
        "//tensorflow/python:math_ops",
    ],
)

cuda_py_test(
    name = "argmax_op_test",
    size = "small",
    srcs = ["argmax_op_test.py"],
    additional_deps = [
        "//third_party/py/numpy",
        "//tensorflow/python:client_testlib",
        "//tensorflow/python:math_ops",
    ],
)

cuda_py_test(
    name = "array_ops_test",
    size = "medium",
    srcs = ["array_ops_test.py"],
    additional_deps = [
        "//third_party/py/numpy",
        "//tensorflow/python:array_ops",
        "//tensorflow/python:client",
        "//tensorflow/python:client_testlib",
        "//tensorflow/python:errors",
        "//tensorflow/python:framework",
        "//tensorflow/python:framework_for_generated_wrappers",
        "//tensorflow/python:framework_test_lib",
        "//tensorflow/python:gradients",
        "//tensorflow/python:math_ops",
        "//tensorflow/python:state_ops",
        "//tensorflow/python:test_ops",
        "//tensorflow/python:variables",
        "//tensorflow/python/eager:context",
    ],
    shard_count = 10,
    tags = [
        "noasan",  # times out
        "optonly",  # times out
    ],
)

cuda_py_test(
    name = "broadcast_to_ops_test",
    size = "small",
    srcs = ["broadcast_to_ops_test.py"],
    additional_deps = [
        "//third_party/py/numpy",
        "//tensorflow/python:array_ops",
        "//tensorflow/python:client",
        "//tensorflow/python:client_testlib",
    ],
)

cuda_py_test(
    name = "inplace_ops_test",
    size = "small",
    srcs = ["inplace_ops_test.py"],
    additional_deps = [
        "//third_party/py/numpy",
        "//tensorflow/python:array_ops",
        "//tensorflow/python:errors",
        "//tensorflow/python:client_testlib",
        "//tensorflow/python:framework",
        "//tensorflow/python:framework_test_lib",
        "//tensorflow/python:math_ops",
    ],
    shard_count = 10,
)

cuda_py_test(
    name = "batch_matmul_op_test",
    size = "small",
    srcs = ["batch_matmul_op_test.py"],
    additional_deps = [
        "//third_party/py/numpy",
        "//tensorflow/python:array_ops",
        "//tensorflow/python:client_testlib",
        "//tensorflow/python:framework_for_generated_wrappers",
        "//tensorflow/python:math_ops",
    ],
    shard_count = 20,
)

cuda_py_test(
    name = "batchtospace_op_test",
    size = "small",
    srcs = ["batchtospace_op_test.py"],
    additional_deps = [
        "//third_party/py/numpy",
        "//tensorflow/python:array_ops",
        "//tensorflow/python:array_ops_gen",
        "//tensorflow/python:client_testlib",
        "//tensorflow/python:framework_for_generated_wrappers",
    ],
)

cuda_py_test(
    name = "betainc_op_test",
    size = "small",
    srcs = ["betainc_op_test.py"],
    additional_deps = [
        "//third_party/py/numpy",
        "//tensorflow/python:array_ops",
        "//tensorflow/python:client_testlib",
        "//tensorflow/python:framework_for_generated_wrappers",
        "//tensorflow/python:math_ops",
        "//tensorflow/python:platform",
    ],
)

cuda_py_test(
    name = "bias_op_test",
    size = "small",
    srcs = ["bias_op_test.py"],
    additional_deps = [
        "//third_party/py/numpy",
        "//tensorflow/python:array_ops",
        "//tensorflow/python:client_testlib",
        "//tensorflow/python:framework_for_generated_wrappers",
        "//tensorflow/python:gradients",
        "//tensorflow/python:nn_grad",
        "//tensorflow/python:nn_ops",
    ],
)

cuda_py_test(
    name = "bitcast_op_test",
    size = "small",
    srcs = ["bitcast_op_test.py"],
    additional_deps = [
        "//third_party/py/numpy",
        "//tensorflow/python:array_ops",
        "//tensorflow/python:client_testlib",
        "//tensorflow/python:framework_for_generated_wrappers",
    ],
)

cuda_py_test(
    name = "check_ops_test",
    size = "small",
    srcs = ["check_ops_test.py"],
    additional_deps = [
        "//third_party/py/numpy",
        "//tensorflow/python/eager:context",
        "//tensorflow/python:array_ops",
        "//tensorflow/python:check_ops",
        "//tensorflow/python:client_testlib",
        "//tensorflow/python:framework",
        "//tensorflow/python:framework_for_generated_wrappers",
    ],
)

cuda_py_test(
    name = "constant_op_test",
    size = "small",
    srcs = ["constant_op_test.py"],
    additional_deps = [
        "//third_party/py/numpy",
        "//tensorflow/python:array_ops",
        "//tensorflow/python:client_testlib",
        "//tensorflow/python:errors",
        "//tensorflow/python:framework_for_generated_wrappers",
        "//tensorflow/python:math_ops",
        "//tensorflow/python:util",
    ],
)

cuda_py_test(
    name = "constant_op_eager_test",
    size = "small",
    srcs = ["constant_op_eager_test.py"],
    additional_deps = [
        "//tensorflow/python/eager:core",
        "//tensorflow/python/eager:context",
        "//tensorflow/python/eager:test",
        "//third_party/py/numpy",
        "//tensorflow/python:array_ops",
        "//tensorflow/python:client_testlib",
        "//tensorflow/python:errors",
        "//tensorflow/python:framework_for_generated_wrappers",
        "//tensorflow/python:math_ops",
        "//tensorflow/python:util",
    ],
)

cuda_py_test(
    name = "control_flow_ops_py_test",
    # TODO(b/70473603): change this back to "small" once the C API is
    # permanently enabled
    size = "medium",
    srcs = ["control_flow_ops_py_test.py"],
    additional_deps = [
        "//third_party/py/numpy",
        "//tensorflow/core:protos_all_py",
        "//tensorflow/python:array_ops",
        "//tensorflow/python:array_ops_gen",
        "//tensorflow/python:client",
        "//tensorflow/python:client_testlib",
        "//tensorflow/python:control_flow_ops",
        "//tensorflow/python:data_flow_ops",
        "//tensorflow/python:data_flow_ops_gen",
        "//tensorflow/python:distributed_framework_test_lib",
        "//tensorflow/python:errors",
        "//tensorflow/python:framework",
        "//tensorflow/python:framework_for_generated_wrappers",
        "//tensorflow/python:functional_ops",
        "//tensorflow/python:gradients",
        "//tensorflow/python:logging_ops",
        "//tensorflow/python:logging_ops_gen",
        "//tensorflow/python:math_ops",
        "//tensorflow/python:nn_grad",
        "//tensorflow/python:resource_variable_ops",
        "//tensorflow/python:script_ops",
        "//tensorflow/python:state_ops",
        "//tensorflow/python:state_ops_gen",
        "//tensorflow/python:tensor_array_grad",
        "//tensorflow/python:training",
        "//tensorflow/python:util",
        "//tensorflow/python:variable_scope",
        "//tensorflow/python:variables",
    ],
)

tf_py_test(
    name = "control_flow_util_test",
    size = "small",
    srcs = ["control_flow_util_test.py"],
    additional_deps = [
        "//tensorflow/python:client_testlib",
        "//tensorflow/python:control_flow_ops",
        "//tensorflow/python:control_flow_ops_gen",
        "//tensorflow/python:control_flow_util",
        "//tensorflow/python:test_ops",
    ],
)

cuda_py_test(
    name = "conv1d_test",
    size = "small",
    srcs = ["conv1d_test.py"],
    additional_deps = [
        "//tensorflow/python:array_ops",
        "//tensorflow/python:client_testlib",
        "//tensorflow/python:framework_for_generated_wrappers",
        "//tensorflow/python:nn_ops",
    ],
)

cuda_py_test(
    name = "conv2d_transpose_test",
    size = "small",
    srcs = ["conv2d_transpose_test.py"],
    additional_deps = [
        "//third_party/py/numpy",
        "//tensorflow/python:client",
        "//tensorflow/python:client_testlib",
        "//tensorflow/python:framework_for_generated_wrappers",
        "//tensorflow/python:nn_grad",
        "//tensorflow/python:nn_ops",
    ],
)

cuda_py_test(
    name = "conv3d_backprop_filter_v2_grad_test",
    size = "small",
    srcs = ["conv3d_backprop_filter_v2_grad_test.py"],
    additional_deps = [
        "//third_party/py/numpy",
        "//tensorflow/python:array_ops",
        "//tensorflow/python:client_testlib",
        "//tensorflow/python:framework_for_generated_wrappers",
        "//tensorflow/python:nn_grad",
        "//tensorflow/python:nn_ops",
    ],
)

cuda_py_test(
    name = "cross_grad_test",
    size = "small",
    srcs = ["cross_grad_test.py"],
    additional_deps = [
        "//tensorflow/python:array_ops",
        "//tensorflow/python:client_testlib",
        "//tensorflow/python:math_ops",
    ],
)

cuda_py_test(
    name = "denormal_test",
    size = "small",
    srcs = ["denormal_test.py"],
    additional_deps = [
        "//third_party/py/numpy",
        "//tensorflow/python:array_ops",
        "//tensorflow/python:client_testlib",
        "//tensorflow/python:framework_for_generated_wrappers",
        "//tensorflow/python:platform",
    ],
)

cuda_py_test(
    name = "dense_update_ops_test",
    size = "small",
    srcs = ["dense_update_ops_test.py"],
    additional_deps = [
        "//third_party/py/numpy",
        "//tensorflow/python:array_ops",
        "//tensorflow/python:client_testlib",
        "//tensorflow/python:framework_for_generated_wrappers",
        "//tensorflow/python:math_ops",
        "//tensorflow/python:state_ops",
        "//tensorflow/python:variables",
    ],
)

cuda_py_test(
    name = "depthtospace_op_test",
    size = "medium",
    srcs = ["depthtospace_op_test.py"],
    additional_deps = [
        "//third_party/py/numpy",
        "//tensorflow/python:array_ops",
        "//tensorflow/python:client_testlib",
        "//tensorflow/python:framework_for_generated_wrappers",
        "//tensorflow/python:math_ops",
    ],
    tags = ["no_windows_gpu"],
)

cuda_py_test(
    name = "division_past_test",
    size = "medium",
    srcs = ["division_past_test.py"],
    additional_deps = [
        "//third_party/py/numpy",
        "//tensorflow/python:client_testlib",
        "//tensorflow/python:framework_for_generated_wrappers",
    ],
    tags = ["manual"],
)

cuda_py_test(
    name = "dynamic_partition_op_test",
    size = "medium",
    srcs = ["dynamic_partition_op_test.py"],
    additional_deps = [
        "//third_party/py/numpy",
        "//tensorflow/python:array_ops",
        "//tensorflow/python:client_testlib",
        "//tensorflow/python:data_flow_grad",
        "//tensorflow/python:data_flow_ops",
        "//tensorflow/python:framework_for_generated_wrappers",
        "//tensorflow/python:gradients",
    ],
)

cuda_py_test(
    name = "dynamic_stitch_op_test",
    size = "small",
    srcs = ["dynamic_stitch_op_test.py"],
    additional_deps = [
        "//third_party/py/numpy",
        "//tensorflow/python:client_testlib",
        "//tensorflow/python:data_flow_grad",
        "//tensorflow/python:data_flow_ops",
        "//tensorflow/python:framework_for_generated_wrappers",
        "//tensorflow/python:gradients",
    ],
)

cuda_py_test(
    name = "extract_image_patches_op_test",
    size = "small",
    srcs = ["extract_image_patches_op_test.py"],
    additional_deps = [
        "//third_party/py/numpy",
        "//tensorflow/python:array_ops",
        "//tensorflow/python:client_testlib",
        "//tensorflow/python:framework_for_generated_wrappers",
    ],
)

cuda_py_test(
    name = "functional_ops_test",
    size = "small",
    srcs = ["functional_ops_test.py"],
    additional_deps = [
        "//third_party/py/numpy",
        "//tensorflow/python:array_ops",
        "//tensorflow/python:client_testlib",
        "//tensorflow/python:framework",
        "//tensorflow/python:framework_for_generated_wrappers",
        "//tensorflow/python:functional_ops",
        "//tensorflow/python:gradients",
        "//tensorflow/python:init_ops",
        "//tensorflow/python:math_ops",
        "//tensorflow/python:tensor_array_grad",
        "//tensorflow/python:variable_scope",
        "//tensorflow/python:variables",
        "//tensorflow/python/data/ops:iterator_ops",
    ],
    grpc_enabled = True,
    tags = ["no_windows"],
)

cuda_py_test(
    name = "gather_nd_op_test",
    size = "small",
    srcs = ["gather_nd_op_test.py"],
    additional_deps = [
        "//third_party/py/numpy",
        "//tensorflow/python:array_ops",
        "//tensorflow/python:client",
        "//tensorflow/python:client_testlib",
        "//tensorflow/python:framework_for_generated_wrappers",
        "//tensorflow/python:gradients",
        "//tensorflow/python:variables",
    ],
)

cuda_py_test(
    name = "gather_op_test",
    size = "medium",
    srcs = ["gather_op_test.py"],
    additional_deps = [
        "//third_party/py/numpy",
        "//tensorflow/python:array_ops",
        "//tensorflow/python:client_testlib",
        "//tensorflow/python:framework_for_generated_wrappers",
        "//tensorflow/python:gradients",
    ],
)

cuda_py_test(
    name = "gradient_correctness_test",
    size = "small",
    srcs = ["gradient_correctness_test.py"],
    additional_deps = [
        "//third_party/py/numpy",
        "//tensorflow/python:client_testlib",
        "//tensorflow/python:framework_for_generated_wrappers",
        "//tensorflow/python:gradients",
        "//tensorflow/python:math_ops",
    ],
)

cuda_py_test(
    name = "init_ops_test",
    size = "medium",
    srcs = ["init_ops_test.py"],
    additional_deps = [
        "//third_party/py/numpy",
        "//tensorflow/python:array_ops",
        "//tensorflow/python:client_testlib",
        "//tensorflow/python:layers",
        "//tensorflow/python:framework",
        "//tensorflow/python:framework_for_generated_wrappers",
        "//tensorflow/python:init_ops",
        "//tensorflow/python:linalg_ops",
        "//tensorflow/python:math_ops",
        "//tensorflow/python:nn_ops",
        "//tensorflow/python:partitioned_variables",
        "//tensorflow/python:random_ops",
        "//tensorflow/python:variable_scope",
        "//tensorflow/python:variables",
    ],
    shard_count = 4,
    tags = [
        "noasan",
        "notap",
    ],
)

cuda_py_test(
    name = "linalg_ops_test",
    size = "medium",
    srcs = ["linalg_ops_test.py"],
    additional_deps = [
        "//third_party/py/numpy",
        "//tensorflow/python:array_ops",
        "//tensorflow/python:client_testlib",
        "//tensorflow/python:framework_for_generated_wrappers",
        "//tensorflow/python:linalg_ops",
        "//tensorflow/python:math_ops",
        "//tensorflow/python/ops/linalg",
    ],
    tags = ["no_windows_gpu"],
)

cuda_py_test(
    name = "lrn_op_test",
    size = "small",
    srcs = ["lrn_op_test.py"],
    additional_deps = [
        "//third_party/py/numpy",
        "//tensorflow/python:array_ops",
        "//tensorflow/python:client_testlib",
        "//tensorflow/python:framework_for_generated_wrappers",
        "//tensorflow/python:gradients",
        "//tensorflow/python:nn",
        "//tensorflow/python:nn_grad",
    ],
)

cuda_py_test(
    name = "manip_ops_test",
    size = "small",
    srcs = ["manip_ops_test.py"],
    additional_deps = [
        "//third_party/py/numpy",
        "//tensorflow/python:manip_ops",
        "//tensorflow/python:client_testlib",
        "//tensorflow/python:framework_for_generated_wrappers",
    ],
    tags = ["no_windows_gpu"],
)

cuda_py_test(
    name = "matmul_op_test",
    size = "small",
    srcs = ["matmul_op_test.py"],
    additional_deps = [
        "//third_party/py/numpy",
        "//tensorflow/python:array_ops",
        "//tensorflow/python:client_testlib",
        "//tensorflow/python:framework_for_generated_wrappers",
        "//tensorflow/python:framework_test_lib",
        "//tensorflow/python:math_ops",
        "//tensorflow/python:random_ops",
        "//tensorflow/python:variables",
    ],
    shard_count = 20,
)

cuda_py_test(
    name = "morphological_ops_test",
    size = "small",
    srcs = ["morphological_ops_test.py"],
    additional_deps = [
        "//third_party/py/numpy",
        "//tensorflow/python:client_testlib",
        "//tensorflow/python:framework_for_generated_wrappers",
        "//tensorflow/python:nn_grad",
        "//tensorflow/python:nn_ops",
    ],
)

cuda_py_test(
    name = "numerics_test",
    size = "small",
    srcs = ["numerics_test.py"],
    additional_deps = [
        "//third_party/py/numpy",
        "//tensorflow/python:array_ops",
        "//tensorflow/python:client_testlib",
        "//tensorflow/python:control_flow_ops",
        "//tensorflow/python:framework_for_generated_wrappers",
        "//tensorflow/python:math_ops",
        "//tensorflow/python:numerics",
    ],
)

cuda_py_test(
    name = "one_hot_op_test",
    size = "small",
    srcs = ["one_hot_op_test.py"],
    additional_deps = [
        "//third_party/py/numpy",
        "//tensorflow/python:array_ops",
        "//tensorflow/python:client_testlib",
        "//tensorflow/python:framework_for_generated_wrappers",
    ],
    tags = ["no_windows_gpu"],
)

cuda_py_test(
    name = "stack_op_test",
    size = "small",
    srcs = ["stack_op_test.py"],
    additional_deps = [
        "//third_party/py/numpy",
        "//tensorflow/python:array_ops",
        "//tensorflow/python:client_testlib",
        "//tensorflow/python:errors",
        "//tensorflow/python:framework_for_generated_wrappers",
        "//tensorflow/python:variables",
    ],
)

cuda_py_test(
    name = "pad_op_test",
    size = "small",
    srcs = ["pad_op_test.py"],
    additional_deps = [
        "//third_party/py/numpy",
        "//tensorflow/python:array_ops",
        "//tensorflow/python:client_testlib",
        "//tensorflow/python:framework_for_generated_wrappers",
    ],
)

cuda_py_test(
    name = "padding_fifo_queue_test",
    size = "small",
    srcs = ["padding_fifo_queue_test.py"],
    additional_deps = [
        "//third_party/py/numpy",
        "//tensorflow/python:array_ops",
        "//tensorflow/python:client_testlib",
        "//tensorflow/python:data_flow_ops",
        "//tensorflow/python:errors",
        "//tensorflow/python:framework_for_generated_wrappers",
    ],
)

cuda_py_test(
    name = "py_func_test",
    size = "small",
    srcs = ["py_func_test.py"],
    additional_deps = [
        "//third_party/py/numpy",
        "//tensorflow/python:array_ops",
        "//tensorflow/python:client",
        "//tensorflow/python:client_testlib",
        "//tensorflow/python:errors",
        "//tensorflow/python:framework_for_generated_wrappers",
        "//tensorflow/python:script_ops",
        "//tensorflow/python/eager:context",
        "//tensorflow/python/eager:function",
    ],
    tags = ["no_windows"],
)

cuda_py_test(
    name = "reduce_join_op_test",
    size = "small",
    srcs = ["reduce_join_op_test.py"],
    additional_deps = [
        "//third_party/py/numpy",
        "//tensorflow/python:array_ops",
        "//tensorflow/python:client_testlib",
        "//tensorflow/python:framework_for_generated_wrappers",
        "//tensorflow/python:string_ops",
    ],
)

cuda_py_test(
    name = "reduction_ops_test",
    size = "medium",
    srcs = ["reduction_ops_test.py"],
    additional_deps = [
        "//third_party/py/numpy",
        "//tensorflow/python:array_ops",
        "//tensorflow/python:client_testlib",
        "//tensorflow/python:framework_for_generated_wrappers",
        "//tensorflow/python:math_ops",
    ],
    shard_count = 4,
    tags = ["no_windows_gpu"],
)

cuda_py_test(
    name = "reduction_ops_test_big",
    size = "medium",
    srcs = ["reduction_ops_test_big.py"],
    additional_deps = [
        "//third_party/py/numpy",
        "//tensorflow/python:array_ops",
        "//tensorflow/python:client_testlib",
        "//tensorflow/python:framework_for_generated_wrappers",
        "//tensorflow/python:math_ops",
    ],
    tags = [
        "manual",
        "no_gpu",
        "nogpu",
        "noguitar",
        "notap",
    ],
)

cuda_py_test(
    name = "relu_op_test",
    size = "small",
    srcs = ["relu_op_test.py"],
    additional_deps = [
        "//third_party/py/numpy",
        "//tensorflow/python:client_testlib",
        "//tensorflow/python:framework_for_generated_wrappers",
        "//tensorflow/python:gradients",
        "//tensorflow/python:nn_grad",
        "//tensorflow/python:nn_ops",
        "//tensorflow/python:random_ops",
        "//tensorflow/python:training",
        "//tensorflow/python:variables",
    ],
)

cuda_py_test(
    name = "reshape_op_test",
    size = "small",
    srcs = ["reshape_op_test.py"],
    additional_deps = [
        "//third_party/py/numpy",
        "//tensorflow/python:array_ops",
        "//tensorflow/python:client_testlib",
        "//tensorflow/python:framework_for_generated_wrappers",
    ],
)

cuda_py_test(
    name = "reverse_sequence_op_test",
    size = "small",
    srcs = ["reverse_sequence_op_test.py"],
    additional_deps = [
        "//third_party/py/numpy",
        "//tensorflow/python:array_ops",
        "//tensorflow/python:client_testlib",
        "//tensorflow/python:framework_for_generated_wrappers",
    ],
)

cuda_py_test(
    name = "compare_and_bitpack_op_test",
    size = "small",
    srcs = ["compare_and_bitpack_op_test.py"],
    additional_deps = [
        "//third_party/py/numpy",
        "//tensorflow/python:math_ops",
        "//tensorflow/python:client_testlib",
        "//tensorflow/python:framework_for_generated_wrappers",
    ],
)

cuda_py_test(
    name = "scalar_test",
    size = "small",
    srcs = ["scalar_test.py"],
    additional_deps = [
        "//third_party/py/numpy",
        "//tensorflow/python:array_ops",
        "//tensorflow/python:client_testlib",
        "//tensorflow/python:framework_for_generated_wrappers",
        "//tensorflow/python:io_ops_gen",
        "//tensorflow/python:math_ops",
        "//tensorflow/python:nn_grad",
        "//tensorflow/python:platform",
        "//tensorflow/python:random_ops",
        "//tensorflow/python:sparse_ops",
    ],
)

cuda_py_test(
    name = "scan_ops_test",
    size = "medium",
    srcs = ["scan_ops_test.py"],
    additional_deps = [
        "//third_party/py/numpy",
        "//tensorflow/python:client_testlib",
        "//tensorflow/python:errors",
        "//tensorflow/python:framework_for_generated_wrappers",
        "//tensorflow/python:math_ops",
    ],
)

cuda_py_test(
    name = "session_ops_test",
    size = "small",
    srcs = ["session_ops_test.py"],
    additional_deps = [
        "//tensorflow/python:client_testlib",
        "//tensorflow/python:framework_for_generated_wrappers",
        "//tensorflow/python:math_ops",
        "//tensorflow/python:session_ops",
    ],
)

cuda_py_test(
    name = "shape_ops_test",
    size = "medium",
    srcs = ["shape_ops_test.py"],
    additional_deps = [
        "//third_party/py/numpy",
        "//tensorflow/core:protos_all_py",
        "//tensorflow/python:array_ops",
        "//tensorflow/python:client_testlib",
        "//tensorflow/python:errors",
        "//tensorflow/python:framework",
        "//tensorflow/python:framework_for_generated_wrappers",
        "//tensorflow/python:gradients",
    ],
)

cuda_py_test(
    name = "softmax_op_test",
    size = "medium",
    srcs = ["softmax_op_test.py"],
    additional_deps = [
        "//third_party/py/numpy",
        "//tensorflow/python:array_ops",
        "//tensorflow/python:client_testlib",
        "//tensorflow/python:errors",
        "//tensorflow/python:framework_for_generated_wrappers",
        "//tensorflow/python:nn_ops",
    ],
)

cuda_py_test(
    name = "softplus_op_test",
    size = "small",
    srcs = ["softplus_op_test.py"],
    additional_deps = [
        "//third_party/py/numpy",
        "//tensorflow/python:client_testlib",
        "//tensorflow/python:framework_for_generated_wrappers",
        "//tensorflow/python:nn_grad",
        "//tensorflow/python:nn_ops",
    ],
)

cuda_py_test(
    name = "softsign_op_test",
    size = "small",
    srcs = ["softsign_op_test.py"],
    additional_deps = [
        "//third_party/py/numpy",
        "//tensorflow/python:client_testlib",
        "//tensorflow/python:framework_for_generated_wrappers",
        "//tensorflow/python:nn_grad",
        "//tensorflow/python:nn_ops",
    ],
)

cuda_py_test(
    name = "spacetobatch_op_test",
    size = "small",
    srcs = ["spacetobatch_op_test.py"],
    additional_deps = [
        "//third_party/py/numpy",
        "//tensorflow/python:array_ops",
        "//tensorflow/python:array_ops_gen",
        "//tensorflow/python:client_testlib",
        "//tensorflow/python:framework",
        "//tensorflow/python:framework_for_generated_wrappers",
        "//tensorflow/python:math_ops",
    ],
)

cuda_py_test(
    name = "spacetodepth_op_test",
    size = "medium",
    srcs = ["spacetodepth_op_test.py"],
    additional_deps = [
        "//third_party/py/numpy",
        "//tensorflow/python:array_ops",
        "//tensorflow/python:client_testlib",
        "//tensorflow/python:framework_for_generated_wrappers",
        "//tensorflow/python:math_ops",
    ],
    tags = ["no_windows_gpu"],
)

tf_py_test(
    name = "sparse_serialization_ops_test",
    size = "small",
    srcs = ["sparse_serialization_ops_test.py"],
    additional_deps = [
        "//third_party/py/numpy",
        "//tensorflow/python:array_ops",
        "//tensorflow/python:client_testlib",
        "//tensorflow/python:framework",
        "//tensorflow/python:framework_for_generated_wrappers",
        "//tensorflow/python:sparse_ops",
    ],
)

tf_py_test(
    name = "sparse_tensors_map_ops_test",
    size = "small",
    srcs = ["sparse_tensors_map_ops_test.py"],
    additional_deps = [
        "//third_party/py/numpy",
        "//tensorflow/python:array_ops",
        "//tensorflow/python:client",
        "//tensorflow/python:client_testlib",
        "//tensorflow/python:framework",
        "//tensorflow/python:framework_for_generated_wrappers",
        "//tensorflow/python:sparse_ops",
        "//tensorflow/python:variables",
    ],
)

cuda_py_test(
    name = "sparse_tensor_dense_matmul_grad_test",
    size = "small",
    srcs = ["sparse_tensor_dense_matmul_grad_test.py"],
    additional_deps = [
        "//third_party/py/numpy",
        "//tensorflow/python:client_testlib",
        "//tensorflow/python:framework",
        "//tensorflow/python:framework_for_generated_wrappers",
        "//tensorflow/python:sparse_grad",
        "//tensorflow/python:sparse_ops",
    ],
)

cuda_py_test(
    name = "sparse_xent_op_test",
    size = "small",
    srcs = ["sparse_xent_op_test.py"],
    additional_deps = [
        "//third_party/py/numpy",
        "//tensorflow/core:protos_all_py",
        "//tensorflow/python:array_ops",
        "//tensorflow/python:client",
        "//tensorflow/python:client_testlib",
        "//tensorflow/python:errors",
        "//tensorflow/python:framework_for_generated_wrappers",
        "//tensorflow/python:gradients",
        "//tensorflow/python:math_ops",
        "//tensorflow/python:nn_grad",
        "//tensorflow/python:nn_ops",
        "//tensorflow/python:nn_ops_gen",
        "//tensorflow/python:platform",
        "//tensorflow/python:sparse_ops",
        "//tensorflow/python:random_ops",
        "//tensorflow/python:variables",
    ],
)

cuda_py_test(
    name = "split_op_test",
    size = "medium",
    srcs = ["split_op_test.py"],
    additional_deps = [
        "//third_party/py/numpy",
        "//tensorflow/python:array_ops",
        "//tensorflow/python:client_testlib",
        "//tensorflow/python:framework_for_generated_wrappers",
        "//tensorflow/python:gradients",
        "//tensorflow/python:math_ops",
    ],
)

cuda_py_test(
    name = "stack_ops_test",
    size = "small",
    srcs = ["stack_ops_test.py"],
    additional_deps = [
        "//third_party/py/numpy",
        "//tensorflow/python:client_testlib",
        "//tensorflow/python:control_flow_ops",
        "//tensorflow/python:data_flow_ops_gen",
        "//tensorflow/python:errors",
        "//tensorflow/python:framework_for_generated_wrappers",
        "//tensorflow/python:math_ops",
    ],
)

cuda_py_test(
    name = "string_to_hash_bucket_op_test",
    size = "small",
    srcs = ["string_to_hash_bucket_op_test.py"],
    additional_deps = [
        "//tensorflow/python:array_ops",
        "//tensorflow/python:client_testlib",
        "//tensorflow/python:framework_for_generated_wrappers",
        "//tensorflow/python:string_ops",
    ],
)

cuda_py_test(
    name = "string_to_number_op_test",
    size = "small",
    srcs = ["string_to_number_op_test.py"],
    additional_deps = [
        "//tensorflow/python:array_ops",
        "//tensorflow/python:client_testlib",
        "//tensorflow/python:framework_for_generated_wrappers",
        "//tensorflow/python:parsing_ops",
    ],
    tags = ["no_windows"],
)

cuda_py_test(
    name = "summary_audio_op_test",
    size = "small",
    srcs = ["summary_audio_op_test.py"],
    additional_deps = [
        "//third_party/py/numpy",
        "//tensorflow/core:protos_all_py",
        "//tensorflow/python:client_testlib",
        "//tensorflow/python:framework_for_generated_wrappers",
        "//tensorflow/python:summary",
    ],
)

cuda_py_test(
    name = "summary_image_op_test",
    size = "small",
    srcs = ["summary_image_op_test.py"],
    additional_deps = [
        "//third_party/py/numpy",
        "//tensorflow/core:protos_all_py",
        "//tensorflow/python:client_testlib",
        "//tensorflow/python:framework_for_generated_wrappers",
        "//tensorflow/python:image_ops",
        "//tensorflow/python:nn_grad",
        "//tensorflow/python:summary",
    ],
)

cuda_py_test(
    name = "tensor_array_ops_test",
    size = "small",
    srcs = ["tensor_array_ops_test.py"],
    additional_deps = [
        "//third_party/py/numpy",
        "//tensorflow/python:array_ops",
        "//tensorflow/python:client_testlib",
        "//tensorflow/python:control_flow_ops",
        "//tensorflow/python:data_flow_ops_gen",
        "//tensorflow/python:distributed_framework_test_lib",
        "//tensorflow/python:framework_for_generated_wrappers",
        "//tensorflow/python:framework_test_lib",
        "//tensorflow/python:gradients",
        "//tensorflow/python:init_ops",
        "//tensorflow/python:math_ops",
        "//tensorflow/python:nn_grad",
        "//tensorflow/python:training",
        "//tensorflow/python:tensor_array_grad",
        "//tensorflow/python:tensor_array_ops",
        "//tensorflow/python:variables",
        "//tensorflow/python:variable_scope",
        "//tensorflow/python/eager:backprop",
        "//tensorflow/python/eager:context",
    ],
    flaky = 1,  # create_local_cluster sometimes times out.
)

cuda_py_test(
    name = "trace_op_test",
    size = "small",
    srcs = ["trace_op_test.py"],
    additional_deps = [
        "//third_party/py/numpy",
        "//tensorflow/python:client_testlib",
        "//tensorflow/python:math_ops",
    ],
    tags = ["no_windows_gpu"],
)

cuda_py_test(
    name = "transpose_op_test",
    size = "large",
    srcs = ["transpose_op_test.py"],
    additional_deps = [
        "//third_party/py/numpy",
        "//tensorflow/python:array_ops",
        "//tensorflow/python:client_testlib",
        "//tensorflow/python:framework_for_generated_wrappers",
    ],
    shard_count = 2,
    tags = [
        "no_gpu",
        "no_oss",
    ],
)

cuda_py_test(
    name = "unstack_op_test",
    size = "small",
    srcs = ["unstack_op_test.py"],
    additional_deps = [
        "//third_party/py/numpy",
        "//tensorflow/python:array_ops",
        "//tensorflow/python:client_testlib",
        "//tensorflow/python:framework_for_generated_wrappers",
    ],
)

cuda_py_test(
    name = "variable_ops_test",
    size = "small",
    srcs = ["variable_ops_test.py"],
    additional_deps = [
        "//third_party/py/numpy",
        "//tensorflow/python:array_ops",
        "//tensorflow/python:client_testlib",
        "//tensorflow/python:errors",
        "//tensorflow/python:framework_for_generated_wrappers",
        "//tensorflow/python:math_ops",
        "//tensorflow/python:state_ops",
        "//tensorflow/python:state_ops_gen",
        "//tensorflow/python:variables",
    ],
)

cuda_py_test(
    name = "xent_op_test",
    size = "small",
    srcs = ["xent_op_test.py"],
    additional_deps = [
        "//third_party/py/numpy",
        "//tensorflow/python:client_testlib",
        "//tensorflow/python:framework_for_generated_wrappers",
        "//tensorflow/python:gradients",
        "//tensorflow/python:math_ops",
        "//tensorflow/python:nn_grad",
        "//tensorflow/python:nn_ops",
        "//tensorflow/python:nn_ops_gen",
    ],
)

cuda_py_test(
    name = "zero_division_test",
    size = "small",
    srcs = ["zero_division_test.py"],
    additional_deps = [
        "//tensorflow/python:client_testlib",
        "//tensorflow/python:errors",
        "//tensorflow/python:framework_for_generated_wrappers",
    ],
)

cuda_py_test(
    name = "atrous_conv2d_test",
    size = "medium",
    srcs = ["atrous_conv2d_test.py"],
    additional_deps = [
        "//third_party/py/numpy",
        "//tensorflow/python:array_ops",
        "//tensorflow/python:client_testlib",
        "//tensorflow/python:framework_for_generated_wrappers",
        "//tensorflow/python:nn",
        "//tensorflow/python:nn_grad",
        "//tensorflow/python:nn_ops",
    ],
    shard_count = 2,
    tags = [
        "no_gpu",  #  Flaky: b/80127739
    ],
)

cuda_py_test(
    name = "atrous_convolution_test",
    size = "medium",
    srcs = ["atrous_convolution_test.py"],
    additional_deps = [
        "//third_party/py/numpy",
        "//tensorflow/python:array_ops",
        "//tensorflow/python:client_testlib",
        "//tensorflow/python:framework_for_generated_wrappers",
        "//tensorflow/python:nn_grad",
        "//tensorflow/python:nn_ops",
    ],
    tags = ["manual"],
)

cuda_py_test(
    name = "pool_test",
    size = "medium",
    srcs = ["pool_test.py"],
    additional_deps = [
        "//third_party/py/numpy",
        "//tensorflow/python:client_testlib",
        "//tensorflow/python:framework_for_generated_wrappers",
        "//tensorflow/python:nn_grad",
        "//tensorflow/python:nn_ops",
    ],
)

cuda_py_test(
    name = "conv2d_backprop_filter_grad_test",
    size = "medium",
    srcs = ["conv2d_backprop_filter_grad_test.py"],
    additional_deps = [
        "//third_party/py/numpy",
        "//tensorflow/python:array_ops",
        "//tensorflow/python:client_testlib",
        "//tensorflow/python:framework_for_generated_wrappers",
        "//tensorflow/python:nn_grad",
        "//tensorflow/python:nn_ops",
    ],
    tags = [
        "optonly",  # flaky timeouts unless optimized
    ],
)

cuda_py_test(
    name = "conv3d_transpose_test",
    size = "medium",
    srcs = ["conv3d_transpose_test.py"],
    additional_deps = [
        "//third_party/py/numpy",
        "//tensorflow/python:client_testlib",
        "//tensorflow/python:framework_for_generated_wrappers",
        "//tensorflow/python:nn_grad",
        "//tensorflow/python:nn_ops",
    ],
)

cuda_py_test(
    name = "conv_ops_test",
    size = "large",
    srcs = ["conv_ops_test.py"],
    additional_deps = [
        "//third_party/py/numpy",
        "//tensorflow/contrib/layers:layers_py",
        "//tensorflow/python:array_ops",
        "//tensorflow/python:client",
        "//tensorflow/python:client_testlib",
        "//tensorflow/python:errors",
        "//tensorflow/python:framework_for_generated_wrappers",
        "//tensorflow/python:framework_test_lib",
        "//tensorflow/python:nn",
        "//tensorflow/python:nn_grad",
        "//tensorflow/python:nn_ops",
        "//tensorflow/python:platform",
        "//tensorflow/python:random_ops",
        "//tensorflow/python:variables",
    ],
    shard_count = 4,
)

cuda_py_test(
    name = "depthwise_conv_op_test",
    size = "medium",  # http://b/30603882
    srcs = ["depthwise_conv_op_test.py"],
    additional_deps = [
        "//third_party/py/numpy",
        "//tensorflow/python:client_testlib",
        "//tensorflow/python:framework_for_generated_wrappers",
        "//tensorflow/python:array_ops",
        "//tensorflow/python:nn",
        "//tensorflow/python:nn_grad",
        "//tensorflow/python:nn_ops",
    ],
)

tf_py_test(
    name = "neon_depthwise_conv_op_test",
    size = "medium",
    srcs = ["neon_depthwise_conv_op_test.py"],
    additional_deps = [
        "//third_party/py/numpy",
        "//tensorflow/python:client_testlib",
        "//tensorflow/python:framework_for_generated_wrappers",
        "//tensorflow/python:array_ops",
        "//tensorflow/python:nn",
        "//tensorflow/python:nn_grad",
        "//tensorflow/python:nn_ops",
    ],
    tags = ["no_windows"],
)

cuda_py_test(
    name = "division_future_test",
    size = "medium",
    srcs = ["division_future_test.py"],
    additional_deps = [
        "//third_party/py/numpy",
        "//tensorflow/python:client_testlib",
        "//tensorflow/python:framework_for_generated_wrappers",
    ],
    tags = ["manual"],
)

cuda_py_test(
    name = "dct_ops_test",
    srcs = ["dct_ops_test.py"],
    additional_deps = [
        "//third_party/py/numpy",
        "//tensorflow/python:client_testlib",
        "//tensorflow/python:framework_for_generated_wrappers",
        "//tensorflow/python:spectral_ops",
        "//tensorflow/python:spectral_ops_test_util",
    ],
)

cuda_py_test(
    name = "fft_ops_test",
    size = "large",
    srcs = ["fft_ops_test.py"],
    additional_deps = [
        "//third_party/py/numpy",
        "//tensorflow/python:client_testlib",
        "//tensorflow/python:framework_for_generated_wrappers",
        "//tensorflow/python:math_ops",
        "//tensorflow/python:spectral_ops",
        "//tensorflow/python:spectral_ops_test_util",
    ],
    shard_count = 3,
)

cuda_py_test(
    name = "pooling_ops_3d_test",
    size = "medium",
    srcs = ["pooling_ops_3d_test.py"],
    additional_deps = [
        "//third_party/py/numpy",
        "//tensorflow/python:client_testlib",
        "//tensorflow/python:framework_for_generated_wrappers",
        "//tensorflow/python:nn_grad",
        "//tensorflow/python:nn_ops",
    ],
)

cuda_py_test(
    name = "pooling_ops_test",
    size = "medium",
    srcs = ["pooling_ops_test.py"],
    additional_deps = [
        "//third_party/py/numpy",
        "//tensorflow/python:array_ops",
        "//tensorflow/python:client_testlib",
        "//tensorflow/python:errors",
        "//tensorflow/python:framework_for_generated_wrappers",
        "//tensorflow/python:framework_test_lib",
        "//tensorflow/python:nn_grad",
        "//tensorflow/python:nn_ops",
        "//tensorflow/python:nn_ops_gen",
    ],
    shard_count = 4,
)

cuda_py_test(
    name = "rnn_test",
    size = "medium",
    srcs = ["rnn_test.py"],
    additional_deps = [
        "//third_party/py/numpy",
        "//tensorflow/contrib/rnn:rnn_py",
        "//tensorflow/core:protos_all_py",
        "//tensorflow/python:array_ops",
        "//tensorflow/python:client",
        "//tensorflow/python:client_testlib",
        "//tensorflow/python:control_flow_ops",
        "//tensorflow/python:data_flow_grad",
        "//tensorflow/python:framework_for_generated_wrappers",
        "//tensorflow/python:framework_test_lib",
        "//tensorflow/python:gradients",
        "//tensorflow/python:init_ops",
        "//tensorflow/python:nn_grad",
        "//tensorflow/python:rnn",
        "//tensorflow/python:rnn_cell",
        "//tensorflow/python:sparse_grad",
        "//tensorflow/python:tensor_array_grad",
        "//tensorflow/python:tensor_array_ops",
        "//tensorflow/python:variables",
        "//tensorflow/python/eager:context",
    ],
    shard_count = 10,
)

cuda_py_test(
    name = "scatter_ops_test",
    size = "large",  # NOTE: This is not run by default.
    srcs = ["scatter_ops_test.py"],
    additional_deps = [
        "//third_party/py/numpy",
        "//tensorflow/python:client_testlib",
        "//tensorflow/python:framework_for_generated_wrappers",
        "//tensorflow/python:state_ops",
        "//tensorflow/python:variables",
    ],
)

cuda_py_test(
    name = "slice_op_test",
    size = "large",
    srcs = ["slice_op_test.py"],
    additional_deps = [
        "//third_party/py/numpy",
        "//tensorflow/python:array_ops",
        "//tensorflow/python:client_testlib",
        "//tensorflow/python:errors",
        "//tensorflow/python:framework_for_generated_wrappers",
        "//tensorflow/python:gradients",
    ],
)

cuda_py_test(
    name = "sparse_matmul_op_test",
    size = "medium",
    srcs = ["sparse_matmul_op_test.py"],
    additional_deps = [
        "//third_party/py/numpy",
        "//tensorflow/python:client_testlib",
        "//tensorflow/python:framework_for_generated_wrappers",
        "//tensorflow/python:math_ops",
    ],
    tags = ["no_windows"],
)

cuda_py_test(
    name = "sparse_ops_test",
    size = "medium",
    srcs = ["sparse_ops_test.py"],
    additional_deps = [
        "//third_party/py/numpy",
        "//tensorflow/python:array_ops",
        "//tensorflow/python:client_testlib",
        "//tensorflow/python:framework",
        "//tensorflow/python:framework_for_generated_wrappers",
        "//tensorflow/python:framework_test_lib",
        "//tensorflow/python:nn_ops",
        "//tensorflow/python:platform_test",
        "//tensorflow/python:sparse_grad",
        "//tensorflow/python:sparse_ops",
    ],
    shard_count = 5,
    tags = [
        "noasan",
        "optonly",  # b/77589990
    ],
)

cuda_py_test(
    name = "sparse_tensor_dense_matmul_op_test",
    size = "medium",
    srcs = ["sparse_tensor_dense_matmul_op_test.py"],
    additional_deps = [
        "//third_party/py/numpy",
        "//tensorflow/core:protos_all_py",
        "//tensorflow/python:array_ops",
        "//tensorflow/python:client",
        "//tensorflow/python:client_testlib",
        "//tensorflow/python:control_flow_ops",
        "//tensorflow/python:framework",
        "//tensorflow/python:framework_for_generated_wrappers",
        "//tensorflow/python:math_ops",
        "//tensorflow/python:platform",
        "//tensorflow/python:sparse_ops",
    ],
)

# TODO(gpapan): Revisit the gradient of extract_image_patches_op to resolve
# http://b/31080670.
cuda_py_test(
    name = "extract_image_patches_grad_test",
    size = "medium",
    srcs = ["extract_image_patches_grad_test.py"],
    additional_deps = [
        "//third_party/py/numpy",
        "//tensorflow/python:array_ops",
        "//tensorflow/python:client_testlib",
        "//tensorflow/python:framework",
        "//tensorflow/python:framework_for_generated_wrappers",
    ],
    tags = ["notap"],  # http://b/31080670
)

cuda_py_test(
    name = "stage_op_test",
    size = "medium",
    srcs = ["stage_op_test.py"],
    additional_deps = [
        "//tensorflow/python:array_ops",
        "//tensorflow/python:client_testlib",
        "//tensorflow/python:framework_for_generated_wrappers",
        "//tensorflow/python:math_ops",
        "//tensorflow/python:util",
        "//tensorflow/python:data_flow_ops",
    ],
)

cuda_py_test(
    name = "map_stage_op_test",
    size = "medium",
    srcs = ["map_stage_op_test.py"],
    additional_deps = [
        "//tensorflow/python:array_ops",
        "//tensorflow/python:client_testlib",
        "//tensorflow/python:framework_for_generated_wrappers",
        "//tensorflow/python:math_ops",
        "//tensorflow/python:util",
        "//tensorflow/python:data_flow_ops",
    ],
)

cuda_py_test(
    name = "concat_op_test",
    size = "medium",
    srcs = ["concat_op_test.py"],
    additional_deps = [
        "//third_party/py/numpy",
        "//tensorflow/python:array_ops",
        "//tensorflow/python:array_ops_gen",
        "//tensorflow/python:client_testlib",
        "//tensorflow/python:errors",
        "//tensorflow/python:framework_for_generated_wrappers",
        "//tensorflow/python:gradients",
        "//tensorflow/python:math_ops",
        "//tensorflow/python:variables",
    ],
)

cuda_py_test(
    name = "large_concat_op_test",
    size = "medium",
    srcs = ["large_concat_op_test.py"],
    additional_deps = [
        "//tensorflow/python:array_ops",
        "//tensorflow/python:client_testlib",
        "//tensorflow/python:framework_for_generated_wrappers",
    ],
    tags = [
        "nomsan",
        "notsan",
    ],
)

cuda_py_test(
    name = "conv_ops_3d_test",
    size = "medium",
    srcs = ["conv_ops_3d_test.py"],
    additional_deps = [
        "//tensorflow/python:client_testlib",
        "//tensorflow/python:framework_for_generated_wrappers",
        "//tensorflow/python:nn_grad",
        "//tensorflow/python:nn_ops",
    ],
    shard_count = 20,
)

cuda_py_test(
    name = "cwise_ops_test",
    size = "medium",
    srcs = ["cwise_ops_test.py"],
    additional_deps = [
        "//third_party/py/numpy",
        "//tensorflow/python:array_ops",
        "//tensorflow/python:client_testlib",
        "//tensorflow/python:framework",
        "//tensorflow/python:framework_for_generated_wrappers",
        "//tensorflow/python:gradients",
        "//tensorflow/python:math_ops",
        "//tensorflow/python:math_ops_gen",
        "//tensorflow/python:nn_grad",
        "//tensorflow/python:platform",
        "//tensorflow/python:variables",
    ],
    shard_count = 50,
)

cuda_py_test(
    name = "embedding_ops_test",
    size = "medium",
    srcs = ["embedding_ops_test.py"],
    additional_deps = [
        "//third_party/py/numpy",
        "//tensorflow/python:array_ops",
        "//tensorflow/python:client_testlib",
        "//tensorflow/python:data_flow_ops",
        "//tensorflow/python:embedding_ops",
        "//tensorflow/python:framework",
        "//tensorflow/python:framework_for_generated_wrappers",
        "//tensorflow/python:init_ops",
        "//tensorflow/python:linalg_ops",
        "//tensorflow/python:math_ops",
        "//tensorflow/python:partitioned_variables",
        "//tensorflow/python:platform",
        "//tensorflow/python:state_ops",
        "//tensorflow/python:util",
        "//tensorflow/python:variable_scope",
        "//tensorflow/python:variables",
    ],
    shard_count = 20,
)

cuda_py_test(
    name = "linalg_grad_test",
    size = "medium",
    srcs = ["linalg_grad_test.py"],
    additional_deps = [
        "//third_party/py/numpy",
        "//tensorflow/python:array_ops",
        "//tensorflow/python:client_testlib",
        "//tensorflow/python:framework_for_generated_wrappers",
        "//tensorflow/python:gradients",
        "//tensorflow/python:linalg_ops",
        "//tensorflow/python:math_ops",
        "//tensorflow/python/ops/linalg",
    ],
    shard_count = 20,
)

cuda_py_test(
    name = "matrix_band_part_op_test",
    size = "medium",
    srcs = ["matrix_band_part_op_test.py"],
    additional_deps = [
        "//third_party/py/numpy",
        "//tensorflow/python:array_ops",
        "//tensorflow/python:client_testlib",
        "//tensorflow/python:framework_for_generated_wrappers",
    ],
    shard_count = 20,
)

cuda_py_test(
    name = "self_adjoint_eig_op_test",
    size = "medium",
    srcs = ["self_adjoint_eig_op_test.py"],
    additional_deps = [
        "//third_party/py/numpy",
        "//tensorflow/python:array_ops",
        "//tensorflow/python:client_testlib",
        "//tensorflow/python:framework_for_generated_wrappers",
        "//tensorflow/python:linalg_ops",
        "//tensorflow/python:math_ops",
    ],
    data = ["//tensorflow/python/kernel_tests/testdata:self_adjoint_eig_op_test_files"],
    shard_count = 20,
    tags = ["no_windows"],
)

cuda_py_test(
    name = "qr_op_test",
    size = "medium",
    srcs = ["qr_op_test.py"],
    additional_deps = [
        "//third_party/py/numpy",
        "//tensorflow/python:array_ops",
        "//tensorflow/python:client_testlib",
        "//tensorflow/python:framework_for_generated_wrappers",
        "//tensorflow/python:linalg_ops",
        "//tensorflow/python:math_ops",
    ],
    shard_count = 20,
)

cuda_py_test(
    name = "svd_op_test",
    size = "medium",
    srcs = ["svd_op_test.py"],
    additional_deps = [
        "//third_party/py/numpy",
        "//tensorflow/python:array_ops",
        "//tensorflow/python:client_testlib",
        "//tensorflow/python:framework_for_generated_wrappers",
        "//tensorflow/python:linalg_ops",
        "//tensorflow/python:math_ops",
    ],
    shard_count = 20,
)

cuda_py_test(
    name = "norm_op_test",
    size = "medium",
    srcs = ["norm_op_test.py"],
    additional_deps = [
        "//third_party/py/numpy",
        "//tensorflow/python:array_ops",
        "//tensorflow/python:client_testlib",
        "//tensorflow/python:framework_for_generated_wrappers",
        "//tensorflow/python:linalg_ops",
    ],
    shard_count = 20,
    tags = ["no_windows_gpu"],
)

cuda_py_test(
    name = "tensordot_op_test",
    size = "medium",
    srcs = ["tensordot_op_test.py"],
    additional_deps = [
        "//third_party/py/numpy",
        "//tensorflow/python:array_ops",
        "//tensorflow/python:client_testlib",
        "//tensorflow/python:errors",
        "//tensorflow/python:framework_for_generated_wrappers",
        "//tensorflow/python:math_ops",
    ],
    shard_count = 20,
)

sycl_py_test(
    name = "basic_gpu_test",
    size = "small",
    srcs = ["basic_gpu_test.py"],
    additional_deps = [
        "//third_party/py/numpy",
        "//tensorflow/python:array_ops_gen",
        "//tensorflow/python:client_testlib",
        "//tensorflow/python:framework_for_generated_wrappers",
        "//tensorflow/python:math_ops",
        "//tensorflow/python:math_ops_gen",
    ],
)

tf_py_test(
    name = "sets_test",
    size = "medium",
    srcs = ["sets_test.py"],
    additional_deps = [
        "//third_party/py/numpy",
        "//tensorflow/python:errors",
        "//tensorflow/python:framework",
        "//tensorflow/python:framework_for_generated_wrappers",
        "//tensorflow/python:framework_test_lib",
        "//tensorflow/python:math_ops",
        "//tensorflow/python:platform_test",
        "//tensorflow/python:sets",
        "//tensorflow/python:sparse_ops",
    ],
)

tf_py_test(
    name = "weights_broadcast_test",
    size = "small",
    srcs = ["weights_broadcast_test.py"],
    additional_deps = [
        "//third_party/py/numpy",
        "//tensorflow/python:array_ops",
        "//tensorflow/python:client_testlib",
        "//tensorflow/python:errors",
        "//tensorflow/python:framework",
        "//tensorflow/python:framework_for_generated_wrappers",
        "//tensorflow/python:framework_test_lib",
        "//tensorflow/python:platform",
        "//tensorflow/python:weights_broadcast_ops",
    ],
    shard_count = 3,
)

tf_py_test(
    name = "metrics_test",
    size = "medium",
    srcs = ["metrics_test.py"],
    additional_deps = [
        "//third_party/py/numpy",
        "//tensorflow/python:array_ops",
        "//tensorflow/python:client_testlib",
        "//tensorflow/python:data_flow_grad",
        "//tensorflow/python:data_flow_ops",
        "//tensorflow/python:errors",
        "//tensorflow/python:framework",
        "//tensorflow/python:framework_for_generated_wrappers",
        "//tensorflow/python:metrics",
        "//tensorflow/python:nn_grad",
        "//tensorflow/python:random_ops",
        "//tensorflow/python:variables",
    ],
    shard_count = 20,
    tags = ["no_windows_gpu"],
)

tf_py_test(
    name = "confusion_matrix_test",
    size = "small",
    srcs = ["confusion_matrix_test.py"],
    additional_deps = [
        "//third_party/py/numpy",
        "//tensorflow/python:array_ops",
        "//tensorflow/python:client_testlib",
        "//tensorflow/python:confusion_matrix",
        "//tensorflow/python:framework_for_generated_wrappers",
        "//tensorflow/python:math_ops",
        "//tensorflow/python:random_ops",
    ],
)

tf_py_test(
    name = "bucketize_op_test",
    size = "small",
    srcs = ["bucketize_op_test.py"],
    additional_deps = [
        "//third_party/py/numpy",
        "//tensorflow/python:client_testlib",
        "//tensorflow/python:framework_for_generated_wrappers",
        "//tensorflow/python:math_ops",
    ],
)

tf_py_test(
    name = "sparse_cross_op_test",
    size = "small",
    srcs = ["sparse_cross_op_test.py"],
    additional_deps = [
        "//third_party/py/numpy",
        "//tensorflow/python:client_testlib",
        "//tensorflow/python:framework_for_generated_wrappers",
        "//tensorflow/python:sparse_ops",
    ],
)

tf_py_test(
    name = "garbage_collection_test",
    size = "small",
    srcs = ["garbage_collection_test.py"],
    additional_deps = [
        "//tensorflow/python/eager:context",
        "//tensorflow/python:framework_test_lib",
        "//tensorflow/python:resource_variable_ops",
        "//tensorflow/python:dtypes",
        "//tensorflow/python:tensor_array_ops",
        "//tensorflow/python:client_testlib",
    ],
)

tf_py_test(
    name = "accumulate_n_test",
    size = "small",
    srcs = ["accumulate_n_test.py"],
    additional_deps = [
        "//third_party/py/numpy",
        "//tensorflow/python:client_testlib",
        "//tensorflow/python:framework_for_generated_wrappers",
        "//tensorflow/python:framework_test_lib",
        "//tensorflow/python:gradients",
        "//tensorflow/python:math_ops",
        "//tensorflow/python:platform_test",
        "//tensorflow/python:variables",
    ],
)

tf_py_test(
    name = "accumulate_n_eager_test",
    size = "small",
    srcs = ["accumulate_n_eager_test.py"],
    additional_deps = [
        "//third_party/py/numpy",
        "//tensorflow/python:client_testlib",
        "//tensorflow/python:framework_for_generated_wrappers",
        "//tensorflow/python:framework_test_lib",
        "//tensorflow/python:gradients",
        "//tensorflow/python:math_ops",
        "//tensorflow/python:resource_variable_ops",
        "//tensorflow/python/eager:backprop",
        "//tensorflow/python/eager:context",
        "//tensorflow/python/eager:tape",
    ],
)

<<<<<<< HEAD
tf_py_test(
    name = "sgd_optimizers_test",
    size = "small",
    srcs = ["sgd_optimizers_test.py"],
    additional_deps = [
        "//third_party/py/numpy",
        "//tensorflow/python:client_testlib",
        "//tensorflow/python:framework_for_generated_wrappers",
        "//tensorflow/python:constant_op",
        "//tensorflow/python:variables",
        "//tensorflow/python:math_ops",
        "//tensorflow/python:nn_ops",
        "//tensorflow/python:training",
    ],
=======
# Custom op tests
tf_custom_op_library(
    name = "ackermann_op.so",
    srcs = ["ackermann_op.cc"],
)

tf_py_test(
    name = "ackermann_test",
    size = "small",
    srcs = ["ackermann_test.py"],
    additional_deps = [
        "//tensorflow/python:client_testlib",
        "//tensorflow/python:framework",
        "//tensorflow/python:platform",
    ],
    data = [":ackermann_op.so"],
    tags = ["no_pip"],
)

tf_custom_op_library(
    name = "duplicate_op.so",
    srcs = ["duplicate_op.cc"],
)

tf_py_test(
    name = "duplicate_op_test",
    size = "small",
    srcs = ["duplicate_op_test.py"],
    additional_deps = [
        "//tensorflow/python:client_testlib",
        "//tensorflow/python:framework",
        "//tensorflow/python:math_ops",
        "//tensorflow/python:platform",
    ],
    data = [":duplicate_op.so"],
    tags = ["no_pip"],
)

tf_custom_op_library(
    name = "invalid_op.so",
    srcs = ["invalid_op.cc"],
)

tf_py_test(
    name = "invalid_op_test",
    size = "small",
    srcs = ["invalid_op_test.py"],
    additional_deps = [
        "//tensorflow/python:client_testlib",
        "//tensorflow/python:errors",
        "//tensorflow/python:framework",
        "//tensorflow/python:platform",
    ],
    data = [":invalid_op.so"],
    tags = ["no_pip"],
)

tf_py_test(
    name = "cond_v2_test",
    size = "medium",
    srcs = ["cond_v2_test.py"],
    additional_deps = [
        "//tensorflow/python:array_ops",
        "//tensorflow/python:client_testlib",
        "//tensorflow/python:cond_v2",
        "//tensorflow/python:constant_op",
        "//tensorflow/python:control_flow_ops",
        "//tensorflow/python:dtypes",
        "//tensorflow/python:framework",
        "//tensorflow/python:framework_ops",
        "//tensorflow/python:gradients",
        "//tensorflow/python:training",
    ],
    grpc_enabled = True,
    tags = ["no_gpu"],  # TODO(b/111656070)
>>>>>>> 218ddcaa
)<|MERGE_RESOLUTION|>--- conflicted
+++ resolved
@@ -3035,7 +3035,6 @@
     ],
 )
 
-<<<<<<< HEAD
 tf_py_test(
     name = "sgd_optimizers_test",
     size = "small",
@@ -3050,7 +3049,7 @@
         "//tensorflow/python:nn_ops",
         "//tensorflow/python:training",
     ],
-=======
+
 # Custom op tests
 tf_custom_op_library(
     name = "ackermann_op.so",
@@ -3126,5 +3125,4 @@
     ],
     grpc_enabled = True,
     tags = ["no_gpu"],  # TODO(b/111656070)
->>>>>>> 218ddcaa
 )