# Tests of TensorFlow kernels written using the Python API.

package(
    default_visibility = ["//tensorflow:internal"],
)

licenses(["notice"])  # Apache 2.0

load("//tensorflow:tensorflow.bzl", "tf_py_test")
load("//tensorflow:tensorflow.bzl", "gpu_py_test")
load("//tensorflow:tensorflow.bzl", "sycl_py_test")
load("//tensorflow:tensorflow.bzl", "tf_custom_op_library")

# CPU only tests should use tf_py_test, GPU tests use gpu_py_test
# Please avoid the py_tests and gpu_py_tests (plural) while we
# fix the shared/overbroad dependencies.

tf_py_test(
    name = "as_string_op_test",
    size = "small",
    srcs = ["as_string_op_test.py"],
    additional_deps = [
        "//third_party/py/numpy",
        "//tensorflow/python:array_ops",
        "//tensorflow/python:client_testlib",
        "//tensorflow/python:framework_for_generated_wrappers",
        "//tensorflow/python:string_ops",
    ],
    tags = ["no_windows"],
)

tf_py_test(
    name = "attention_ops_test",
    size = "small",
    srcs = ["attention_ops_test.py"],
    additional_deps = [
        "//third_party/py/numpy",
        "//tensorflow/python:array_ops",
        "//tensorflow/python:client_testlib",
        "//tensorflow/python:framework_for_generated_wrappers",
        "//tensorflow/python:image_ops",
    ],
)

tf_py_test(
    name = "barrier_ops_test",
    size = "medium",  # NOTE(ebrevdo): This test is NOT small.
    srcs = ["barrier_ops_test.py"],
    additional_deps = [
        "//third_party/py/numpy",
        "//tensorflow/python:client_testlib",
        "//tensorflow/python:data_flow_ops",
        "//tensorflow/python:errors",
        "//tensorflow/python:framework_for_generated_wrappers",
    ],
    shard_count = 20,
)

tf_py_test(
    name = "base64_ops_test",
    size = "small",
    srcs = ["base64_ops_test.py"],
    additional_deps = [
        "//third_party/py/numpy",
        "//tensorflow/python:array_ops",
        "//tensorflow/python:client_testlib",
        "//tensorflow/python:errors",
        "//tensorflow/python:framework_for_generated_wrappers",
        "//tensorflow/python:framework_test_lib",
        "//tensorflow/python:string_ops",
    ],
    tags = ["nomac"],  # b/35468214
)

tf_py_test(
    name = "batch_gather_op_test",
    srcs = ["batch_gather_op_test.py"],
    additional_deps = [
        "//tensorflow/python:array_ops",
        "//tensorflow/python:client_testlib",
        "//tensorflow/python:constant_op",
        "//tensorflow/python:dtypes",
    ],
)

tf_py_test(
    name = "batch_scatter_ops_test",
    srcs = ["batch_scatter_ops_test.py"],
    additional_deps = [
        "//tensorflow/python/eager:context",
        "//tensorflow/python:array_ops",
        "//tensorflow/python:client_testlib",
        "//tensorflow/python:constant_op",
        "//tensorflow/python:dtypes",
        "//tensorflow/python:errors",
        "//tensorflow/python:framework_test_lib",
        "//tensorflow/python:gradients",
        "//tensorflow/python:resource_variable_ops",
        "//tensorflow/python:session",
        "//tensorflow/python:state_ops",
        "//tensorflow/python:variables",
    ],
)

tf_py_test(
    name = "bcast_ops_test",
    size = "small",
    srcs = ["bcast_ops_test.py"],
    additional_deps = [
        "//tensorflow/python:array_ops_gen",
        "//tensorflow/python:client_testlib",
    ],
)

gpu_py_test(
    name = "list_ops_test",
    size = "small",
    srcs = ["list_ops_test.py"],
    additional_deps = [
        "//third_party/py/numpy",
        "//tensorflow/python:array_ops",
        "//tensorflow/python:math_ops",
        "//tensorflow/python:list_ops",
        "//tensorflow/python/eager:context",
        "//tensorflow/python:framework_for_generated_wrappers",
        "//tensorflow/python:framework_test_lib",
        "//tensorflow/python:client_testlib",
    ],
    grpc_enabled = True,
)

gpu_py_test(
    name = "benchmark_test",
    size = "small",
    srcs = ["benchmark_test.py"],
    additional_deps = [
        "//tensorflow/python:client",
        "//tensorflow/python:client_testlib",
        "//tensorflow/python:framework_for_generated_wrappers",
        "//tensorflow/python:platform",
        "//tensorflow/python:platform_benchmark",
    ],
    tags = ["no_windows"],
)

gpu_py_test(
    name = "reduce_benchmark_test",
    srcs = ["reduce_benchmark_test.py"],
    additional_deps = [
        "//tensorflow/python/eager:backprop",
        "//tensorflow/python:client_testlib",
        "//tensorflow/python/eager:context",
        "//tensorflow/python:framework",
        "//tensorflow/python:array_ops",
        "//tensorflow/python:gradients",
        "//tensorflow/python:math_ops",
        "//tensorflow/python:platform",
        "//tensorflow/python:platform_benchmark",
    ],
)

tf_py_test(
    name = "bincount_op_test",
    size = "small",
    srcs = ["bincount_op_test.py"],
    additional_deps = [
        "//tensorflow/python:client_testlib",
        "//tensorflow/python:math_ops",
        "//tensorflow/python:framework_for_generated_wrappers",
    ],
)

tf_py_test(
    name = "candidate_sampler_ops_test",
    size = "small",
    srcs = ["candidate_sampler_ops_test.py"],
    additional_deps = [
        "//third_party/py/numpy",
        "//tensorflow/python:array_ops",
        "//tensorflow/python:candidate_sampling_ops",
        "//tensorflow/python:client_testlib",
        "//tensorflow/python:framework_for_generated_wrappers",
        "//tensorflow/python:math_ops",
    ],
)

tf_py_test(
    name = "checkpoint_ops_test",
    size = "medium",
    srcs = ["checkpoint_ops_test.py"],
    additional_deps = [
        "//third_party/py/numpy",
        "//tensorflow/python:array_ops",
        "//tensorflow/python:checkpoint_ops_gen",
        "//tensorflow/python:client_testlib",
        "//tensorflow/python:constant_op",
        "//tensorflow/python:dtypes",
        "//tensorflow/python:errors",
        "//tensorflow/python:framework_ops",
        "//tensorflow/python:math_ops",
        "//tensorflow/python:partitioned_variables",
        "//tensorflow/python:platform",
        "//tensorflow/python:training",
        "//tensorflow/python:variable_scope",
        "//tensorflow/python:variables",
    ],
)

gpu_py_test(
    name = "cholesky_op_test",
    size = "medium",
    srcs = ["cholesky_op_test.py"],
    additional_deps = [
        "//third_party/py/numpy",
        "//tensorflow/python:array_ops",
        "//tensorflow/python:client_testlib",
        "//tensorflow/python:framework_for_generated_wrappers",
        "//tensorflow/python:linalg_ops",
        "//tensorflow/python:math_ops",
        "//tensorflow/python:platform",
        "//tensorflow/python/ops/linalg",
    ],
    shard_count = 5,
    tags = ["no_windows_gpu"],
)

tf_py_test(
    name = "clip_ops_test",
    size = "small",
    srcs = ["clip_ops_test.py"],
    additional_deps = [
        "//tensorflow/python:client_testlib",
        "//tensorflow/python:clip_ops",
        "//tensorflow/python:framework_for_generated_wrappers",
    ],
    tags = ["no_windows"],
)

tf_py_test(
    name = "conditional_accumulator_test",
    size = "small",
    srcs = ["conditional_accumulator_test.py"],
    additional_deps = [
        "//third_party/py/numpy",
        "//tensorflow/python:array_ops",
        "//tensorflow/python:client_testlib",
        "//tensorflow/python:data_flow_ops",
        "//tensorflow/python:errors",
        "//tensorflow/python:framework_for_generated_wrappers",
        "//tensorflow/python:math_ops",
        "//tensorflow/python:state_ops",
        "//tensorflow/python:variables",
    ],
)

tf_py_test(
    name = "ctc_decoder_ops_test",
    size = "small",
    srcs = ["ctc_decoder_ops_test.py"],
    additional_deps = [
        "//third_party/py/numpy",
        "//tensorflow/python:array_ops",
        "//tensorflow/python:client_testlib",
        "//tensorflow/python:ctc_ops",
        "//tensorflow/python:framework_for_generated_wrappers",
    ],
)

tf_py_test(
    name = "ctc_loss_op_test",
    size = "small",
    srcs = ["ctc_loss_op_test.py"],
    additional_deps = [
        "//third_party/py/numpy",
        "//tensorflow/python:client_testlib",
        "//tensorflow/python:ctc_ops",
        "//tensorflow/python:framework",
        "//tensorflow/python:framework_for_generated_wrappers",
        "//tensorflow/python:gradients",
    ],
)

tf_py_test(
    name = "decode_csv_op_test",
    size = "small",
    srcs = ["decode_csv_op_test.py"],
    additional_deps = [
        "//third_party/py/numpy",
        "//tensorflow/python/eager:context",
        "//tensorflow/python:client_testlib",
        "//tensorflow/python:errors",
        "//tensorflow/python:framework_test_lib",
        "//tensorflow/python:parsing_ops",
    ],
)

tf_py_test(
    name = "decode_png_op_test",
    size = "small",
    srcs = ["decode_png_op_test.py"],
    additional_deps = [
        "//tensorflow/python:array_ops",
        "//tensorflow/python:client_testlib",
        "//tensorflow/python:framework_for_generated_wrappers",
        "//tensorflow/python:image_ops",
        "//tensorflow/python:nn_grad",
    ],
)

tf_py_test(
    name = "decode_bmp_op_test",
    size = "small",
    srcs = ["decode_bmp_op_test.py"],
    additional_deps = [
        "//tensorflow/python:array_ops",
        "//tensorflow/python:client_testlib",
        "//tensorflow/python:framework_for_generated_wrappers",
        "//tensorflow/python:image_ops",
        "//tensorflow/python:nn_grad",
    ],
)

tf_py_test(
    name = "decode_jpeg_op_test",
    srcs = ["decode_jpeg_op_test.py"],
    additional_deps = [
        "//tensorflow/python:client_testlib",
        "//tensorflow/python:framework_for_generated_wrappers",
        "//tensorflow/python:image_ops",
        "//tensorflow/python:platform",
    ],
    data = ["//tensorflow/core:image_testdata"],
)

tf_py_test(
    name = "decode_image_op_test",
    size = "small",
    srcs = ["decode_image_op_test.py"],
    additional_deps = [
        "//third_party/py/numpy",
        "//tensorflow/python:client_testlib",
        "//tensorflow/python:errors",
        "//tensorflow/python:image_ops",
        "//tensorflow/python:io_ops",
        "//tensorflow/python:nn_grad",
    ],
    data = ["//tensorflow/core:image_testdata"],
)

tf_py_test(
    name = "decode_raw_op_test",
    size = "small",
    srcs = ["decode_raw_op_test.py"],
    additional_deps = [
        "//third_party/py/numpy",
        "//tensorflow/python:array_ops",
        "//tensorflow/python:client_testlib",
        "//tensorflow/python:framework_for_generated_wrappers",
        "//tensorflow/python:parsing_ops",
    ],
)

tf_py_test(
    name = "decode_compressed_op_test",
    size = "small",
    srcs = ["decode_compressed_op_test.py"],
    additional_deps = [
        "//third_party/py/numpy",
        "//tensorflow/python:array_ops",
        "//tensorflow/python:client_testlib",
        "//tensorflow/python:framework_for_generated_wrappers",
        "//tensorflow/python:parsing_ops",
    ],
)

gpu_py_test(
    name = "determinant_op_test",
    size = "small",
    srcs = ["determinant_op_test.py"],
    additional_deps = [
        "//third_party/py/numpy",
        "//tensorflow/python:client_testlib",
        "//tensorflow/python:framework_for_generated_wrappers",
        "//tensorflow/python:linalg_ops",
    ],
)

tf_py_test(
    name = "draw_bounding_box_op_test",
    size = "small",
    srcs = ["draw_bounding_box_op_test.py"],
    additional_deps = [
        "//third_party/py/numpy",
        "//tensorflow/python:array_ops",
        "//tensorflow/python:client_testlib",
        "//tensorflow/python:framework_for_generated_wrappers",
        "//tensorflow/python:image_ops",
        "//tensorflow/python:math_ops",
    ],
)

tf_py_test(
    name = "edit_distance_op_test",
    size = "small",
    srcs = ["edit_distance_op_test.py"],
    additional_deps = [
        "//third_party/py/numpy",
        "//tensorflow/python:array_ops",
        "//tensorflow/python:client_testlib",
        "//tensorflow/python:framework",
        "//tensorflow/python:framework_for_generated_wrappers",
    ],
)

tf_py_test(
    name = "fifo_queue_test",
    size = "small",
    srcs = ["fifo_queue_test.py"],
    additional_deps = [
        "//third_party/py/numpy",
        "//tensorflow/core:protos_all_py",
        "//tensorflow/python:array_ops",
        "//tensorflow/python:client",
        "//tensorflow/python:client_testlib",
        "//tensorflow/python:data_flow_ops",
        "//tensorflow/python:errors",
        "//tensorflow/python:framework_for_generated_wrappers",
        "//tensorflow/python:util",
    ],
)

tf_py_test(
    name = "fractional_avg_pool_op_test",
    size = "small",
    srcs = ["fractional_avg_pool_op_test.py"],
    additional_deps = [
        "//third_party/py/numpy",
        "//tensorflow/python:array_ops",
        "//tensorflow/python:client_testlib",
        "//tensorflow/python:framework_for_generated_wrappers",
        "//tensorflow/python:nn_grad",
        "//tensorflow/python:nn_ops",
        "//tensorflow/python:nn_ops_gen",
    ],
    shard_count = 5,
)

tf_py_test(
    name = "fractional_max_pool_op_test",
    size = "small",
    srcs = ["fractional_max_pool_op_test.py"],
    additional_deps = [
        "//third_party/py/numpy",
        "//tensorflow/python:array_ops",
        "//tensorflow/python:client_testlib",
        "//tensorflow/python:framework_for_generated_wrappers",
        "//tensorflow/python:nn_grad",
        "//tensorflow/python:nn_ops",
        "//tensorflow/python:nn_ops_gen",
    ],
    shard_count = 5,
)

tf_py_test(
    name = "identity_op_py_test",
    size = "small",
    srcs = ["identity_op_py_test.py"],
    additional_deps = [
        "//third_party/py/numpy",
        "//tensorflow/python:array_ops",
        "//tensorflow/python:array_ops_gen",
        "//tensorflow/python:client_testlib",
        "//tensorflow/python:framework_for_generated_wrappers",
        "//tensorflow/python:variables",
    ],
)

tf_py_test(
    name = "identity_n_op_py_test",
    size = "small",
    srcs = ["identity_n_op_py_test.py"],
    additional_deps = [
        "//third_party/py/numpy",
        "//tensorflow/python:array_ops",
        "//tensorflow/python:array_ops_gen",
        "//tensorflow/python:client_testlib",
        "//tensorflow/python:framework_for_generated_wrappers",
        "//tensorflow/python:variables",
    ],
)

tf_py_test(
    name = "in_topk_op_test",
    size = "small",
    srcs = ["in_topk_op_test.py"],
    additional_deps = [
        "//third_party/py/numpy",
        "//tensorflow/python:client_testlib",
        "//tensorflow/python:errors",
        "//tensorflow/python:nn_ops",
    ],
)

tf_py_test(
    name = "record_input_test",
    size = "medium",
    srcs = ["record_input_test.py"],
    additional_deps = [
        "//tensorflow/python:client_testlib",
        "//tensorflow/python:data_flow_ops",
        "//tensorflow/python:io_ops",
        "//tensorflow/python:util",
    ],
)

tf_py_test(
    name = "io_ops_test",
    size = "small",
    srcs = ["io_ops_test.py"],
    additional_deps = [
        "//tensorflow/python:client_testlib",
        "//tensorflow/python:io_ops",
        "//tensorflow/python:util",
    ],
)

tf_py_test(
    name = "listdiff_op_test",
    size = "small",
    srcs = ["listdiff_op_test.py"],
    additional_deps = [
        "//third_party/py/numpy",
        "//tensorflow/python:array_ops",
        "//tensorflow/python:client_testlib",
        "//tensorflow/python:framework_for_generated_wrappers",
        "//tensorflow/python:util",
    ],
)

tf_py_test(
    name = "logging_ops_logging_level_test",
    size = "small",
    srcs = ["logging_ops_logging_level_test.py"],
    additional_deps = [
        "//tensorflow/python:client_testlib",
        "//tensorflow/python:framework_for_generated_wrappers",
        "//tensorflow/python:framework_test_lib",
        "//tensorflow/python:logging_ops",
    ],
    tags = [
        "no_windows",
    ],
)

tf_py_test(
    name = "logging_ops_test",
    size = "small",
    srcs = ["logging_ops_test.py"],
    additional_deps = [
        "//tensorflow/python:client_testlib",
        "//tensorflow/python:control_flow_ops",
        "//tensorflow/python:framework_for_generated_wrappers",
        "//tensorflow/python:framework_test_lib",
        "//tensorflow/python:gradients",
        "//tensorflow/python:logging_ops",
        "//tensorflow/python:math_ops",
    ],
)

tf_py_test(
    name = "lookup_ops_test",
    size = "small",
    srcs = ["lookup_ops_test.py"],
    additional_deps = [
        "//tensorflow/python:client",
        "//tensorflow/python:client_testlib",
        "//tensorflow/python:errors",
        "//tensorflow/python:framework_for_generated_wrappers",
        "//tensorflow/python:framework_test_lib",
        "//tensorflow/python:lookup_ops",
        "//tensorflow/python:sparse_tensor",
        "//tensorflow/python:training",
    ],
    grpc_enabled = True,
)

tf_py_test(
    name = "losses_test",
    size = "medium",
    srcs = ["losses_test.py"],
    additional_deps = [
        "//third_party/py/numpy",
        "//tensorflow/python/ops/losses",
        "//tensorflow/python:array_ops",
        "//tensorflow/python:client_testlib",
        "//tensorflow/python:errors",
        "//tensorflow/python:framework",
        "//tensorflow/python:framework_for_generated_wrappers",
        "//tensorflow/python:init_ops",
        "//tensorflow/python:math_ops",
        "//tensorflow/python:training",
        "//tensorflow/python:variable_scope",
        "//tensorflow/python:variables",
    ],
)

tf_py_test(
    name = "matrix_exponential_op_test",
    size = "small",
    srcs = ["matrix_exponential_op_test.py"],
    additional_deps = [
        "//third_party/py/numpy",
        "//tensorflow/python:client_testlib",
        "//tensorflow/python:framework_for_generated_wrappers",
        "//tensorflow/python:linalg_ops",
    ],
    shard_count = 16,
)

tf_py_test(
    name = "matrix_logarithm_op_test",
    size = "medium",
    srcs = ["matrix_logarithm_op_test.py"],
    additional_deps = [
        "//third_party/py/numpy",
        "//tensorflow/python:client_testlib",
        "//tensorflow/python:framework_for_generated_wrappers",
        "//tensorflow/python:linalg_ops",
    ],
)

gpu_py_test(
    name = "matrix_inverse_op_test",
    size = "small",
    srcs = ["matrix_inverse_op_test.py"],
    additional_deps = [
        "//third_party/py/numpy",
        "//tensorflow/python:client_testlib",
        "//tensorflow/python:framework_for_generated_wrappers",
        "//tensorflow/python:linalg_ops",
        "//tensorflow/python:math_ops",
    ],
    tags = ["notap"],
)

gpu_py_test(
    name = "matrix_solve_ls_op_test",
    size = "medium",
    srcs = ["matrix_solve_ls_op_test.py"],
    additional_deps = [
        "//third_party/py/numpy",
        "//tensorflow/python:array_ops",
        "//tensorflow/python:client_testlib",
        "//tensorflow/python:framework_for_generated_wrappers",
        "//tensorflow/python:linalg_ops",
        "//tensorflow/python:math_ops",
    ],
)

gpu_py_test(
    name = "matrix_solve_op_test",
    size = "medium",
    srcs = ["matrix_solve_op_test.py"],
    additional_deps = [
        "//third_party/py/numpy",
        "//tensorflow/python:array_ops",
        "//tensorflow/python:client_testlib",
        "//tensorflow/python:framework_for_generated_wrappers",
        "//tensorflow/python:linalg_ops",
    ],
)

gpu_py_test(
    name = "matrix_triangular_solve_op_test",
    size = "small",
    srcs = ["matrix_triangular_solve_op_test.py"],
    additional_deps = [
        "//third_party/py/numpy",
        "//tensorflow/python:client_testlib",
        "//tensorflow/python:linalg_ops",
    ],
)

gpu_py_test(
    name = "parameterized_truncated_normal_op_test",
    size = "medium",
    srcs = ["parameterized_truncated_normal_op_test.py"],
    additional_deps = [
        "//third_party/py/numpy",
        "//tensorflow/core:protos_all_py",
        "//tensorflow/python:client",
        "//tensorflow/python:client_testlib",
        "//tensorflow/python:control_flow_ops",
        "//tensorflow/python:framework",
        "//tensorflow/python:framework_for_generated_wrappers",
        "//tensorflow/python:platform",
        "//tensorflow/python:random_ops",
    ],
)

tf_py_test(
    name = "parsing_ops_test",
    size = "small",
    srcs = ["parsing_ops_test.py"],
    additional_deps = [
        "//third_party/py/numpy",
        "//tensorflow/core:protos_all_py",
        "//tensorflow/python:array_ops",
        "//tensorflow/python:client_testlib",
        "//tensorflow/python:errors",
        "//tensorflow/python:framework",
        "//tensorflow/python:framework_for_generated_wrappers",
        "//tensorflow/python:parsing_ops",
        "//tensorflow/python:platform",
    ],
)

tf_py_test(
    name = "parse_single_example_op_test",
    size = "small",
    srcs = ["parse_single_example_op_test.py"],
    additional_deps = [
        "//third_party/py/numpy",
        "//tensorflow/core:protos_all_py",
        "//tensorflow/python:array_ops",
        "//tensorflow/python:client_testlib",
        "//tensorflow/python:errors",
        "//tensorflow/python:framework",
        "//tensorflow/python:framework_for_generated_wrappers",
        "//tensorflow/python:parsing_ops",
        "//tensorflow/python:platform",
    ],
)

tf_py_test(
    name = "partitioned_variables_test",
    size = "small",
    srcs = ["partitioned_variables_test.py"],
    additional_deps = [
        "//third_party/py/numpy",
        "//tensorflow/python:array_ops",
        "//tensorflow/python:client_testlib",
        "//tensorflow/python:framework_for_generated_wrappers",
        "//tensorflow/python:init_ops",
        "//tensorflow/python:partitioned_variables",
        "//tensorflow/python:random_ops",
        "//tensorflow/python:variable_scope",
        "//tensorflow/python:variables",
    ],
)

tf_py_test(
    name = "priority_queue_test",
    size = "medium",
    srcs = ["priority_queue_test.py"],
    additional_deps = [
        "//third_party/py/numpy",
        "//tensorflow/python:array_ops",
        "//tensorflow/python:client_testlib",
        "//tensorflow/python:data_flow_ops",
        "//tensorflow/python:errors",
        "//tensorflow/python:framework_for_generated_wrappers",
        "//tensorflow/python:nn_grad",
    ],
)

gpu_py_test(
    name = "resource_variable_ops_test",
    size = "small",
    srcs = ["resource_variable_ops_test.py"],
    additional_deps = [
        "//tensorflow/python:array_ops",
        "//tensorflow/python:constant_op",
        "//tensorflow/python:client_testlib",
        "//tensorflow/python:errors",
        "//tensorflow/python:framework_for_generated_wrappers",
        "//tensorflow/python:framework_test_lib",
        "//tensorflow/python:resource_variable_ops",
        "//tensorflow/python:variables",
    ],
)

tf_py_test(
    name = "regex_replace_op_test",
    size = "small",
    srcs = ["regex_replace_op_test.py"],
    additional_deps = [
        "@absl_py//absl/testing:parameterized",
        "//tensorflow/python:client_testlib",
        "//tensorflow/python:constant_op",
        "//tensorflow/python:dtypes",
        "//tensorflow/python:string_ops",
    ],
)

tf_py_test(
    name = "regex_full_match_op_test",
    size = "small",
    srcs = ["regex_full_match_op_test.py"],
    additional_deps = [
        "@absl_py//absl/testing:parameterized",
        "//tensorflow/python:client_testlib",
        "//tensorflow/python:constant_op",
        "//tensorflow/python:dtypes",
        "//tensorflow/python:string_ops",
    ],
)

tf_py_test(
    name = "save_restore_ops_test",
    size = "small",
    srcs = ["save_restore_ops_test.py"],
    additional_deps = [
        "//tensorflow/core:protos_all_py",
        "//tensorflow/python:client",
        "//tensorflow/python:client_testlib",
        "//tensorflow/python:io_ops",
        "//tensorflow/python:io_ops_gen",
    ],
)

gpu_py_test(
    name = "scatter_nd_ops_test",
    size = "medium",
    srcs = ["scatter_nd_ops_test.py"],
    additional_deps = [
        "//third_party/py/numpy",
        "//tensorflow/python:array_ops",
        "//tensorflow/python:client",
        "//tensorflow/python:client_testlib",
        "//tensorflow/python:framework_for_generated_wrappers",
        "//tensorflow/python:gradients",
        "//tensorflow/python:state_ops",
        "//tensorflow/python:variables",
        "//tensorflow/python:resource_variable_ops",
    ],
    tags = ["noasan"],  # http://b/32635055
)

tf_py_test(
    name = "segment_reduction_ops_test",
    size = "medium",
    srcs = ["segment_reduction_ops_test.py"],
    additional_deps = [
        "//third_party/py/numpy",
        "//tensorflow/python:client",
        "//tensorflow/python:client_testlib",
        "//tensorflow/python:framework_for_generated_wrappers",
        "//tensorflow/python:math_ops",
        "//tensorflow/python:variables",
        "//tensorflow/python:nn_grad",
    ],
)

tf_py_test(
    name = "sparse_add_op_test",
    size = "small",
    srcs = ["sparse_add_op_test.py"],
    additional_deps = [
        "//third_party/py/numpy",
        "//tensorflow/python:client",
        "//tensorflow/python:client_testlib",
        "//tensorflow/python:framework",
        "//tensorflow/python:framework_for_generated_wrappers",
        "//tensorflow/python:math_ops",
        "//tensorflow/python:sparse_grad",
        "//tensorflow/python:sparse_ops",
    ],
)

tf_py_test(
    name = "sparse_concat_op_test",
    size = "small",
    srcs = ["sparse_concat_op_test.py"],
    additional_deps = [
        "//third_party/py/numpy",
        "//tensorflow/python:array_ops",
        "//tensorflow/python:client_testlib",
        "//tensorflow/python:framework",
        "//tensorflow/python:framework_for_generated_wrappers",
        "//tensorflow/python:sparse_ops",
    ],
)

tf_py_test(
    name = "sparse_conditional_accumulator_test",
    size = "small",
    srcs = ["sparse_conditional_accumulator_test.py"],
    additional_deps = [
        "//third_party/py/numpy",
        "//tensorflow/python:array_ops",
        "//tensorflow/python:client_testlib",
        "//tensorflow/python:data_flow_ops",
        "//tensorflow/python:errors",
        "//tensorflow/python:framework_for_generated_wrappers",
    ],
)

tf_py_test(
    name = "sparse_reorder_op_test",
    size = "small",
    srcs = ["sparse_reorder_op_test.py"],
    additional_deps = [
        "//third_party/py/numpy",
        "//tensorflow/python:array_ops",
        "//tensorflow/python:client_testlib",
        "//tensorflow/python:framework",
        "//tensorflow/python:framework_for_generated_wrappers",
        "//tensorflow/python:sparse_grad",
        "//tensorflow/python:sparse_ops",
    ],
)

tf_py_test(
    name = "sparse_reshape_op_test",
    size = "small",
    srcs = ["sparse_reshape_op_test.py"],
    additional_deps = [
        "//third_party/py/numpy",
        "//tensorflow/python:array_ops",
        "//tensorflow/python:client_testlib",
        "//tensorflow/python:framework",
        "//tensorflow/python:framework_for_generated_wrappers",
        "//tensorflow/python:sparse_ops",
    ],
)

tf_py_test(
    name = "sparse_split_op_test",
    size = "small",
    srcs = ["sparse_split_op_test.py"],
    additional_deps = [
        "//third_party/py/numpy",
        "//tensorflow/python:client_testlib",
        "//tensorflow/python:framework",
        "//tensorflow/python:sparse_ops",
    ],
)

tf_py_test(
    name = "sparse_slice_op_test",
    size = "small",
    srcs = ["sparse_slice_op_test.py"],
    additional_deps = [
        "//third_party/py/numpy",
        "//tensorflow/python:client_testlib",
        "//tensorflow/python:framework",
        "//tensorflow/python:sparse_grad",
        "//tensorflow/python:sparse_ops",
    ],
)

tf_py_test(
    name = "sparse_to_dense_op_py_test",
    size = "small",
    srcs = ["sparse_to_dense_op_py_test.py"],
    additional_deps = [
        "//third_party/py/numpy",
        "//tensorflow/python:array_ops",
        "//tensorflow/python:client_testlib",
        "//tensorflow/python:framework_for_generated_wrappers",
        "//tensorflow/python:sparse_ops",
    ],
)

tf_py_test(
    name = "sparsemask_op_test",
    size = "small",
    srcs = ["sparsemask_op_test.py"],
    additional_deps = [
        "//third_party/py/numpy",
        "//tensorflow/python:array_ops",
        "//tensorflow/python:client_testlib",
        "//tensorflow/python:framework_for_generated_wrappers",
    ],
)

tf_py_test(
    name = "string_format_op_test",
    size = "small",
    srcs = ["string_format_op_test.py"],
    additional_deps = [
        "//tensorflow/python:client_testlib",
        "//tensorflow/python:framework_for_generated_wrappers",
        "//tensorflow/python:framework_test_lib",
        "//tensorflow/python:string_ops",
        "//tensorflow/python:math_ops",
    ],
)

tf_py_test(
    name = "string_join_op_test",
    size = "small",
    srcs = ["string_join_op_test.py"],
    additional_deps = [
        "//tensorflow/python:client_testlib",
        "//tensorflow/python:string_ops",
    ],
)

tf_py_test(
    name = "string_split_op_test",
    size = "small",
    srcs = ["string_split_op_test.py"],
    additional_deps = [
        "//third_party/py/numpy",
        "//tensorflow/python:array_ops",
        "//tensorflow/python:client_testlib",
        "//tensorflow/python:errors",
        "//tensorflow/python:framework_for_generated_wrappers",
        "//tensorflow/python:string_ops",
    ],
)

tf_py_test(
    name = "string_length_op_test",
    size = "small",
    srcs = ["string_length_op_test.py"],
    additional_deps = [
        "//tensorflow/python:client_testlib",
        "//tensorflow/python:framework_for_generated_wrappers",
        "//tensorflow/python:string_ops",
    ],
)

tf_py_test(
    name = "string_strip_op_test",
    size = "small",
    srcs = ["string_strip_op_test.py"],
    additional_deps = [
        "//third_party/py/numpy",
        "//tensorflow/python:array_ops",
        "//tensorflow/python:client_testlib",
        "//tensorflow/python:errors",
        "//tensorflow/python:framework_for_generated_wrappers",
        "//tensorflow/python:string_ops",
    ],
)

tf_py_test(
    name = "substr_op_test",
    size = "small",
    srcs = ["substr_op_test.py"],
    additional_deps = [
        "@absl_py//absl/testing:parameterized",
        "//third_party/py/numpy",
        "//tensorflow/python:client_testlib",
        "//tensorflow/python:errors",
        "//tensorflow/python:string_ops",
    ],
)

tf_py_test(
    name = "summary_ops_test",
    size = "small",
    srcs = ["summary_ops_test.py"],
    additional_deps = [
        "//tensorflow/core:protos_all_py",
        "//tensorflow/python:client_testlib",
        "//tensorflow/python:framework_for_generated_wrappers",
        "//tensorflow/python:logging_ops",
        "//tensorflow/python:summary",
    ],
)

tf_py_test(
    name = "summary_tensor_op_test",
    size = "small",
    srcs = ["summary_tensor_op_test.py"],
    additional_deps = [
        "//third_party/py/numpy",
        "@six_archive//:six",
        "//tensorflow/core:protos_all_py",
        "//tensorflow/python:array_ops",
        "//tensorflow/python:client_testlib",
        "//tensorflow/python:framework",
        "//tensorflow/python:framework_for_generated_wrappers",
        "//tensorflow/python:summary_ops",
    ],
)

tf_py_test(
    name = "template_test",
    size = "small",
    srcs = ["template_test.py"],
    additional_deps = [
        "//tensorflow/python:client",
        "//tensorflow/python:client_testlib",
        "//tensorflow/python:framework",
        "//tensorflow/python:init_ops",
        "//tensorflow/python:math_ops",
        "//tensorflow/python:nn_grad",
        "//tensorflow/python:template",
        "//tensorflow/python:training",
        "//tensorflow/python:variable_scope",
        "//tensorflow/python:variables",
    ],
)

gpu_py_test(
    name = "topk_op_test",
    size = "small",
    srcs = ["topk_op_test.py"],
    additional_deps = [
        "//third_party/py/numpy",
        "//tensorflow/python:array_ops",
        "//tensorflow/python:client_testlib",
        "//tensorflow/python:framework_for_generated_wrappers",
        "//tensorflow/python:gradients",
        "//tensorflow/python:nn_grad",
        "//tensorflow/python:nn_ops",
    ],
)

gpu_py_test(
    name = "nth_element_op_test",
    size = "small",
    srcs = ["nth_element_op_test.py"],
    additional_deps = [
        "//third_party/py/numpy",
        "//tensorflow/python:array_ops",
        "//tensorflow/python:client_testlib",
        "//tensorflow/python:framework_for_generated_wrappers",
        "//tensorflow/python:gradients",
        "//tensorflow/python:nn_grad",
        "//tensorflow/python:nn_ops",
    ],
)

tf_py_test(
    name = "unique_op_test",
    size = "small",
    srcs = ["unique_op_test.py"],
    additional_deps = [
        "//third_party/py/numpy",
        "//tensorflow/python:array_ops",
        "//tensorflow/python:client_testlib",
    ],
)

tf_py_test(
    name = "variable_scope_test",
    size = "small",
    srcs = ["variable_scope_test.py"],
    additional_deps = [
        "//third_party/py/numpy",
        "//tensorflow/python:client_testlib",
        "//tensorflow/python:control_flow_ops",
        "//tensorflow/python:errors",
        "//tensorflow/python:framework_for_generated_wrappers",
        "//tensorflow/python:framework_test_lib",
        "//tensorflow/python:init_ops",
        "//tensorflow/python:layers",
        "//tensorflow/python:math_ops",
        "//tensorflow/python:variable_scope",
        "//tensorflow/python:resource_variable_ops",
        "//tensorflow/python:state_ops",
        "//tensorflow/python:util",
        "//tensorflow/python:variables",
        "//tensorflow/python/eager:context",
        "//tensorflow/python/eager:function",
    ],
    tags = ["no_windows"],
)

tf_py_test(
    name = "variables_test",
    size = "small",
    srcs = ["variables_test.py"],
    additional_deps = [
        "//third_party/py/numpy",
        "//tensorflow/python:array_ops",
        "//tensorflow/python:client_testlib",
        "//tensorflow/python:control_flow_ops",
        "//tensorflow/python:errors",
        "//tensorflow/python:framework_for_generated_wrappers",
        "//tensorflow/python:math_ops",
        "//tensorflow/python:random_ops",
        "//tensorflow/python:state_ops_gen",
        "//tensorflow/python:training",
        "//tensorflow/python:util",
        "//tensorflow/python:variables",
        "//tensorflow/python/eager:function",
    ],
)

gpu_py_test(
    name = "where_op_test",
    size = "medium",
    srcs = ["where_op_test.py"],
    additional_deps = [
        "//third_party/py/numpy",
        "//tensorflow/python:array_ops",
        "//tensorflow/python:client_testlib",
        "//tensorflow/python:framework_for_generated_wrappers",
    ],
)

gpu_py_test(
    name = "cast_op_test",
    size = "small",
    srcs = ["cast_op_test.py"],
    additional_deps = [
        "//third_party/py/numpy",
        "//tensorflow/python:array_ops",
        "//tensorflow/python:client_testlib",
        "//tensorflow/python:framework",
        "//tensorflow/python:framework_for_generated_wrappers",
        "//tensorflow/python:math_ops",
        "//tensorflow/python:variables",
    ],
    tags = [
        "no_windows",
        "noasan",
        "noguitar",
        "notap",
    ],
)

gpu_py_test(
    name = "dense_update_ops_no_tsan_test",
    size = "small",
    srcs = ["dense_update_ops_no_tsan_test.py"],
    additional_deps = [
        "//third_party/py/numpy",
        "//tensorflow/python:array_ops",
        "//tensorflow/python:client_testlib",
        "//tensorflow/python:math_ops",
        "//tensorflow/python:state_ops",
        "//tensorflow/python:variables",
    ],
    tags = ["notsan"],
)

gpu_py_test(
    name = "diag_op_test",
    size = "medium",
    srcs = ["diag_op_test.py"],
    additional_deps = [
        "//third_party/py/numpy",
        "//tensorflow/python:array_ops",
        "//tensorflow/python:client_testlib",
        "//tensorflow/python:framework_for_generated_wrappers",
        "//tensorflow/python:gradients",
        "//tensorflow/python:platform",
    ],
    shard_count = 2,
    tags = ["no_windows_gpu"],
)

tf_py_test(
    name = "reader_ops_test",
    size = "small",
    srcs = ["reader_ops_test.py"],
    additional_deps = [
        "@six_archive//:six",
        "//tensorflow/core:protos_all_py",
        "//tensorflow/python:client_testlib",
        "//tensorflow/python:data_flow_ops",
        "//tensorflow/python:errors",
        "//tensorflow/python:framework_for_generated_wrappers",
        "//tensorflow/python:io_ops",
        "//tensorflow/python:lib",
        "//tensorflow/python:util",
        "//tensorflow/python:variables",
    ],
    data = ["//tensorflow/core:lmdb_testdata"],
)

gpu_py_test(
    name = "aggregate_ops_test",
    size = "small",
    srcs = ["aggregate_ops_test.py"],
    additional_deps = [
        "//third_party/py/numpy",
        "//tensorflow/python:array_ops",
        "//tensorflow/python:client_testlib",
        "//tensorflow/python:framework_for_generated_wrappers",
        "//tensorflow/python:math_ops",
    ],
)

gpu_py_test(
    name = "argmax_op_test",
    size = "small",
    srcs = ["argmax_op_test.py"],
    additional_deps = [
        "//third_party/py/numpy",
        "//tensorflow/python:client_testlib",
        "//tensorflow/python:math_ops",
    ],
)

gpu_py_test(
    name = "array_ops_test",
    size = "medium",
    srcs = ["array_ops_test.py"],
    additional_deps = [
        "//third_party/py/numpy",
        "//tensorflow/python:array_ops",
        "//tensorflow/python:client",
        "//tensorflow/python:client_testlib",
        "//tensorflow/python:errors",
        "//tensorflow/python:framework",
        "//tensorflow/python:framework_for_generated_wrappers",
        "//tensorflow/python:framework_test_lib",
        "//tensorflow/python:gradients",
        "//tensorflow/python:math_ops",
        "//tensorflow/python:state_ops",
        "//tensorflow/python:test_ops",
        "//tensorflow/python:variables",
        "//tensorflow/python/eager:context",
    ],
    shard_count = 10,
    tags = [
        "noasan",  # times out
        "optonly",  # times out
    ],
)

gpu_py_test(
    name = "broadcast_to_ops_test",
    size = "small",
    srcs = ["broadcast_to_ops_test.py"],
    additional_deps = [
        "//third_party/py/numpy",
        "//tensorflow/python:array_ops",
        "//tensorflow/python:client",
        "//tensorflow/python:client_testlib",
    ],
)

gpu_py_test(
    name = "inplace_ops_test",
    size = "small",
    srcs = ["inplace_ops_test.py"],
    additional_deps = [
        "//third_party/py/numpy",
        "//tensorflow/python:array_ops",
        "//tensorflow/python:errors",
        "//tensorflow/python:client_testlib",
        "//tensorflow/python:framework",
        "//tensorflow/python:framework_test_lib",
        "//tensorflow/python:math_ops",
    ],
    shard_count = 10,
)

gpu_py_test(
    name = "batch_matmul_op_test",
    size = "small",
    srcs = ["batch_matmul_op_test.py"],
    additional_deps = [
        "//third_party/py/numpy",
        "//tensorflow/python:array_ops",
        "//tensorflow/python:client_testlib",
        "//tensorflow/python:framework_for_generated_wrappers",
        "//tensorflow/python:math_ops",
    ],
    shard_count = 20,
)

gpu_py_test(
    name = "batchtospace_op_test",
    size = "small",
    srcs = ["batchtospace_op_test.py"],
    additional_deps = [
        "//third_party/py/numpy",
        "//tensorflow/python:array_ops",
        "//tensorflow/python:array_ops_gen",
        "//tensorflow/python:client_testlib",
        "//tensorflow/python:framework_for_generated_wrappers",
    ],
)

gpu_py_test(
    name = "betainc_op_test",
    size = "small",
    srcs = ["betainc_op_test.py"],
    additional_deps = [
        "//third_party/py/numpy",
        "//tensorflow/python:array_ops",
        "//tensorflow/python:client_testlib",
        "//tensorflow/python:framework_for_generated_wrappers",
        "//tensorflow/python:math_ops",
        "//tensorflow/python:platform",
    ],
)

gpu_py_test(
    name = "bias_op_test",
    size = "small",
    srcs = ["bias_op_test.py"],
    additional_deps = [
        "//third_party/py/numpy",
        "//tensorflow/python:array_ops",
        "//tensorflow/python:client_testlib",
        "//tensorflow/python:framework_for_generated_wrappers",
        "//tensorflow/python:gradients",
        "//tensorflow/python:nn_grad",
        "//tensorflow/python:nn_ops",
    ],
)

gpu_py_test(
    name = "bitcast_op_test",
    size = "small",
    srcs = ["bitcast_op_test.py"],
    additional_deps = [
        "//third_party/py/numpy",
        "//tensorflow/python:array_ops",
        "//tensorflow/python:client_testlib",
        "//tensorflow/python:framework_for_generated_wrappers",
    ],
)

gpu_py_test(
    name = "check_ops_test",
    size = "small",
    srcs = ["check_ops_test.py"],
    additional_deps = [
        "//third_party/py/numpy",
        "//tensorflow/python/eager:context",
        "//tensorflow/python:array_ops",
        "//tensorflow/python:check_ops",
        "//tensorflow/python:math_ops",
        "//tensorflow/python:random_ops",
        "//tensorflow/python:client_testlib",
        "//tensorflow/python:framework",
        "//tensorflow/python:framework_for_generated_wrappers",
    ],
)

gpu_py_test(
    name = "constant_op_test",
    size = "small",
    srcs = ["constant_op_test.py"],
    additional_deps = [
        "//third_party/py/numpy",
        "//tensorflow/python:array_ops",
        "//tensorflow/python:client_testlib",
        "//tensorflow/python:errors",
        "//tensorflow/python:framework_for_generated_wrappers",
        "//tensorflow/python:math_ops",
        "//tensorflow/python:util",
    ],
)

gpu_py_test(
    name = "constant_op_eager_test",
    size = "small",
    srcs = ["constant_op_eager_test.py"],
    additional_deps = [
        "//tensorflow/python/eager:core",
        "//tensorflow/python/eager:context",
        "//tensorflow/python/eager:test",
        "//third_party/py/numpy",
        "//tensorflow/python:array_ops",
        "//tensorflow/python:client_testlib",
        "//tensorflow/python:errors",
        "//tensorflow/python:framework_for_generated_wrappers",
        "//tensorflow/python:math_ops",
        "//tensorflow/python:util",
    ],
)

gpu_py_test(
    name = "control_flow_ops_py_test",
    # TODO(b/70473603): change this back to "small" once the C API is
    # permanently enabled
    size = "medium",
    srcs = ["control_flow_ops_py_test.py"],
    additional_deps = [
        "//third_party/py/numpy",
        "//tensorflow/core:protos_all_py",
        "//tensorflow/python:array_ops",
        "//tensorflow/python:array_ops_gen",
        "//tensorflow/python:client",
        "//tensorflow/python:client_testlib",
        "//tensorflow/python:cond_v2",
        "//tensorflow/python:control_flow_ops",
        "//tensorflow/python:data_flow_ops",
        "//tensorflow/python:data_flow_ops_gen",
        "//tensorflow/python:distributed_framework_test_lib",
        "//tensorflow/python:errors",
        "//tensorflow/python:framework",
        "//tensorflow/python:framework_for_generated_wrappers",
        "//tensorflow/python:functional_ops",
        "//tensorflow/python:gradients",
        "//tensorflow/python:logging_ops",
        "//tensorflow/python:logging_ops_gen",
        "//tensorflow/python:math_ops",
        "//tensorflow/python:nn_grad",
        "//tensorflow/python:resource_variable_ops",
        "//tensorflow/python:script_ops",
        "//tensorflow/python:state_ops",
        "//tensorflow/python:state_ops_gen",
        "//tensorflow/python:tensor_array_grad",
        "//tensorflow/python:training",
        "//tensorflow/python:util",
        "//tensorflow/python:variable_scope",
        "//tensorflow/python:variables",
    ],
)

tf_py_test(
    name = "control_flow_util_test",
    size = "small",
    srcs = ["control_flow_util_test.py"],
    additional_deps = [
        "//tensorflow/python:client_testlib",
        "//tensorflow/python:control_flow_ops",
        "//tensorflow/python:control_flow_ops_gen",
        "//tensorflow/python:control_flow_util",
        "//tensorflow/python:test_ops",
    ],
)

gpu_py_test(
    name = "conv1d_test",
    size = "small",
    srcs = ["conv1d_test.py"],
    additional_deps = [
        "//tensorflow/python:array_ops",
        "//tensorflow/python:client_testlib",
        "//tensorflow/python:framework_for_generated_wrappers",
        "//tensorflow/python:nn_ops",
    ],
)

gpu_py_test(
    name = "conv2d_transpose_test",
    size = "small",
    srcs = ["conv2d_transpose_test.py"],
    additional_deps = [
        "//third_party/py/numpy",
        "//tensorflow/python:client",
        "//tensorflow/python:client_testlib",
        "//tensorflow/python:framework_for_generated_wrappers",
        "//tensorflow/python:nn_grad",
        "//tensorflow/python:nn_ops",
    ],
)

gpu_py_test(
    name = "conv3d_backprop_filter_v2_grad_test",
    size = "small",
    srcs = ["conv3d_backprop_filter_v2_grad_test.py"],
    additional_deps = [
        "//third_party/py/numpy",
        "//tensorflow/python:array_ops",
        "//tensorflow/python:client_testlib",
        "//tensorflow/python:framework_for_generated_wrappers",
        "//tensorflow/python:nn_grad",
        "//tensorflow/python:nn_ops",
    ],
)

gpu_py_test(
    name = "cross_grad_test",
    size = "small",
    srcs = ["cross_grad_test.py"],
    additional_deps = [
        "//tensorflow/python:array_ops",
        "//tensorflow/python:client_testlib",
        "//tensorflow/python:math_ops",
    ],
)

gpu_py_test(
    name = "denormal_test",
    size = "small",
    srcs = ["denormal_test.py"],
    additional_deps = [
        "//third_party/py/numpy",
        "//tensorflow/python:array_ops",
        "//tensorflow/python:client_testlib",
        "//tensorflow/python:framework_for_generated_wrappers",
        "//tensorflow/python:platform",
    ],
)

gpu_py_test(
    name = "dense_update_ops_test",
    size = "small",
    srcs = ["dense_update_ops_test.py"],
    additional_deps = [
        "//third_party/py/numpy",
        "//tensorflow/python:array_ops",
        "//tensorflow/python:client_testlib",
        "//tensorflow/python:framework_for_generated_wrappers",
        "//tensorflow/python:math_ops",
        "//tensorflow/python:state_ops",
        "//tensorflow/python:variables",
    ],
)

gpu_py_test(
    name = "depthtospace_op_test",
    size = "medium",
    srcs = ["depthtospace_op_test.py"],
    additional_deps = [
        "//third_party/py/numpy",
        "//tensorflow/python:array_ops",
        "//tensorflow/python:client_testlib",
        "//tensorflow/python:framework_for_generated_wrappers",
        "//tensorflow/python:math_ops",
    ],
    tags = ["no_windows_gpu"],
)

gpu_py_test(
    name = "division_past_test",
    size = "medium",
    srcs = ["division_past_test.py"],
    additional_deps = [
        "//third_party/py/numpy",
        "//tensorflow/python:client_testlib",
        "//tensorflow/python:framework_for_generated_wrappers",
    ],
    tags = ["manual"],
)

gpu_py_test(
    name = "dynamic_partition_op_test",
    size = "medium",
    srcs = ["dynamic_partition_op_test.py"],
    additional_deps = [
        "//third_party/py/numpy",
        "//tensorflow/python:array_ops",
        "//tensorflow/python:client_testlib",
        "//tensorflow/python:data_flow_grad",
        "//tensorflow/python:data_flow_ops",
        "//tensorflow/python:framework_for_generated_wrappers",
        "//tensorflow/python:gradients",
    ],
)

gpu_py_test(
    name = "dynamic_stitch_op_test",
    size = "small",
    srcs = ["dynamic_stitch_op_test.py"],
    additional_deps = [
        "//third_party/py/numpy",
        "//tensorflow/python:client_testlib",
        "//tensorflow/python:data_flow_grad",
        "//tensorflow/python:data_flow_ops",
        "//tensorflow/python:framework_for_generated_wrappers",
        "//tensorflow/python:gradients",
    ],
)

gpu_py_test(
    name = "extract_image_patches_op_test",
    size = "small",
    srcs = ["extract_image_patches_op_test.py"],
    additional_deps = [
        "//third_party/py/numpy",
        "//tensorflow/python:array_ops",
        "//tensorflow/python:client_testlib",
        "//tensorflow/python:framework_for_generated_wrappers",
    ],
)

<<<<<<< HEAD
gpu_py_test(
=======
cuda_py_test(
    name = "extract_volume_patches_op_test",
    size = "small",
    srcs = ["extract_volume_patches_op_test.py"],
    additional_deps = [
        "//third_party/py/numpy",
        "//tensorflow/python:array_ops",
        "//tensorflow/python:client_testlib",
        "//tensorflow/python:framework_for_generated_wrappers",
    ],
)

cuda_py_test(
>>>>>>> 64498def
    name = "functional_ops_test",
    size = "small",
    srcs = ["functional_ops_test.py"],
    additional_deps = [
        "//third_party/py/numpy",
        "//tensorflow/core:protos_all_py",
        "//tensorflow/python:array_ops",
        "//tensorflow/python:client_testlib",
        "//tensorflow/python:framework",
        "//tensorflow/python:framework_for_generated_wrappers",
        "//tensorflow/python:functional_ops",
        "//tensorflow/python:gradients",
        "//tensorflow/python:init_ops",
        "//tensorflow/python:math_ops",
        "//tensorflow/python:tensor_array_grad",
        "//tensorflow/python:variable_scope",
        "//tensorflow/python:variables",
        "//tensorflow/python/data/ops:iterator_ops",
    ],
    grpc_enabled = True,
    tags = ["no_windows"],
)

gpu_py_test(
    name = "gather_nd_op_test",
    size = "small",
    srcs = ["gather_nd_op_test.py"],
    additional_deps = [
        "//third_party/py/numpy",
        "//tensorflow/python:array_ops",
        "//tensorflow/python:client",
        "//tensorflow/python:client_testlib",
        "//tensorflow/python:framework_for_generated_wrappers",
        "//tensorflow/python:gradients",
        "//tensorflow/python:variables",
    ],
)

gpu_py_test(
    name = "gather_op_test",
    size = "medium",
    srcs = ["gather_op_test.py"],
    additional_deps = [
        "//third_party/py/numpy",
        "//tensorflow/python:array_ops",
        "//tensorflow/python:client_testlib",
        "//tensorflow/python:framework_for_generated_wrappers",
        "//tensorflow/python:gradients",
    ],
)

gpu_py_test(
    name = "gradient_correctness_test",
    size = "small",
    srcs = ["gradient_correctness_test.py"],
    additional_deps = [
        "//third_party/py/numpy",
        "//tensorflow/python:client_testlib",
        "//tensorflow/python:framework_for_generated_wrappers",
        "//tensorflow/python:gradients",
        "//tensorflow/python:math_ops",
    ],
)

gpu_py_test(
    name = "init_ops_test",
    size = "medium",
    srcs = ["init_ops_test.py"],
    additional_deps = [
        "//third_party/py/numpy",
        "//tensorflow/python:array_ops",
        "//tensorflow/python:client_testlib",
        "//tensorflow/python:layers",
        "//tensorflow/python:framework",
        "//tensorflow/python:framework_for_generated_wrappers",
        "//tensorflow/python:init_ops",
        "//tensorflow/python:linalg_ops",
        "//tensorflow/python:math_ops",
        "//tensorflow/python:nn_ops",
        "//tensorflow/python:partitioned_variables",
        "//tensorflow/python:random_ops",
        "//tensorflow/python:variable_scope",
        "//tensorflow/python:variables",
    ],
    shard_count = 4,
    tags = [
        "noasan",
        "notap",
    ],
)

gpu_py_test(
    name = "linalg_ops_test",
    size = "medium",
    srcs = ["linalg_ops_test.py"],
    additional_deps = [
        "//third_party/py/numpy",
        "//tensorflow/python:array_ops",
        "//tensorflow/python:client_testlib",
        "//tensorflow/python:framework_for_generated_wrappers",
        "//tensorflow/python:linalg_ops",
        "//tensorflow/python:math_ops",
        "//tensorflow/python/ops/linalg",
    ],
    tags = ["no_windows_gpu"],
)

gpu_py_test(
    name = "lrn_op_test",
    size = "small",
    srcs = ["lrn_op_test.py"],
    additional_deps = [
        "//third_party/py/numpy",
        "//tensorflow/python:array_ops",
        "//tensorflow/python:client_testlib",
        "//tensorflow/python:framework_for_generated_wrappers",
        "//tensorflow/python:gradients",
        "//tensorflow/python:nn",
        "//tensorflow/python:nn_grad",
    ],
)

gpu_py_test(
    name = "manip_ops_test",
    size = "small",
    srcs = ["manip_ops_test.py"],
    additional_deps = [
        "//third_party/py/numpy",
        "//tensorflow/python:manip_ops",
        "//tensorflow/python:client_testlib",
        "//tensorflow/python:framework_for_generated_wrappers",
    ],
    tags = ["no_windows_gpu"],
)

gpu_py_test(
    name = "matmul_op_test",
    size = "medium",
    srcs = ["matmul_op_test.py"],
    additional_deps = [
        "//third_party/py/numpy",
        "//tensorflow/python:array_ops",
        "//tensorflow/python:client_testlib",
        "//tensorflow/python:framework_for_generated_wrappers",
        "//tensorflow/python:framework_test_lib",
        "//tensorflow/python:math_ops",
        "//tensorflow/python:random_ops",
        "//tensorflow/python:variables",
    ],
    shard_count = 20,
)

gpu_py_test(
    name = "morphological_ops_test",
    size = "small",
    srcs = ["morphological_ops_test.py"],
    additional_deps = [
        "//third_party/py/numpy",
        "//tensorflow/python:client_testlib",
        "//tensorflow/python:framework_for_generated_wrappers",
        "//tensorflow/python:nn_grad",
        "//tensorflow/python:nn_ops",
    ],
)

gpu_py_test(
    name = "numerics_test",
    size = "small",
    srcs = ["numerics_test.py"],
    additional_deps = [
        "//third_party/py/numpy",
        "//tensorflow/python:array_ops",
        "//tensorflow/python:client_testlib",
        "//tensorflow/python:control_flow_ops",
        "//tensorflow/python:framework_for_generated_wrappers",
        "//tensorflow/python:math_ops",
        "//tensorflow/python:numerics",
    ],
)

gpu_py_test(
    name = "one_hot_op_test",
    size = "small",
    srcs = ["one_hot_op_test.py"],
    additional_deps = [
        "//third_party/py/numpy",
        "//tensorflow/python:array_ops",
        "//tensorflow/python:client_testlib",
        "//tensorflow/python:framework_for_generated_wrappers",
    ],
    tags = ["no_windows_gpu"],
)

gpu_py_test(
    name = "stack_op_test",
    size = "small",
    srcs = ["stack_op_test.py"],
    additional_deps = [
        "//third_party/py/numpy",
        "//tensorflow/python:array_ops",
        "//tensorflow/python:client_testlib",
        "//tensorflow/python:errors",
        "//tensorflow/python:framework_for_generated_wrappers",
        "//tensorflow/python:variables",
    ],
)

gpu_py_test(
    name = "pad_op_test",
    size = "small",
    srcs = ["pad_op_test.py"],
    additional_deps = [
        "//third_party/py/numpy",
        "//tensorflow/python:array_ops",
        "//tensorflow/python:client_testlib",
        "//tensorflow/python:framework_for_generated_wrappers",
    ],
)

gpu_py_test(
    name = "padding_fifo_queue_test",
    size = "small",
    srcs = ["padding_fifo_queue_test.py"],
    additional_deps = [
        "//third_party/py/numpy",
        "//tensorflow/python:array_ops",
        "//tensorflow/python:client_testlib",
        "//tensorflow/python:data_flow_ops",
        "//tensorflow/python:errors",
        "//tensorflow/python:framework_for_generated_wrappers",
    ],
)

gpu_py_test(
    name = "py_func_test",
    size = "small",
    srcs = ["py_func_test.py"],
    additional_deps = [
        "//third_party/py/numpy",
        "//tensorflow/python:array_ops",
        "//tensorflow/python:client",
        "//tensorflow/python:client_testlib",
        "//tensorflow/python:errors",
        "//tensorflow/python:framework_for_generated_wrappers",
        "//tensorflow/python:script_ops",
        "//tensorflow/python/eager:context",
        "//tensorflow/python/eager:function",
    ],
    tags = ["no_windows"],
)

gpu_py_test(
    name = "reduce_join_op_test",
    size = "small",
    srcs = ["reduce_join_op_test.py"],
    additional_deps = [
        "//third_party/py/numpy",
        "//tensorflow/python:array_ops",
        "//tensorflow/python:client_testlib",
        "//tensorflow/python:framework_for_generated_wrappers",
        "//tensorflow/python:string_ops",
    ],
)

gpu_py_test(
    name = "reduction_ops_test",
    size = "medium",
    srcs = ["reduction_ops_test.py"],
    additional_deps = [
        "//third_party/py/numpy",
        "//tensorflow/python:array_ops",
        "//tensorflow/python:client_testlib",
        "//tensorflow/python:framework_for_generated_wrappers",
        "//tensorflow/python:math_ops",
    ],
    shard_count = 4,
    tags = ["no_windows_gpu"],
)

gpu_py_test(
    name = "reduction_ops_test_big",
    size = "medium",
    srcs = ["reduction_ops_test_big.py"],
    additional_deps = [
        "//third_party/py/numpy",
        "//tensorflow/python:array_ops",
        "//tensorflow/python:client_testlib",
        "//tensorflow/python:framework_for_generated_wrappers",
        "//tensorflow/python:math_ops",
    ],
    tags = [
        "manual",
        "no_gpu",
        "nogpu",
        "noguitar",
        "notap",
    ],
)

gpu_py_test(
    name = "relu_op_test",
    size = "small",
    srcs = ["relu_op_test.py"],
    additional_deps = [
        "//third_party/py/numpy",
        "//tensorflow/python:client_testlib",
        "//tensorflow/python:framework_for_generated_wrappers",
        "//tensorflow/python:gradients",
        "//tensorflow/python:nn_grad",
        "//tensorflow/python:nn_ops",
        "//tensorflow/python:random_ops",
        "//tensorflow/python:training",
        "//tensorflow/python:variables",
    ],
)

gpu_py_test(
    name = "reshape_op_test",
    size = "small",
    srcs = ["reshape_op_test.py"],
    additional_deps = [
        "//third_party/py/numpy",
        "//tensorflow/python:array_ops",
        "//tensorflow/python:client_testlib",
        "//tensorflow/python:framework_for_generated_wrappers",
    ],
)

gpu_py_test(
    name = "reverse_sequence_op_test",
    size = "small",
    srcs = ["reverse_sequence_op_test.py"],
    additional_deps = [
        "//third_party/py/numpy",
        "//tensorflow/python:array_ops",
        "//tensorflow/python:client_testlib",
        "//tensorflow/python:framework_for_generated_wrappers",
    ],
)

gpu_py_test(
    name = "compare_and_bitpack_op_test",
    size = "small",
    srcs = ["compare_and_bitpack_op_test.py"],
    additional_deps = [
        "//third_party/py/numpy",
        "//tensorflow/python:math_ops",
        "//tensorflow/python:client_testlib",
        "//tensorflow/python:framework_for_generated_wrappers",
    ],
)

gpu_py_test(
    name = "scalar_test",
    size = "small",
    srcs = ["scalar_test.py"],
    additional_deps = [
        "//third_party/py/numpy",
        "//tensorflow/python:array_ops",
        "//tensorflow/python:client_testlib",
        "//tensorflow/python:framework_for_generated_wrappers",
        "//tensorflow/python:io_ops_gen",
        "//tensorflow/python:math_ops",
        "//tensorflow/python:nn_grad",
        "//tensorflow/python:platform",
        "//tensorflow/python:random_ops",
        "//tensorflow/python:sparse_ops",
    ],
)

gpu_py_test(
    name = "scan_ops_test",
    size = "medium",
    srcs = ["scan_ops_test.py"],
    additional_deps = [
        "//third_party/py/numpy",
        "//tensorflow/python:client_testlib",
        "//tensorflow/python:errors",
        "//tensorflow/python:framework_for_generated_wrappers",
        "//tensorflow/python:math_ops",
    ],
)

gpu_py_test(
    name = "session_ops_test",
    size = "small",
    srcs = ["session_ops_test.py"],
    additional_deps = [
        "//tensorflow/python:client_testlib",
        "//tensorflow/python:framework_for_generated_wrappers",
        "//tensorflow/python:math_ops",
        "//tensorflow/python:session_ops",
    ],
)

gpu_py_test(
    name = "shape_ops_test",
    size = "medium",
    srcs = ["shape_ops_test.py"],
    additional_deps = [
        "//third_party/py/numpy",
        "//tensorflow/core:protos_all_py",
        "//tensorflow/python:array_ops",
        "//tensorflow/python:client_testlib",
        "//tensorflow/python:errors",
        "//tensorflow/python:framework",
        "//tensorflow/python:framework_for_generated_wrappers",
        "//tensorflow/python:gradients",
    ],
)

gpu_py_test(
    name = "softmax_op_test",
    size = "medium",
    srcs = ["softmax_op_test.py"],
    additional_deps = [
        "//third_party/py/numpy",
        "//tensorflow/python:array_ops",
        "//tensorflow/python:client_testlib",
        "//tensorflow/python:errors",
        "//tensorflow/python:framework_for_generated_wrappers",
        "//tensorflow/python:nn_ops",
    ],
)

gpu_py_test(
    name = "softplus_op_test",
    size = "small",
    srcs = ["softplus_op_test.py"],
    additional_deps = [
        "//third_party/py/numpy",
        "//tensorflow/python:client_testlib",
        "//tensorflow/python:framework_for_generated_wrappers",
        "//tensorflow/python:nn_grad",
        "//tensorflow/python:nn_ops",
    ],
)

gpu_py_test(
    name = "softsign_op_test",
    size = "small",
    srcs = ["softsign_op_test.py"],
    additional_deps = [
        "//third_party/py/numpy",
        "//tensorflow/python:client_testlib",
        "//tensorflow/python:framework_for_generated_wrappers",
        "//tensorflow/python:nn_grad",
        "//tensorflow/python:nn_ops",
    ],
)

gpu_py_test(
    name = "spacetobatch_op_test",
    size = "small",
    srcs = ["spacetobatch_op_test.py"],
    additional_deps = [
        "//third_party/py/numpy",
        "//tensorflow/python:array_ops",
        "//tensorflow/python:array_ops_gen",
        "//tensorflow/python:client_testlib",
        "//tensorflow/python:framework",
        "//tensorflow/python:framework_for_generated_wrappers",
        "//tensorflow/python:math_ops",
    ],
)

gpu_py_test(
    name = "spacetodepth_op_test",
    size = "medium",
    srcs = ["spacetodepth_op_test.py"],
    additional_deps = [
        "//third_party/py/numpy",
        "//tensorflow/python:array_ops",
        "//tensorflow/python:client_testlib",
        "//tensorflow/python:framework_for_generated_wrappers",
        "//tensorflow/python:math_ops",
    ],
    tags = ["no_windows_gpu"],
)

tf_py_test(
    name = "sparse_serialization_ops_test",
    size = "small",
    srcs = ["sparse_serialization_ops_test.py"],
    additional_deps = [
        "//third_party/py/numpy",
        "//tensorflow/python:array_ops",
        "//tensorflow/python:client_testlib",
        "//tensorflow/python:framework",
        "//tensorflow/python:framework_for_generated_wrappers",
        "//tensorflow/python:sparse_ops",
    ],
)

tf_py_test(
    name = "sparse_tensors_map_ops_test",
    size = "small",
    srcs = ["sparse_tensors_map_ops_test.py"],
    additional_deps = [
        "//third_party/py/numpy",
        "//tensorflow/python:array_ops",
        "//tensorflow/python:client",
        "//tensorflow/python:client_testlib",
        "//tensorflow/python:framework",
        "//tensorflow/python:framework_for_generated_wrappers",
        "//tensorflow/python:sparse_ops",
        "//tensorflow/python:variables",
    ],
)

gpu_py_test(
    name = "sparse_tensor_dense_matmul_grad_test",
    size = "small",
    srcs = ["sparse_tensor_dense_matmul_grad_test.py"],
    additional_deps = [
        "//third_party/py/numpy",
        "//tensorflow/python:client_testlib",
        "//tensorflow/python:framework",
        "//tensorflow/python:framework_for_generated_wrappers",
        "//tensorflow/python:sparse_grad",
        "//tensorflow/python:sparse_ops",
    ],
)

gpu_py_test(
    name = "sparse_xent_op_test",
    size = "small",
    srcs = ["sparse_xent_op_test.py"],
    additional_deps = [
        "//third_party/py/numpy",
        "//tensorflow/core:protos_all_py",
        "//tensorflow/python:array_ops",
        "//tensorflow/python:client",
        "//tensorflow/python:client_testlib",
        "//tensorflow/python:errors",
        "//tensorflow/python:framework_for_generated_wrappers",
        "//tensorflow/python:gradients",
        "//tensorflow/python:math_ops",
        "//tensorflow/python:nn_grad",
        "//tensorflow/python:nn_ops",
        "//tensorflow/python:nn_ops_gen",
        "//tensorflow/python:platform",
        "//tensorflow/python:sparse_ops",
        "//tensorflow/python:random_ops",
        "//tensorflow/python:variables",
    ],
)

gpu_py_test(
    name = "split_op_test",
    size = "medium",
    srcs = ["split_op_test.py"],
    additional_deps = [
        "//third_party/py/numpy",
        "//tensorflow/python:array_ops",
        "//tensorflow/python:client_testlib",
        "//tensorflow/python:framework_for_generated_wrappers",
        "//tensorflow/python:gradients",
        "//tensorflow/python:math_ops",
    ],
)

gpu_py_test(
    name = "stack_ops_test",
    size = "small",
    srcs = ["stack_ops_test.py"],
    additional_deps = [
        "//third_party/py/numpy",
        "//tensorflow/python:client_testlib",
        "//tensorflow/python:control_flow_ops",
        "//tensorflow/python:data_flow_ops_gen",
        "//tensorflow/python:errors",
        "//tensorflow/python:framework_for_generated_wrappers",
        "//tensorflow/python:math_ops",
    ],
)

gpu_py_test(
    name = "string_to_hash_bucket_op_test",
    size = "small",
    srcs = ["string_to_hash_bucket_op_test.py"],
    additional_deps = [
        "//tensorflow/python:array_ops",
        "//tensorflow/python:client_testlib",
        "//tensorflow/python:framework_for_generated_wrappers",
        "//tensorflow/python:string_ops",
    ],
)

gpu_py_test(
    name = "string_to_number_op_test",
    size = "small",
    srcs = ["string_to_number_op_test.py"],
    additional_deps = [
        "//tensorflow/python:array_ops",
        "//tensorflow/python:client_testlib",
        "//tensorflow/python:framework_for_generated_wrappers",
        "//tensorflow/python:parsing_ops",
    ],
)

gpu_py_test(
    name = "summary_audio_op_test",
    size = "small",
    srcs = ["summary_audio_op_test.py"],
    additional_deps = [
        "//third_party/py/numpy",
        "//tensorflow/core:protos_all_py",
        "//tensorflow/python:client_testlib",
        "//tensorflow/python:framework_for_generated_wrappers",
        "//tensorflow/python:summary",
    ],
)

gpu_py_test(
    name = "summary_image_op_test",
    size = "small",
    srcs = ["summary_image_op_test.py"],
    additional_deps = [
        "//third_party/py/numpy",
        "//tensorflow/core:protos_all_py",
        "//tensorflow/python:client_testlib",
        "//tensorflow/python:framework_for_generated_wrappers",
        "//tensorflow/python:image_ops",
        "//tensorflow/python:nn_grad",
        "//tensorflow/python:summary",
    ],
)

gpu_py_test(
    name = "tensor_array_ops_test",
    size = "small",
    srcs = ["tensor_array_ops_test.py"],
    additional_deps = [
        "//third_party/py/numpy",
        "//tensorflow/python:array_ops",
        "//tensorflow/python:client_testlib",
        "//tensorflow/python:control_flow_ops",
        "//tensorflow/python:data_flow_ops_gen",
        "//tensorflow/python:distributed_framework_test_lib",
        "//tensorflow/python:framework_for_generated_wrappers",
        "//tensorflow/python:framework_test_lib",
        "//tensorflow/python:gradients",
        "//tensorflow/python:init_ops",
        "//tensorflow/python:math_ops",
        "//tensorflow/python:nn_grad",
        "//tensorflow/python:training",
        "//tensorflow/python:tensor_array_grad",
        "//tensorflow/python:tensor_array_ops",
        "//tensorflow/python:variables",
        "//tensorflow/python:variable_scope",
        "//tensorflow/python/eager:backprop",
        "//tensorflow/python/eager:context",
    ],
    flaky = 1,  # create_local_cluster sometimes times out.
)

gpu_py_test(
    name = "trace_op_test",
    size = "small",
    srcs = ["trace_op_test.py"],
    additional_deps = [
        "//third_party/py/numpy",
        "//tensorflow/python:client_testlib",
        "//tensorflow/python:math_ops",
    ],
    tags = ["no_windows_gpu"],
)

gpu_py_test(
    name = "transpose_op_test",
    size = "large",
    srcs = ["transpose_op_test.py"],
    additional_deps = [
        "//third_party/py/numpy",
        "//tensorflow/python:array_ops",
        "//tensorflow/python:client_testlib",
        "//tensorflow/python:framework_for_generated_wrappers",
    ],
    shard_count = 2,
    tags = [
        "no_gpu",
        "no_oss",
    ],
)

gpu_py_test(
    name = "unstack_op_test",
    size = "small",
    srcs = ["unstack_op_test.py"],
    additional_deps = [
        "//third_party/py/numpy",
        "//tensorflow/python:array_ops",
        "//tensorflow/python:client_testlib",
        "//tensorflow/python:framework_for_generated_wrappers",
    ],
)

gpu_py_test(
    name = "variable_ops_test",
    size = "small",
    srcs = ["variable_ops_test.py"],
    additional_deps = [
        "//third_party/py/numpy",
        "//tensorflow/python:array_ops",
        "//tensorflow/python:client_testlib",
        "//tensorflow/python:errors",
        "//tensorflow/python:framework_for_generated_wrappers",
        "//tensorflow/python:math_ops",
        "//tensorflow/python:state_ops",
        "//tensorflow/python:state_ops_gen",
        "//tensorflow/python:variables",
    ],
)

gpu_py_test(
    name = "xent_op_test",
    size = "small",
    srcs = ["xent_op_test.py"],
    additional_deps = [
        "//third_party/py/numpy",
        "//tensorflow/python:client_testlib",
        "//tensorflow/python:framework_for_generated_wrappers",
        "//tensorflow/python:gradients",
        "//tensorflow/python:math_ops",
        "//tensorflow/python:nn_grad",
        "//tensorflow/python:nn_ops",
        "//tensorflow/python:nn_ops_gen",
    ],
)

gpu_py_test(
    name = "zero_division_test",
    size = "small",
    srcs = ["zero_division_test.py"],
    additional_deps = [
        "//tensorflow/python:client_testlib",
        "//tensorflow/python:errors",
        "//tensorflow/python:framework_for_generated_wrappers",
    ],
)

gpu_py_test(
    name = "atrous_conv2d_test",
    size = "medium",
    srcs = ["atrous_conv2d_test.py"],
    additional_deps = [
        "//third_party/py/numpy",
        "//tensorflow/python:array_ops",
        "//tensorflow/python:client_testlib",
        "//tensorflow/python:framework_for_generated_wrappers",
        "//tensorflow/python:nn",
        "//tensorflow/python:nn_grad",
        "//tensorflow/python:nn_ops",
    ],
    shard_count = 2,
    tags = [
        "no_gpu",  #  Flaky: b/80127739
    ],
)

gpu_py_test(
    name = "atrous_convolution_test",
    size = "medium",
    srcs = ["atrous_convolution_test.py"],
    additional_deps = [
        "//third_party/py/numpy",
        "//tensorflow/python:array_ops",
        "//tensorflow/python:client_testlib",
        "//tensorflow/python:framework_for_generated_wrappers",
        "//tensorflow/python:nn_grad",
        "//tensorflow/python:nn_ops",
    ],
    tags = ["manual"],
)

gpu_py_test(
    name = "pool_test",
    size = "medium",
    srcs = ["pool_test.py"],
    additional_deps = [
        "//third_party/py/numpy",
        "//tensorflow/python:client_testlib",
        "//tensorflow/python:framework_for_generated_wrappers",
        "//tensorflow/python:nn_grad",
        "//tensorflow/python:nn_ops",
    ],
)

gpu_py_test(
    name = "conv2d_backprop_filter_grad_test",
    size = "medium",
    srcs = ["conv2d_backprop_filter_grad_test.py"],
    additional_deps = [
        "//third_party/py/numpy",
        "//tensorflow/python:array_ops",
        "//tensorflow/python:client_testlib",
        "//tensorflow/python:framework_for_generated_wrappers",
        "//tensorflow/python:nn_grad",
        "//tensorflow/python:nn_ops",
    ],
    tags = [
        "optonly",  # flaky timeouts unless optimized
    ],
)

gpu_py_test(
    name = "conv3d_transpose_test",
    size = "medium",
    srcs = ["conv3d_transpose_test.py"],
    additional_deps = [
        "//third_party/py/numpy",
        "//tensorflow/python:client_testlib",
        "//tensorflow/python:framework_for_generated_wrappers",
        "//tensorflow/python:nn_grad",
        "//tensorflow/python:nn_ops",
    ],
)

gpu_py_test(
    name = "conv_ops_test",
    size = "large",
    srcs = ["conv_ops_test.py"],
    additional_deps = [
        "//third_party/py/numpy",
        "//tensorflow/contrib/layers:layers_py",
        "//tensorflow/python:array_ops",
        "//tensorflow/python:client",
        "//tensorflow/python:client_testlib",
        "//tensorflow/python:errors",
        "//tensorflow/python:framework_for_generated_wrappers",
        "//tensorflow/python:framework_test_lib",
        "//tensorflow/python:nn",
        "//tensorflow/python:nn_grad",
        "//tensorflow/python:nn_ops",
        "//tensorflow/python:platform",
        "//tensorflow/python:random_ops",
        "//tensorflow/python:variables",
    ],
    shard_count = 4,
)

gpu_py_test(
    name = "depthwise_conv_op_test",
    size = "medium",  # http://b/30603882
    srcs = ["depthwise_conv_op_test.py"],
    additional_deps = [
        "//third_party/py/numpy",
        "//tensorflow/python:client_testlib",
        "//tensorflow/python:framework_for_generated_wrappers",
        "//tensorflow/python:array_ops",
        "//tensorflow/python:nn",
        "//tensorflow/python:nn_grad",
        "//tensorflow/python:nn_ops",
    ],
)

tf_py_test(
    name = "neon_depthwise_conv_op_test",
    size = "medium",
    srcs = ["neon_depthwise_conv_op_test.py"],
    additional_deps = [
        "//third_party/py/numpy",
        "//tensorflow/python:client_testlib",
        "//tensorflow/python:framework_for_generated_wrappers",
        "//tensorflow/python:array_ops",
        "//tensorflow/python:nn",
        "//tensorflow/python:nn_grad",
        "//tensorflow/python:nn_ops",
    ],
    tags = ["no_windows"],
)

gpu_py_test(
    name = "division_future_test",
    size = "medium",
    srcs = ["division_future_test.py"],
    additional_deps = [
        "//third_party/py/numpy",
        "//tensorflow/python:client_testlib",
        "//tensorflow/python:framework_for_generated_wrappers",
    ],
    tags = ["manual"],
)

gpu_py_test(
    name = "dct_ops_test",
    srcs = ["dct_ops_test.py"],
    additional_deps = [
        "//third_party/py/numpy",
        "//tensorflow/python:client_testlib",
        "//tensorflow/python:framework_for_generated_wrappers",
        "//tensorflow/python:spectral_ops",
        "//tensorflow/python:spectral_ops_test_util",
    ],
)

gpu_py_test(
    name = "fft_ops_test",
    size = "large",
    srcs = ["fft_ops_test.py"],
    additional_deps = [
        "//third_party/py/numpy",
        "//tensorflow/python:client_testlib",
        "//tensorflow/python:framework_for_generated_wrappers",
        "//tensorflow/python:math_ops",
        "//tensorflow/python:spectral_ops",
        "//tensorflow/python:spectral_ops_test_util",
    ],
    shard_count = 3,
)

gpu_py_test(
    name = "pooling_ops_3d_test",
    size = "medium",
    srcs = ["pooling_ops_3d_test.py"],
    additional_deps = [
        "//third_party/py/numpy",
        "//tensorflow/python:client_testlib",
        "//tensorflow/python:framework_for_generated_wrappers",
        "//tensorflow/python:nn_grad",
        "//tensorflow/python:nn_ops",
    ],
)

gpu_py_test(
    name = "pooling_ops_test",
    size = "medium",
    srcs = ["pooling_ops_test.py"],
    additional_deps = [
        "//third_party/py/numpy",
        "//tensorflow/python:array_ops",
        "//tensorflow/python:client_testlib",
        "//tensorflow/python:errors",
        "//tensorflow/python:framework_for_generated_wrappers",
        "//tensorflow/python:framework_test_lib",
        "//tensorflow/python:nn_grad",
        "//tensorflow/python:nn_ops",
        "//tensorflow/python:nn_ops_gen",
    ],
    shard_count = 4,
)

gpu_py_test(
    name = "rnn_test",
    size = "medium",
    srcs = ["rnn_test.py"],
    additional_deps = [
        "//third_party/py/numpy",
        "//tensorflow/contrib/rnn:rnn_py",
        "//tensorflow/core:protos_all_py",
        "//tensorflow/python:array_ops",
        "//tensorflow/python:client",
        "//tensorflow/python:client_testlib",
        "//tensorflow/python:control_flow_ops",
        "//tensorflow/python:data_flow_grad",
        "//tensorflow/python:framework_for_generated_wrappers",
        "//tensorflow/python:framework_test_lib",
        "//tensorflow/python:gradients",
        "//tensorflow/python:init_ops",
        "//tensorflow/python:nn_grad",
        "//tensorflow/python:rnn",
        "//tensorflow/python:rnn_cell",
        "//tensorflow/python:sparse_grad",
        "//tensorflow/python:tensor_array_grad",
        "//tensorflow/python:tensor_array_ops",
        "//tensorflow/python:variables",
        "//tensorflow/python/eager:context",
    ],
    shard_count = 10,
)

gpu_py_test(
    name = "scatter_ops_test",
    size = "large",  # NOTE: This is not run by default.
    srcs = ["scatter_ops_test.py"],
    additional_deps = [
        "//third_party/py/numpy",
        "//tensorflow/python:client_testlib",
        "//tensorflow/python:framework_for_generated_wrappers",
        "//tensorflow/python:state_ops",
        "//tensorflow/python:variables",
    ],
)

gpu_py_test(
    name = "slice_op_test",
    size = "large",
    srcs = ["slice_op_test.py"],
    additional_deps = [
        "//third_party/py/numpy",
        "//tensorflow/python:array_ops",
        "//tensorflow/python:client_testlib",
        "//tensorflow/python:errors",
        "//tensorflow/python:framework_for_generated_wrappers",
        "//tensorflow/python:gradients",
    ],
)

gpu_py_test(
    name = "sparse_matmul_op_test",
    size = "medium",
    srcs = ["sparse_matmul_op_test.py"],
    additional_deps = [
        "//third_party/py/numpy",
        "//tensorflow/python:client_testlib",
        "//tensorflow/python:framework_for_generated_wrappers",
        "//tensorflow/python:math_ops",
    ],
    tags = ["no_windows"],
)

gpu_py_test(
    name = "sparse_ops_test",
    size = "medium",
    srcs = ["sparse_ops_test.py"],
    additional_deps = [
        "//third_party/py/numpy",
        "//tensorflow/python:array_ops",
        "//tensorflow/python:client_testlib",
        "//tensorflow/python:framework",
        "//tensorflow/python:framework_for_generated_wrappers",
        "//tensorflow/python:framework_test_lib",
        "//tensorflow/python:nn_ops",
        "//tensorflow/python:platform_test",
        "//tensorflow/python:sparse_grad",
        "//tensorflow/python:sparse_ops",
    ],
    shard_count = 5,
    tags = [
        "noasan",
        "optonly",  # b/77589990
    ],
)

gpu_py_test(
    name = "sparse_tensor_dense_matmul_op_test",
    size = "medium",
    srcs = ["sparse_tensor_dense_matmul_op_test.py"],
    additional_deps = [
        "//third_party/py/numpy",
        "//tensorflow/core:protos_all_py",
        "//tensorflow/python:array_ops",
        "//tensorflow/python:client",
        "//tensorflow/python:client_testlib",
        "//tensorflow/python:control_flow_ops",
        "//tensorflow/python:framework",
        "//tensorflow/python:framework_for_generated_wrappers",
        "//tensorflow/python:math_ops",
        "//tensorflow/python:platform",
        "//tensorflow/python:sparse_ops",
    ],
)

# TODO(gpapan): Revisit the gradient of extract_image_patches_op to resolve
# http://b/31080670.
gpu_py_test(
    name = "extract_image_patches_grad_test",
    size = "medium",
    srcs = ["extract_image_patches_grad_test.py"],
    additional_deps = [
        "//third_party/py/numpy",
        "//tensorflow/python:array_ops",
        "//tensorflow/python:client_testlib",
        "//tensorflow/python:framework",
        "//tensorflow/python:framework_for_generated_wrappers",
    ],
    tags = ["notap"],  # http://b/31080670
)

gpu_py_test(
    name = "stage_op_test",
    size = "medium",
    srcs = ["stage_op_test.py"],
    additional_deps = [
        "//tensorflow/python:array_ops",
        "//tensorflow/python:client_testlib",
        "//tensorflow/python:framework_for_generated_wrappers",
        "//tensorflow/python:math_ops",
        "//tensorflow/python:util",
        "//tensorflow/python:data_flow_ops",
    ],
)

gpu_py_test(
    name = "map_stage_op_test",
    size = "medium",
    srcs = ["map_stage_op_test.py"],
    additional_deps = [
        "//tensorflow/python:array_ops",
        "//tensorflow/python:client_testlib",
        "//tensorflow/python:framework_for_generated_wrappers",
        "//tensorflow/python:math_ops",
        "//tensorflow/python:util",
        "//tensorflow/python:data_flow_ops",
    ],
)

gpu_py_test(
    name = "concat_op_test",
    size = "medium",
    srcs = ["concat_op_test.py"],
    additional_deps = [
        "//third_party/py/numpy",
        "//tensorflow/python:array_ops",
        "//tensorflow/python:array_ops_gen",
        "//tensorflow/python:client_testlib",
        "//tensorflow/python:errors",
        "//tensorflow/python:framework_for_generated_wrappers",
        "//tensorflow/python:gradients",
        "//tensorflow/python:math_ops",
        "//tensorflow/python:variables",
    ],
)

gpu_py_test(
    name = "large_concat_op_test",
    size = "medium",
    srcs = ["large_concat_op_test.py"],
    additional_deps = [
        "//tensorflow/python:array_ops",
        "//tensorflow/python:client_testlib",
        "//tensorflow/python:framework_for_generated_wrappers",
    ],
    tags = [
        "nomsan",
        "notsan",
    ],
)

gpu_py_test(
    name = "conv_ops_3d_test",
    size = "medium",
    srcs = ["conv_ops_3d_test.py"],
    additional_deps = [
        "//tensorflow/python:client_testlib",
        "//tensorflow/python:framework_for_generated_wrappers",
        "//tensorflow/python:nn_grad",
        "//tensorflow/python:nn_ops",
    ],
    shard_count = 20,
)

gpu_py_test(
    name = "cwise_ops_test",
    size = "medium",
    srcs = ["cwise_ops_test.py"],
    additional_deps = [
        "//third_party/py/numpy",
        "//tensorflow/python:array_ops",
        "//tensorflow/python:client_testlib",
        "//tensorflow/python:framework",
        "//tensorflow/python:framework_for_generated_wrappers",
        "//tensorflow/python:gradients",
        "//tensorflow/python:math_ops",
        "//tensorflow/python:math_ops_gen",
        "//tensorflow/python:nn_grad",
        "//tensorflow/python:platform",
        "//tensorflow/python:variables",
    ],
    shard_count = 50,
)

<<<<<<< HEAD
gpu_py_test(
=======
cuda_py_test(
    name = "cwise_ops_binary_test",
    size = "medium",
    srcs = ["cwise_ops_binary_test.py"],
    additional_deps = [
        "//third_party/py/numpy",
        "//tensorflow/python:array_ops",
        "//tensorflow/python:client_testlib",
        "//tensorflow/python:framework",
        "//tensorflow/python:framework_for_generated_wrappers",
        "//tensorflow/python:gradients",
        "//tensorflow/python:math_ops",
        "//tensorflow/python:math_ops_gen",
        "//tensorflow/python:nn_grad",
        "//tensorflow/python:platform",
        "//tensorflow/python:variables",
    ],
    shard_count = 50,
)

cuda_py_test(
    name = "cwise_ops_unary_test",
    size = "medium",
    srcs = ["cwise_ops_unary_test.py"],
    additional_deps = [
        "//third_party/py/numpy",
        "//tensorflow/python:array_ops",
        "//tensorflow/python:client_testlib",
        "//tensorflow/python:framework",
        "//tensorflow/python:framework_for_generated_wrappers",
        "//tensorflow/python:gradients",
        "//tensorflow/python:math_ops",
        "//tensorflow/python:math_ops_gen",
        "//tensorflow/python:nn_grad",
        "//tensorflow/python:platform",
        "//tensorflow/python:variables",
    ],
    shard_count = 50,
)

cuda_py_test(
>>>>>>> 64498def
    name = "embedding_ops_test",
    size = "medium",
    srcs = ["embedding_ops_test.py"],
    additional_deps = [
        "//third_party/py/numpy",
        "//tensorflow/python:array_ops",
        "//tensorflow/python:client_testlib",
        "//tensorflow/python:data_flow_ops",
        "//tensorflow/python:embedding_ops",
        "//tensorflow/python:framework",
        "//tensorflow/python:framework_for_generated_wrappers",
        "//tensorflow/python:init_ops",
        "//tensorflow/python:linalg_ops",
        "//tensorflow/python:math_ops",
        "//tensorflow/python:partitioned_variables",
        "//tensorflow/python:platform",
        "//tensorflow/python:state_ops",
        "//tensorflow/python:util",
        "//tensorflow/python:variable_scope",
        "//tensorflow/python:variables",
    ],
    shard_count = 20,
)

gpu_py_test(
    name = "linalg_grad_test",
    size = "medium",
    srcs = ["linalg_grad_test.py"],
    additional_deps = [
        "//third_party/py/numpy",
        "//tensorflow/python:array_ops",
        "//tensorflow/python:client_testlib",
        "//tensorflow/python:framework_for_generated_wrappers",
        "//tensorflow/python:gradients",
        "//tensorflow/python:linalg_ops",
        "//tensorflow/python:math_ops",
        "//tensorflow/python/ops/linalg",
    ],
    shard_count = 20,
)

gpu_py_test(
    name = "matrix_band_part_op_test",
    size = "medium",
    srcs = ["matrix_band_part_op_test.py"],
    additional_deps = [
        "//third_party/py/numpy",
        "//tensorflow/python:array_ops",
        "//tensorflow/python:client_testlib",
        "//tensorflow/python:framework_for_generated_wrappers",
    ],
    shard_count = 20,
)

gpu_py_test(
    name = "self_adjoint_eig_op_test",
    size = "medium",
    srcs = ["self_adjoint_eig_op_test.py"],
    additional_deps = [
        "//third_party/py/numpy",
        "//tensorflow/python:array_ops",
        "//tensorflow/python:client_testlib",
        "//tensorflow/python:framework_for_generated_wrappers",
        "//tensorflow/python:linalg_ops",
        "//tensorflow/python:math_ops",
    ],
    data = ["//tensorflow/python/kernel_tests/testdata:self_adjoint_eig_op_test_files"],
    shard_count = 20,
    tags = ["no_windows"],
)

gpu_py_test(
    name = "qr_op_test",
    size = "medium",
    srcs = ["qr_op_test.py"],
    additional_deps = [
        "//third_party/py/numpy",
        "//tensorflow/python:array_ops",
        "//tensorflow/python:client_testlib",
        "//tensorflow/python:framework_for_generated_wrappers",
        "//tensorflow/python:linalg_ops",
        "//tensorflow/python:math_ops",
    ],
    shard_count = 20,
)

gpu_py_test(
    name = "svd_op_test",
    size = "medium",
    srcs = ["svd_op_test.py"],
    additional_deps = [
        "//third_party/py/numpy",
        "//tensorflow/python:array_ops",
        "//tensorflow/python:client_testlib",
        "//tensorflow/python:framework_for_generated_wrappers",
        "//tensorflow/python:linalg_ops",
        "//tensorflow/python:math_ops",
    ],
    shard_count = 20,
)

gpu_py_test(
    name = "norm_op_test",
    size = "medium",
    srcs = ["norm_op_test.py"],
    additional_deps = [
        "//third_party/py/numpy",
        "//tensorflow/python:array_ops",
        "//tensorflow/python:client_testlib",
        "//tensorflow/python:framework_for_generated_wrappers",
        "//tensorflow/python:linalg_ops",
    ],
    shard_count = 20,
    tags = ["no_windows_gpu"],
)

gpu_py_test(
    name = "tensordot_op_test",
    size = "medium",
    srcs = ["tensordot_op_test.py"],
    additional_deps = [
        "//third_party/py/numpy",
        "//tensorflow/python:array_ops",
        "//tensorflow/python:client_testlib",
        "//tensorflow/python:errors",
        "//tensorflow/python:framework_for_generated_wrappers",
        "//tensorflow/python:math_ops",
    ],
    shard_count = 20,
)

sycl_py_test(
    name = "basic_gpu_test",
    size = "small",
    srcs = ["basic_gpu_test.py"],
    additional_deps = [
        "//third_party/py/numpy",
        "//tensorflow/python:array_ops_gen",
        "//tensorflow/python:client_testlib",
        "//tensorflow/python:framework_for_generated_wrappers",
        "//tensorflow/python:math_ops",
        "//tensorflow/python:math_ops_gen",
    ],
)

tf_py_test(
    name = "sets_test",
    size = "medium",
    srcs = ["sets_test.py"],
    additional_deps = [
        "//third_party/py/numpy",
        "//tensorflow/python:errors",
        "//tensorflow/python:framework",
        "//tensorflow/python:framework_for_generated_wrappers",
        "//tensorflow/python:framework_test_lib",
        "//tensorflow/python:math_ops",
        "//tensorflow/python:platform_test",
        "//tensorflow/python:sets",
        "//tensorflow/python:sparse_ops",
    ],
)

tf_py_test(
    name = "weights_broadcast_test",
    size = "small",
    srcs = ["weights_broadcast_test.py"],
    additional_deps = [
        "//third_party/py/numpy",
        "//tensorflow/python:array_ops",
        "//tensorflow/python:client_testlib",
        "//tensorflow/python:errors",
        "//tensorflow/python:framework",
        "//tensorflow/python:framework_for_generated_wrappers",
        "//tensorflow/python:framework_test_lib",
        "//tensorflow/python:platform",
        "//tensorflow/python:weights_broadcast_ops",
    ],
    shard_count = 3,
)

tf_py_test(
    name = "metrics_test",
    size = "medium",
    srcs = ["metrics_test.py"],
    additional_deps = [
        "//third_party/py/numpy",
        "//tensorflow/python:array_ops",
        "//tensorflow/python:client_testlib",
        "//tensorflow/python:data_flow_grad",
        "//tensorflow/python:data_flow_ops",
        "//tensorflow/python:errors",
        "//tensorflow/python:framework",
        "//tensorflow/python:framework_for_generated_wrappers",
        "//tensorflow/python:metrics",
        "//tensorflow/python:nn_grad",
        "//tensorflow/python:random_ops",
        "//tensorflow/python:variables",
    ],
    shard_count = 20,
    tags = ["no_windows_gpu"],
)

tf_py_test(
    name = "confusion_matrix_test",
    size = "small",
    srcs = ["confusion_matrix_test.py"],
    additional_deps = [
        "//third_party/py/numpy",
        "//tensorflow/python:array_ops",
        "//tensorflow/python:client_testlib",
        "//tensorflow/python:confusion_matrix",
        "//tensorflow/python:framework_for_generated_wrappers",
        "//tensorflow/python:math_ops",
        "//tensorflow/python:random_ops",
    ],
)

tf_py_test(
    name = "bucketize_op_test",
    size = "small",
    srcs = ["bucketize_op_test.py"],
    additional_deps = [
        "//third_party/py/numpy",
        "//tensorflow/python:client_testlib",
        "//tensorflow/python:framework_for_generated_wrappers",
        "//tensorflow/python:math_ops",
    ],
)

tf_py_test(
    name = "sparse_cross_op_test",
    size = "small",
    srcs = ["sparse_cross_op_test.py"],
    additional_deps = [
        "//third_party/py/numpy",
        "//tensorflow/python:client_testlib",
        "//tensorflow/python:framework_for_generated_wrappers",
        "//tensorflow/python:sparse_ops",
    ],
)

tf_py_test(
    name = "garbage_collection_test",
    size = "small",
    srcs = ["garbage_collection_test.py"],
    additional_deps = [
        "//tensorflow/python/eager:context",
        "//tensorflow/python:framework_test_lib",
        "//tensorflow/python:resource_variable_ops",
        "//tensorflow/python:dtypes",
        "//tensorflow/python:tensor_array_ops",
        "//tensorflow/python:client_testlib",
    ],
)

tf_py_test(
    name = "accumulate_n_test",
    size = "small",
    srcs = ["accumulate_n_test.py"],
    additional_deps = [
        "//third_party/py/numpy",
        "//tensorflow/python:client_testlib",
        "//tensorflow/python:framework_for_generated_wrappers",
        "//tensorflow/python:framework_test_lib",
        "//tensorflow/python:gradients",
        "//tensorflow/python:math_ops",
        "//tensorflow/python:platform_test",
        "//tensorflow/python:variables",
    ],
)

tf_py_test(
    name = "accumulate_n_eager_test",
    size = "small",
    srcs = ["accumulate_n_eager_test.py"],
    additional_deps = [
        "//third_party/py/numpy",
        "//tensorflow/python:client_testlib",
        "//tensorflow/python:framework_for_generated_wrappers",
        "//tensorflow/python:framework_test_lib",
        "//tensorflow/python:gradients",
        "//tensorflow/python:math_ops",
        "//tensorflow/python:resource_variable_ops",
        "//tensorflow/python/eager:backprop",
        "//tensorflow/python/eager:context",
        "//tensorflow/python/eager:tape",
    ],
)

# Custom op tests
tf_custom_op_library(
    name = "ackermann_op.so",
    srcs = ["ackermann_op.cc"],
)

tf_py_test(
    name = "ackermann_test",
    size = "small",
    srcs = ["ackermann_test.py"],
    additional_deps = [
        "//tensorflow/python:client_testlib",
        "//tensorflow/python:framework",
        "//tensorflow/python:platform",
    ],
    data = [":ackermann_op.so"],
    tags = ["no_pip"],
)

tf_custom_op_library(
    name = "duplicate_op.so",
    srcs = ["duplicate_op.cc"],
)

tf_py_test(
    name = "duplicate_op_test",
    size = "small",
    srcs = ["duplicate_op_test.py"],
    additional_deps = [
        "//tensorflow/python:client_testlib",
        "//tensorflow/python:framework",
        "//tensorflow/python:math_ops",
        "//tensorflow/python:platform",
    ],
    data = [":duplicate_op.so"],
    tags = ["no_pip"],
)

tf_custom_op_library(
    name = "invalid_op.so",
    srcs = ["invalid_op.cc"],
)

tf_py_test(
    name = "invalid_op_test",
    size = "small",
    srcs = ["invalid_op_test.py"],
    additional_deps = [
        "//tensorflow/python:client_testlib",
        "//tensorflow/python:errors",
        "//tensorflow/python:framework",
        "//tensorflow/python:platform",
    ],
    data = [":invalid_op.so"],
    tags = ["no_pip"],
)

tf_py_test(
    name = "cond_v2_test",
    size = "medium",
    srcs = ["cond_v2_test.py"],
    additional_deps = [
        "//tensorflow/python:array_ops",
        "//tensorflow/python:client_testlib",
        "//tensorflow/python:cond_v2",
        "//tensorflow/python:constant_op",
        "//tensorflow/python:control_flow_ops",
        "//tensorflow/python:dtypes",
        "//tensorflow/python:framework",
        "//tensorflow/python:framework_ops",
        "//tensorflow/python:gradients",
        "//tensorflow/python:training",
    ],
    grpc_enabled = True,
    tags = ["no_gpu"],  # TODO(b/111656070)
)

# TODO(b/116053459): Replace with cuda_py_test.
tf_py_test(
    name = "while_v2_test",
    size = "medium",
    srcs = ["while_v2_test.py"],
    additional_deps = [
        "@absl_py//absl/testing:parameterized",
        "//tensorflow/core:protos_all_py",
        "//tensorflow/python:array_ops",
        "//tensorflow/python:client_testlib",
        "//tensorflow/python:constant_op",
        "//tensorflow/python:control_flow_ops",
        "//tensorflow/python:dtypes",
        "//tensorflow/python:framework",
        "//tensorflow/python:framework_ops",
        "//tensorflow/python:gradients_impl",
        "//tensorflow/python:list_ops",
        "//tensorflow/python:tf_optimizer",
        "//tensorflow/python:while_v2",
    ],
    grpc_enabled = True,
    tags = ["no_gpu"],  # TODO(b/116053459)
)<|MERGE_RESOLUTION|>--- conflicted
+++ resolved
@@ -1662,10 +1662,7 @@
     ],
 )
 
-<<<<<<< HEAD
-gpu_py_test(
-=======
-cuda_py_test(
+gpu_py_test(
     name = "extract_volume_patches_op_test",
     size = "small",
     srcs = ["extract_volume_patches_op_test.py"],
@@ -1677,8 +1674,7 @@
     ],
 )
 
-cuda_py_test(
->>>>>>> 64498def
+gpu_py_test(
     name = "functional_ops_test",
     size = "small",
     srcs = ["functional_ops_test.py"],
@@ -2842,10 +2838,7 @@
     shard_count = 50,
 )
 
-<<<<<<< HEAD
-gpu_py_test(
-=======
-cuda_py_test(
+gpu_py_test(
     name = "cwise_ops_binary_test",
     size = "medium",
     srcs = ["cwise_ops_binary_test.py"],
@@ -2865,7 +2858,7 @@
     shard_count = 50,
 )
 
-cuda_py_test(
+gpu_py_test(
     name = "cwise_ops_unary_test",
     size = "medium",
     srcs = ["cwise_ops_unary_test.py"],
@@ -2885,8 +2878,7 @@
     shard_count = 50,
 )
 
-cuda_py_test(
->>>>>>> 64498def
+gpu_py_test(
     name = "embedding_ops_test",
     size = "medium",
     srcs = ["embedding_ops_test.py"],
@@ -3253,7 +3245,7 @@
     tags = ["no_gpu"],  # TODO(b/111656070)
 )
 
-# TODO(b/116053459): Replace with cuda_py_test.
+# TODO(b/116053459): Replace with gpu_py_test.
 tf_py_test(
     name = "while_v2_test",
     size = "medium",
