--- conflicted
+++ resolved
@@ -27,10 +27,6 @@
 from tensorflow.core.example import feature_pb2
 from tensorflow.python.client import session
 from tensorflow.python.eager import backprop
-<<<<<<< HEAD
-from tensorflow.python.eager import context
-=======
->>>>>>> f91aeed3
 from tensorflow.python.framework import constant_op
 from tensorflow.python.framework import dtypes
 from tensorflow.python.framework import ops
@@ -108,19 +104,9 @@
     flags.FLAGS.op_conversion_fallback_to_while_loop = False
 
   def test_parallel_iterations(self):
-<<<<<<< HEAD
-    # TODO(b/121334512): Remove this check once this passes in Eager mode.
-    if context.executing_eagerly():
-      return
-
     for parallel_iterations in [2, 3, 8, 10]:
       x = random_ops.random_uniform([8, 3])
 
-=======
-    for parallel_iterations in [2, 3, 8, 10]:
-      x = random_ops.random_uniform([8, 3])
-
->>>>>>> f91aeed3
       # pylint: disable=cell-var-from-loop
       def loop_fn(i):
         return array_ops.gather(x, i)
