# Copyright 2015 The TensorFlow Authors. All Rights Reserved.
#
# Licensed under the Apache License, Version 2.0 (the "License");
# you may not use this file except in compliance with the License.
# You may obtain a copy of the License at
#
#     http://www.apache.org/licenses/LICENSE-2.0
#
# Unless required by applicable law or agreed to in writing, software
# distributed under the License is distributed on an "AS IS" BASIS,
# WITHOUT WARRANTIES OR CONDITIONS OF ANY KIND, either express or implied.
# See the License for the specific language governing permissions and
# limitations under the License.
# ==============================================================================
"""Wrappers for primitive Neural Net (NN) Operations."""

from __future__ import absolute_import
from __future__ import division
from __future__ import print_function

import numbers

import numpy as np

from tensorflow.python.compat import compat
from tensorflow.python.eager import context
from tensorflow.python.framework import dtypes
from tensorflow.python.framework import errors_impl
from tensorflow.python.framework import graph_util
from tensorflow.python.framework import ops
from tensorflow.python.framework import random_seed
from tensorflow.python.framework import tensor_shape
from tensorflow.python.framework import tensor_util
from tensorflow.python.ops import array_ops
from tensorflow.python.ops import check_ops
from tensorflow.python.ops import gen_nn_ops
from tensorflow.python.ops import math_ops
from tensorflow.python.ops import random_ops
# go/tf-wildcard-import
# pylint: disable=wildcard-import
from tensorflow.python.ops.gen_nn_ops import *
# pylint: enable=wildcard-import
from tensorflow.python.util import deprecation
from tensorflow.python.util.deprecation import deprecated_args
from tensorflow.python.util.deprecation import deprecated_argument_lookup

from tensorflow.python.util.tf_export import tf_export

# Aliases for some automatically-generated names.
local_response_normalization = gen_nn_ops.lrn

# pylint: disable=protected-access


def _non_atrous_convolution(
    input,  # pylint: disable=redefined-builtin
    filter,  # pylint: disable=redefined-builtin
    padding,
    data_format=None,  # pylint: disable=redefined-builtin
    strides=None,
    name=None):
  """Computes sums of N-D convolutions (actually cross correlation).

  It is required that 1 <= N <= 3.

  This is used to implement the more generic `convolution` function, which
  extends the interface of this function with a `dilation_rate` parameter.

  Args:

    input: Rank N+2 tensor of type T of shape
      `[batch_size] + input_spatial_shape + [in_channels]` if `data_format`
      does not start with `"NC"`, or
      `[batch_size, in_channels] + input_spatial_shape` if `data_format` starts
      with `"NC"`.
    filter: Rank N+2 tensor of type T of shape
      `filter_spatial_shape + [in_channels, out_channels]`.  Rank of either
      `input` or `filter` must be known.
    padding: Padding method to use, must be either "VALID" or "SAME".
    data_format: A string or None.  Specifies whether the channel dimension of
      the `input` and output is the last dimension (default, or if `data_format`
      does not start with "NC"), or the second dimension (if `data_format`
      starts with "NC").  For N=1, the valid values are "NWC" (default) and
      "NCW".  For N=2, the valid values are "NHWC" (default) and "NCHW".
      For N=3, the valid values are "NDHWC" (default) and "NCDHW".
    strides: Sequence of N positive integers, defaults to `[1] * N`.
    name: Name prefix to use.

  Returns:
    Rank N+2 tensor of type T of shape
    `[batch_size] + output_spatial_shape + [out_channels]`, where
    if padding == "SAME":
      output_spatial_shape = input_spatial_shape
    if padding == "VALID":
      output_spatial_shape = input_spatial_shape - filter_spatial_shape + 1.

  Raises:
    ValueError: if ranks are incompatible.

  """
  with ops.name_scope(name, "non_atrous_convolution", [input, filter]) as scope:
    input = ops.convert_to_tensor(input, name="input")  # pylint: disable=redefined-builtin
    input_shape = input.get_shape()
    filter = ops.convert_to_tensor(filter, name="filter")  # pylint: disable=redefined-builtin
    filter_shape = filter.get_shape()
    op = _NonAtrousConvolution(
        input_shape,
        filter_shape=filter_shape,
        padding=padding,
        data_format=data_format,
        strides=strides,
        name=scope)
    return op(input, filter)


class _NonAtrousConvolution(object):
  """Helper class for _non_atrous_convolution.

  Note that this class assumes that shapes of input and filter passed to
  __call__ are compatible with input_shape and filter_shape passed to the
  constructor.

  Arguments:
    input_shape: static input shape, i.e. input.get_shape().
    filter_shape: static filter shape, i.e. filter.get_shape().
    padding: see _non_atrous_convolution.
    data_format: see _non_atrous_convolution.
    strides: see _non_atrous_convolution.
    name: see _non_atrous_convolution.
  """

  def __init__(
      self,
      input_shape,
      filter_shape,  # pylint: disable=redefined-builtin
      padding,
      data_format=None,
      strides=None,
      name=None):
    filter_shape = filter_shape.with_rank(input_shape.ndims)
    self.padding = padding
    self.name = name
    input_shape = input_shape.with_rank(filter_shape.ndims)
    if input_shape.ndims is None:
      raise ValueError("Rank of convolution must be known")
    if input_shape.ndims < 3 or input_shape.ndims > 5:
      raise ValueError(
          "`input` and `filter` must have rank at least 3 and at most 5")
    conv_dims = input_shape.ndims - 2
    if strides is None:
      strides = [1] * conv_dims
    elif len(strides) != conv_dims:
      raise ValueError("len(strides)=%d, but should be %d" % (len(strides),
                                                              conv_dims))
    if conv_dims == 1:
      # conv1d uses the 2-d data format names
      if data_format is None:
        data_format = "NWC"
      elif data_format not in {"NCW", "NWC", "NCHW", "NHWC"}:
        raise ValueError("data_format must be \"NWC\" or \"NCW\".")
      self.strides = strides[0]
      self.data_format = data_format
      self.conv_op = self._conv1d
    elif conv_dims == 2:
      if data_format is None or data_format == "NHWC":
        data_format = "NHWC"
        strides = [1] + list(strides) + [1]
      elif data_format == "NCHW":
        strides = [1, 1] + list(strides)
      else:
        raise ValueError("data_format must be \"NHWC\" or \"NCHW\".")
      self.strides = strides
      self.data_format = data_format
      self.conv_op = gen_nn_ops.conv2d
    elif conv_dims == 3:
      if data_format is None or data_format == "NDHWC":
        strides = [1] + list(strides) + [1]
      elif data_format == "NCDHW":
        strides = [1, 1] + list(strides)
      else:
        raise ValueError("data_format must be \"NDHWC\" or \"NCDHW\". Have: %s"
                         % data_format)
      self.strides = strides
      self.data_format = data_format
      self.conv_op = gen_nn_ops.conv3d

  # Note that we need this adapter since argument names for conv1d don't match
  # those for gen_nn_ops.conv2d and gen_nn_ops.conv3d.
  # pylint: disable=redefined-builtin
  def _conv1d(self, input, filter, strides, padding, data_format, name):
    return conv1d(
        value=input,
        filters=filter,
        stride=strides,
        padding=padding,
        data_format=data_format,
        name=name)

  # pylint: enable=redefined-builtin

  def __call__(self, inp, filter):  # pylint: disable=redefined-builtin
    return self.conv_op(
        input=inp,
        filter=filter,
        strides=self.strides,
        padding=self.padding,
        data_format=self.data_format,
        name=self.name)


@tf_export("nn.dilation2d", v1=[])
def dilation2d_v2(
    input,   # pylint: disable=redefined-builtin
    filters,  # pylint: disable=redefined-builtin
    strides,
    padding,
    data_format,
    dilations,
    name=None):
  """Computes the grayscale dilation of 4-D `input` and 3-D `filters` tensors.

  The `input` tensor has shape `[batch, in_height, in_width, depth]` and the
  `filters` tensor has shape `[filter_height, filter_width, depth]`, i.e., each
  input channel is processed independently of the others with its own
  structuring function. The `output` tensor has shape
  `[batch, out_height, out_width, depth]`. The spatial dimensions of the output
  tensor depend on the `padding` algorithm. We currently only support the
  default "NHWC" `data_format`.

  In detail, the grayscale morphological 2-D dilation is the max-sum correlation
  (for consistency with `conv2d`, we use unmirrored filters):

      output[b, y, x, c] =
         max_{dy, dx} input[b,
                            strides[1] * y + rates[1] * dy,
                            strides[2] * x + rates[2] * dx,
                            c] +
                      filters[dy, dx, c]

  Max-pooling is a special case when the filter has size equal to the pooling
  kernel size and contains all zeros.

  Note on duality: The dilation of `input` by the `filters` is equal to the
  negation of the erosion of `-input` by the reflected `filters`.

  Args:
    input: A `Tensor`. Must be one of the following types: `float32`, `float64`,
      `int32`, `uint8`, `int16`, `int8`, `int64`, `bfloat16`, `uint16`, `half`,
      `uint32`, `uint64`.
      4-D with shape `[batch, in_height, in_width, depth]`.
    filters: A `Tensor`. Must have the same type as `input`.
      3-D with shape `[filter_height, filter_width, depth]`.
    strides: A list of `ints` that has length `>= 4`.
      The stride of the sliding window for each dimension of the input
      tensor. Must be: `[1, stride_height, stride_width, 1]`.
    padding: A `string` from: `"SAME", "VALID"`.
      The type of padding algorithm to use.
    data_format: A `string`, only `"NCHW"` is currently supported.
    dilations: A list of `ints` that has length `>= 4`.
      The input stride for atrous morphological dilation. Must be:
      `[1, rate_height, rate_width, 1]`.
    name: A name for the operation (optional).

  Returns:
    A `Tensor`. Has the same type as `input`.
  """
  if data_format != "NCHW":
    raise ValueError("Data formats other than NCHW are not yet supported")

  return gen_nn_ops.dilation2d(input=input,
                               filter=filters,
                               strides=strides,
                               rates=dilations,
                               padding=padding,
                               name=name)


@tf_export("nn.with_space_to_batch")
def with_space_to_batch(
    input,  # pylint: disable=redefined-builtin
    dilation_rate,
    padding,
    op,
    filter_shape=None,
    spatial_dims=None,
    data_format=None):
  """Performs `op` on the space-to-batch representation of `input`.

  This has the effect of transforming sliding window operations into the
  corresponding "atrous" operation in which the input is sampled at the
  specified `dilation_rate`.

  In the special case that `dilation_rate` is uniformly 1, this simply returns:

    op(input, num_spatial_dims, padding)

  Otherwise, it returns:

    batch_to_space_nd(
      op(space_to_batch_nd(input, adjusted_dilation_rate, adjusted_paddings),
         num_spatial_dims,
         "VALID")
      adjusted_dilation_rate,
      adjusted_crops),

  where:

    adjusted_dilation_rate is an int64 tensor of shape [max(spatial_dims)],
    adjusted_{paddings,crops} are int64 tensors of shape [max(spatial_dims), 2]

  defined as follows:

  We first define two int64 tensors `paddings` and `crops` of shape
  `[num_spatial_dims, 2]` based on the value of `padding` and the spatial
  dimensions of the `input`:

  If `padding = "VALID"`, then:

    paddings, crops = required_space_to_batch_paddings(
      input_shape[spatial_dims],
      dilation_rate)

  If `padding = "SAME"`, then:

    dilated_filter_shape =
      filter_shape + (filter_shape - 1) * (dilation_rate - 1)

    paddings, crops = required_space_to_batch_paddings(
      input_shape[spatial_dims],
      dilation_rate,
      [(dilated_filter_shape - 1) // 2,
       dilated_filter_shape - 1 - (dilated_filter_shape - 1) // 2])

  Because `space_to_batch_nd` and `batch_to_space_nd` assume that the spatial
  dimensions are contiguous starting at the second dimension, but the specified
  `spatial_dims` may not be, we must adjust `dilation_rate`, `paddings` and
  `crops` in order to be usable with these operations.  For a given dimension,
  if the block size is 1, and both the starting and ending padding and crop
  amounts are 0, then space_to_batch_nd effectively leaves that dimension alone,
  which is what is needed for dimensions not part of `spatial_dims`.
  Furthermore, `space_to_batch_nd` and `batch_to_space_nd` handle this case
  efficiently for any number of leading and trailing dimensions.

  For 0 <= i < len(spatial_dims), we assign:

    adjusted_dilation_rate[spatial_dims[i] - 1] = dilation_rate[i]
    adjusted_paddings[spatial_dims[i] - 1, :] = paddings[i, :]
    adjusted_crops[spatial_dims[i] - 1, :] = crops[i, :]

  All unassigned values of `adjusted_dilation_rate` default to 1, while all
  unassigned values of `adjusted_paddings` and `adjusted_crops` default to 0.

  Note in the case that `dilation_rate` is not uniformly 1, specifying "VALID"
  padding is equivalent to specifying `padding = "SAME"` with a filter_shape of
  `[1]*N`.

  Advanced usage. Note the following optimization: A sequence of
  `with_space_to_batch` operations with identical (not uniformly 1)
  `dilation_rate` parameters and "VALID" padding

    net = with_space_to_batch(net, dilation_rate, "VALID", op_1)
    ...
    net = with_space_to_batch(net, dilation_rate, "VALID", op_k)

  can be combined into a single `with_space_to_batch` operation as follows:

    def combined_op(converted_input, num_spatial_dims, _):
      result = op_1(converted_input, num_spatial_dims, "VALID")
      ...
      result = op_k(result, num_spatial_dims, "VALID")

    net = with_space_to_batch(net, dilation_rate, "VALID", combined_op)

  This eliminates the overhead of `k-1` calls to `space_to_batch_nd` and
  `batch_to_space_nd`.

  Similarly, a sequence of `with_space_to_batch` operations with identical (not
  uniformly 1) `dilation_rate` parameters, "SAME" padding, and odd filter
  dimensions

    net = with_space_to_batch(net, dilation_rate, "SAME", op_1, filter_shape_1)
    ...
    net = with_space_to_batch(net, dilation_rate, "SAME", op_k, filter_shape_k)

  can be combined into a single `with_space_to_batch` operation as follows:

    def combined_op(converted_input, num_spatial_dims, _):
      result = op_1(converted_input, num_spatial_dims, "SAME")
      ...
      result = op_k(result, num_spatial_dims, "SAME")

    net = with_space_to_batch(net, dilation_rate, "VALID", combined_op)

  Args:
    input: Tensor of rank > max(spatial_dims).
    dilation_rate: int32 Tensor of *known* shape [num_spatial_dims].
    padding: str constant equal to "VALID" or "SAME"
    op: Function that maps (input, num_spatial_dims, padding) -> output
    filter_shape: If padding = "SAME", specifies the shape of the convolution
      kernel/pooling window as an integer Tensor of shape [>=num_spatial_dims].
      If padding = "VALID", filter_shape is ignored and need not be specified.
    spatial_dims: Monotonically increasing sequence of `num_spatial_dims`
      integers (which are >= 1) specifying the spatial dimensions of `input`
      and output.  Defaults to: `range(1, num_spatial_dims+1)`.
    data_format: A string or None.  Specifies whether the channel dimension of
      the `input` and output is the last dimension (default, or if `data_format`
      does not start with "NC"), or the second dimension (if `data_format`
      starts with "NC").  For N=1, the valid values are "NWC" (default) and
      "NCW".  For N=2, the valid values are "NHWC" (default) and "NCHW".
      For N=3, the valid values are "NDHWC" (default) and "NCDHW".

  Returns:
    The output Tensor as described above, dimensions will vary based on the op
    provided.

  Raises:
    ValueError: if `padding` is invalid or the arguments are incompatible.
    ValueError: if `spatial_dims` are invalid.

  """
  input = ops.convert_to_tensor(input, name="input")  # pylint: disable=redefined-builtin
  input_shape = input.get_shape()

  def build_op(num_spatial_dims, padding):
    return lambda inp, _: op(inp, num_spatial_dims, padding)

  new_op = _WithSpaceToBatch(
      input_shape,
      dilation_rate,
      padding,
      build_op,
      filter_shape=filter_shape,
      spatial_dims=spatial_dims,
      data_format=data_format)
  return new_op(input, None)


class _WithSpaceToBatch(object):
  """Helper class for with_space_to_batch.

  Note that this class assumes that shapes of input and filter passed to
  __call__ are compatible with input_shape and filter_shape passed to the
  constructor.

  Arguments
    input_shape: static shape of input. i.e. input.get_shape().
    dilation_rate: see with_space_to_batch
    padding: see with_space_to_batch
    build_op: Function that maps (num_spatial_dims, paddings) -> (function that
      maps (input, filter) -> output).
    filter_shape: see with_space_to_batch
    spatial_dims: see with_space_to_batch
    data_format: see with_space_to_batch
  """

  def __init__(self,
               input_shape,
               dilation_rate,
               padding,
               build_op,
               filter_shape=None,
               spatial_dims=None,
               data_format=None):
    """Helper class for _with_space_to_batch."""
    dilation_rate = ops.convert_to_tensor(
        dilation_rate, dtypes.int32, name="dilation_rate")
    try:
      rate_shape = dilation_rate.get_shape().with_rank(1)
    except ValueError:
      raise ValueError("rate must be rank 1")

    if not dilation_rate.get_shape().is_fully_defined():
      raise ValueError("rate must have known shape")

    num_spatial_dims = rate_shape.dims[0].value

    if data_format is not None and data_format.startswith("NC"):
      starting_spatial_dim = 2
    else:
      starting_spatial_dim = 1

    if spatial_dims is None:
      spatial_dims = range(starting_spatial_dim,
                           num_spatial_dims + starting_spatial_dim)
    orig_spatial_dims = list(spatial_dims)
    spatial_dims = sorted(set(int(x) for x in orig_spatial_dims))
    if spatial_dims != orig_spatial_dims or any(x < 1 for x in spatial_dims):
      raise ValueError(
          "spatial_dims must be a montonically increasing sequence of positive "
          "integers")  # pylint: disable=line-too-long

    if data_format is not None and data_format.startswith("NC"):
      expected_input_rank = spatial_dims[-1]
    else:
      expected_input_rank = spatial_dims[-1] + 1

    try:
      input_shape.with_rank_at_least(expected_input_rank)
    except ValueError:
      raise ValueError(
          "input tensor must have rank %d at least" % (expected_input_rank))

    const_rate = tensor_util.constant_value(dilation_rate)
    rate_or_const_rate = dilation_rate
    if const_rate is not None:
      rate_or_const_rate = const_rate
      if np.any(const_rate < 1):
        raise ValueError("dilation_rate must be positive")
      if np.all(const_rate == 1):
        self.call = build_op(num_spatial_dims, padding)
        return

    # We have two padding contributions. The first is used for converting "SAME"
    # to "VALID". The second is required so that the height and width of the
    # zero-padded value tensor are multiples of rate.

    # Padding required to reduce to "VALID" convolution
    if padding == "SAME":
      if filter_shape is None:
        raise ValueError("filter_shape must be specified for SAME padding")
      filter_shape = ops.convert_to_tensor(filter_shape, name="filter_shape")
      const_filter_shape = tensor_util.constant_value(filter_shape)
      if const_filter_shape is not None:
        filter_shape = const_filter_shape
        self.base_paddings = _with_space_to_batch_base_paddings(
            const_filter_shape, num_spatial_dims, rate_or_const_rate)
      else:
        self.num_spatial_dims = num_spatial_dims
        self.rate_or_const_rate = rate_or_const_rate
        self.base_paddings = None
    elif padding == "VALID":
      self.base_paddings = np.zeros([num_spatial_dims, 2], np.int32)
    else:
      raise ValueError("Invalid padding method %r" % padding)

    self.input_shape = input_shape
    self.spatial_dims = spatial_dims
    self.dilation_rate = dilation_rate
    self.data_format = data_format
    self.op = build_op(num_spatial_dims, "VALID")
    self.call = self._with_space_to_batch_call

  def _with_space_to_batch_call(self, inp, filter):  # pylint: disable=redefined-builtin
    """Call functionality for with_space_to_batch."""
    # Handle input whose shape is unknown during graph creation.
    input_spatial_shape = None
    input_shape = self.input_shape
    spatial_dims = self.spatial_dims
    if input_shape.ndims is not None:
      input_shape_list = input_shape.as_list()
      input_spatial_shape = [input_shape_list[i] for i in spatial_dims]
    if input_spatial_shape is None or None in input_spatial_shape:
      input_shape_tensor = array_ops.shape(inp)
      input_spatial_shape = array_ops.stack(
          [input_shape_tensor[i] for i in spatial_dims])

    base_paddings = self.base_paddings
    if base_paddings is None:
      # base_paddings could not be computed at build time since static filter
      # shape was not fully defined.
      filter_shape = array_ops.shape(filter)
      base_paddings = _with_space_to_batch_base_paddings(
          filter_shape, self.num_spatial_dims, self.rate_or_const_rate)
    paddings, crops = array_ops.required_space_to_batch_paddings(
        input_shape=input_spatial_shape,
        base_paddings=base_paddings,
        block_shape=self.dilation_rate)

    dilation_rate = _with_space_to_batch_adjust(self.dilation_rate, 1,
                                                spatial_dims)
    paddings = _with_space_to_batch_adjust(paddings, 0, spatial_dims)
    crops = _with_space_to_batch_adjust(crops, 0, spatial_dims)
    input_converted = array_ops.space_to_batch_nd(
        input=inp, block_shape=dilation_rate, paddings=paddings)

    result = self.op(input_converted, filter)

    result_converted = array_ops.batch_to_space_nd(
        input=result, block_shape=dilation_rate, crops=crops)

    # Recover channel information for output shape if channels are not last.
    if self.data_format is not None and self.data_format.startswith("NC"):
      if not result_converted.shape.dims[1].value and filter is not None:
        output_shape = result_converted.shape.as_list()
        output_shape[1] = filter.shape[-1]
        result_converted.set_shape(output_shape)

    return result_converted

  def __call__(self, inp, filter):  # pylint: disable=redefined-builtin
    return self.call(inp, filter)


def _with_space_to_batch_base_paddings(filter_shape, num_spatial_dims,
                                       rate_or_const_rate):
  """Helper function to compute base_paddings."""
  # Spatial dimensions of the filters and the upsampled filters in which we
  # introduce (rate - 1) zeros between consecutive filter values.
  filter_spatial_shape = filter_shape[:num_spatial_dims]
  dilated_filter_spatial_shape = (
      filter_spatial_shape + (filter_spatial_shape - 1) *
      (rate_or_const_rate - 1))
  pad_extra_shape = dilated_filter_spatial_shape - 1

  # When full_padding_shape is odd, we pad more at end, following the same
  # convention as conv2d.
  pad_extra_start = pad_extra_shape // 2
  pad_extra_end = pad_extra_shape - pad_extra_start
  base_paddings = array_ops.stack(
      [[pad_extra_start[i], pad_extra_end[i]] for i in range(num_spatial_dims)])
  return base_paddings


def _with_space_to_batch_adjust(orig, fill_value, spatial_dims):
  """Returns an `adjusted` version of `orig` based on `spatial_dims`.

  Tensor of the same type as `orig` and with shape
  `[max(spatial_dims), ...]` where:

    adjusted[spatial_dims[i] - 1, ...] = orig[i, ...]

  for 0 <= i < len(spatial_dims), and

    adjusted[j, ...] = fill_value

  for j != spatial_dims[i] - 1 for some i.

  If `orig` is a constant value, then the result will be a constant value.

  Args:
    orig: Tensor of rank > max(spatial_dims).
    fill_value: Numpy scalar (of same data type as `orig) specifying the fill
      value for non-spatial dimensions.
    spatial_dims: See with_space_to_batch.

  Returns:
    `adjusted` tensor.
  """
  fill_dims = orig.get_shape().as_list()[1:]
  dtype = orig.dtype.as_numpy_dtype
  parts = []
  const_orig = tensor_util.constant_value(orig)
  const_or_orig = const_orig if const_orig is not None else orig
  prev_spatial_dim = 0
  i = 0
  while i < len(spatial_dims):
    start_i = i
    start_spatial_dim = spatial_dims[i]
    if start_spatial_dim > 1:
      # Fill in any gap from the previous spatial dimension (or dimension 1 if
      # this is the first spatial dimension) with `fill_value`.
      parts.append(
          np.full(
              [start_spatial_dim - 1 - prev_spatial_dim] + fill_dims,
              fill_value,
              dtype=dtype))
    # Find the largest value of i such that:
    #   [spatial_dims[start_i], ..., spatial_dims[i]]
    #     == [start_spatial_dim, ..., start_spatial_dim + i - start_i],
    # i.e. the end of a contiguous group of spatial dimensions.
    while (i + 1 < len(spatial_dims) and
           spatial_dims[i + 1] == spatial_dims[i] + 1):
      i += 1
    parts.append(const_or_orig[start_i:i + 1])
    prev_spatial_dim = spatial_dims[i]
    i += 1
  if const_orig is not None:
    return np.concatenate(parts)
  else:
    return array_ops.concat(parts, 0)


def _get_strides_and_dilation_rate(num_spatial_dims, strides, dilation_rate):
  """Helper function for verifying strides and dilation_rate arguments.

  This is used by `convolution` and `pool`.

  Args:
    num_spatial_dims: int
    strides: Optional.  List of N ints >= 1.  Defaults to [1]*N.  If any value
      of strides is > 1, then all values of dilation_rate must be 1.
    dilation_rate: Optional.  List of N ints >= 1.  Defaults to [1]*N.  If any
      value of dilation_rate is > 1, then all values of strides must be 1.

  Returns:
    Normalized (strides, dilation_rate) as int32 numpy arrays of shape
    [num_spatial_dims].

  Raises:
    ValueError: if the parameters are invalid.
  """
  if dilation_rate is None:
    dilation_rate = [1] * num_spatial_dims
  elif len(dilation_rate) != num_spatial_dims:
    raise ValueError("len(dilation_rate)=%d but should be %d" %
                     (len(dilation_rate), num_spatial_dims))
  dilation_rate = np.array(dilation_rate, dtype=np.int32)
  if np.any(dilation_rate < 1):
    raise ValueError("all values of dilation_rate must be positive")

  if strides is None:
    strides = [1] * num_spatial_dims
  elif len(strides) != num_spatial_dims:
    raise ValueError("len(strides)=%d but should be %d" % (len(strides),
                                                           num_spatial_dims))
  strides = np.array(strides, dtype=np.int32)
  if np.any(strides < 1):
    raise ValueError("all values of strides must be positive")

  if np.any(strides > 1) and np.any(dilation_rate > 1):
    raise ValueError(
        "strides > 1 not supported in conjunction with dilation_rate > 1")
  return strides, dilation_rate


@tf_export(v1=["nn.convolution"])
def convolution(
    input,  # pylint: disable=redefined-builtin
    filter,  # pylint: disable=redefined-builtin
    padding,
    strides=None,
    dilation_rate=None,
    name=None,
    data_format=None):
  # pylint: disable=line-too-long
  """Computes sums of N-D convolutions (actually cross-correlation).

  This also supports either output striding via the optional `strides` parameter
  or atrous convolution (also known as convolution with holes or dilated
  convolution, based on the French word "trous" meaning holes in English) via
  the optional `dilation_rate` parameter.  Currently, however, output striding
  is not supported for atrous convolutions.

  Specifically, in the case that `data_format` does not start with "NC", given
  a rank (N+2) `input` Tensor of shape

    [num_batches,
     input_spatial_shape[0],
     ...,
     input_spatial_shape[N-1],
     num_input_channels],

  a rank (N+2) `filter` Tensor of shape

    [spatial_filter_shape[0],
     ...,
     spatial_filter_shape[N-1],
     num_input_channels,
     num_output_channels],

  an optional `dilation_rate` tensor of shape [N] (defaulting to [1]*N)
  specifying the filter upsampling/input downsampling rate, and an optional list
  of N `strides` (defaulting [1]*N), this computes for each N-D spatial output
  position (x[0], ..., x[N-1]):

  ```
    output[b, x[0], ..., x[N-1], k] =
        sum_{z[0], ..., z[N-1], q}
            filter[z[0], ..., z[N-1], q, k] *
            padded_input[b,
                         x[0]*strides[0] + dilation_rate[0]*z[0],
                         ...,
                         x[N-1]*strides[N-1] + dilation_rate[N-1]*z[N-1],
                         q]
  ```
  where b is the index into the batch, k is the output channel number, q is the
  input channel number, and z is the N-D spatial offset within the filter. Here,
  `padded_input` is obtained by zero padding the input using an effective
  spatial filter shape of `(spatial_filter_shape-1) * dilation_rate + 1` and
  output striding `strides` as described in the
  [comment here](https://tensorflow.org/api_guides/python/nn#Convolution).

  In the case that `data_format` does start with `"NC"`, the `input` and output
  (but not the `filter`) are simply transposed as follows:

    convolution(input, data_format, **kwargs) =
      tf.transpose(convolution(tf.transpose(input, [0] + range(2,N+2) + [1]),
                               **kwargs),
                   [0, N+1] + range(1, N+1))

  It is required that 1 <= N <= 3.

  Args:
    input: An (N+2)-D `Tensor` of type `T`, of shape
      `[batch_size] + input_spatial_shape + [in_channels]` if data_format does
      not start with "NC" (default), or
      `[batch_size, in_channels] + input_spatial_shape` if data_format starts
      with "NC".
    filter: An (N+2)-D `Tensor` with the same type as `input` and shape
      `spatial_filter_shape + [in_channels, out_channels]`.
    padding: A string, either `"VALID"` or `"SAME"`. The padding algorithm.
    strides: Optional.  Sequence of N ints >= 1.  Specifies the output stride.
      Defaults to [1]*N.  If any value of strides is > 1, then all values of
      dilation_rate must be 1.
    dilation_rate: Optional.  Sequence of N ints >= 1.  Specifies the filter
      upsampling/input downsampling rate.  In the literature, the same parameter
      is sometimes called `input stride` or `dilation`.  The effective filter
      size used for the convolution will be `spatial_filter_shape +
      (spatial_filter_shape - 1) * (rate - 1)`, obtained by inserting
      (dilation_rate[i]-1) zeros between consecutive elements of the original
      filter in each spatial dimension i.  If any value of dilation_rate is > 1,
      then all values of strides must be 1.
    name: Optional name for the returned tensor.
    data_format: A string or None.  Specifies whether the channel dimension of
      the `input` and output is the last dimension (default, or if `data_format`
      does not start with "NC"), or the second dimension (if `data_format`
      starts with "NC").  For N=1, the valid values are "NWC" (default) and
      "NCW".  For N=2, the valid values are "NHWC" (default) and "NCHW".
      For N=3, the valid values are "NDHWC" (default) and "NCDHW".

  Returns:
    A `Tensor` with the same type as `input` of shape

        `[batch_size] + output_spatial_shape + [out_channels]`

    if data_format is None or does not start with "NC", or

        `[batch_size, out_channels] + output_spatial_shape`

    if data_format starts with "NC",
    where `output_spatial_shape` depends on the value of `padding`.

    If padding == "SAME":
      output_spatial_shape[i] = ceil(input_spatial_shape[i] / strides[i])

    If padding == "VALID":
      output_spatial_shape[i] =
        ceil((input_spatial_shape[i] -
              (spatial_filter_shape[i]-1) * dilation_rate[i])
             / strides[i]).

  Raises:
    ValueError: If input/output depth does not match `filter` shape, if padding
      is other than `"VALID"` or `"SAME"`, or if data_format is invalid.

  """
  # pylint: enable=line-too-long
  with ops.name_scope(name, "convolution", [input, filter]) as name:
    input = ops.convert_to_tensor(input, name="input")  # pylint: disable=redefined-builtin
    input_shape = input.get_shape()
    filter = ops.convert_to_tensor(filter, name="filter")  # pylint: disable=redefined-builtin
    filter_shape = filter.get_shape()
    op = Convolution(
        input_shape,
        filter_shape,
        padding,
        strides=strides,
        dilation_rate=dilation_rate,
        name=name,
        data_format=data_format)
    return op(input, filter)


@tf_export("nn.convolution", v1=[])
def convolution_v2(
    input,  # pylint: disable=redefined-builtin
    filters,
    strides=None,
    padding="VALID",
    data_format=None,
    dilations=None,
    name=None):
  return convolution(
      input,  # pylint: disable=redefined-builtin
      filters,
      padding=padding,
      strides=strides,
      dilation_rate=dilations,
      name=name,
      data_format=data_format)

convolution_v2.__doc__ = deprecation.rewrite_argument_docstring(
    deprecation.rewrite_argument_docstring(
        convolution.__doc__, "dilation_rate", "dilations"),
    "filter", "filters")


class Convolution(object):
  """Helper class for convolution.

  Note that this class assumes that shapes of input and filter passed to
  __call__ are compatible with input_shape and filter_shape passed to the
  constructor.

  Arguments
    input_shape: static shape of input. i.e. input.get_shape().
    filter_shape: static shape of the filter. i.e. filter.get_shape().
    padding:  see convolution.
    strides: see convolution.
    dilation_rate: see convolution.
    name: see convolution.
    data_format: see convolution.
  """

  def __init__(self,
               input_shape,
               filter_shape,
               padding,
               strides=None,
               dilation_rate=None,
               name=None,
               data_format=None):
    """Helper function for convolution."""
    num_total_dims = filter_shape.ndims
    if num_total_dims is None:
      num_total_dims = input_shape.ndims
    if num_total_dims is None:
      raise ValueError("rank of input or filter must be known")

    num_spatial_dims = num_total_dims - 2

    try:
      input_shape.with_rank(num_spatial_dims + 2)
    except ValueError:
      raise ValueError(
          "input tensor must have rank %d" % (num_spatial_dims + 2))

    try:
      filter_shape.with_rank(num_spatial_dims + 2)
    except ValueError:
      raise ValueError(
          "filter tensor must have rank %d" % (num_spatial_dims + 2))

    if data_format is None or not data_format.startswith("NC"):
      input_channels_dim = tensor_shape.dimension_at_index(
          input_shape, num_spatial_dims + 1)
      spatial_dims = range(1, num_spatial_dims + 1)
    else:
      input_channels_dim = tensor_shape.dimension_at_index(input_shape, 1)
      spatial_dims = range(2, num_spatial_dims + 2)

    if not input_channels_dim.is_compatible_with(
        filter_shape[num_spatial_dims]):
      raise ValueError(
          "number of input channels does not match corresponding dimension of "
          "filter, {} != {}".format(input_channels_dim,
                                    filter_shape[num_spatial_dims]))

    strides, dilation_rate = _get_strides_and_dilation_rate(
        num_spatial_dims, strides, dilation_rate)

    self.input_shape = input_shape
    self.filter_shape = filter_shape
    self.data_format = data_format
    self.strides = strides
    self.name = name
    self.conv_op = _WithSpaceToBatch(
        input_shape,
        dilation_rate=dilation_rate,
        padding=padding,
        build_op=self._build_op,
        filter_shape=filter_shape,
        spatial_dims=spatial_dims,
        data_format=data_format)

  def _build_op(self, _, padding):
    return _NonAtrousConvolution(
        self.input_shape,
        filter_shape=self.filter_shape,
        padding=padding,
        data_format=self.data_format,
        strides=self.strides,
        name=self.name)

  def __call__(self, inp, filter):  # pylint: disable=redefined-builtin
    return self.conv_op(inp, filter)


@tf_export(v1=["nn.pool"])
def pool(
    input,  # pylint: disable=redefined-builtin
    window_shape,
    pooling_type,
    padding,
    dilation_rate=None,
    strides=None,
    name=None,
    data_format=None):
  # pylint: disable=line-too-long
  """Performs an N-D pooling operation.

  In the case that `data_format` does not start with "NC", computes for
      0 <= b < batch_size,
      0 <= x[i] < output_spatial_shape[i],
      0 <= c < num_channels:

  ```
    output[b, x[0], ..., x[N-1], c] =
      REDUCE_{z[0], ..., z[N-1]}
        input[b,
              x[0] * strides[0] - pad_before[0] + dilation_rate[0]*z[0],
              ...
              x[N-1]*strides[N-1] - pad_before[N-1] + dilation_rate[N-1]*z[N-1],
              c],
  ```

  where the reduction function REDUCE depends on the value of `pooling_type`,
  and pad_before is defined based on the value of `padding` as described in
  the "returns" section of `tf.nn.convolution` for details.
  The reduction never includes out-of-bounds positions.

  In the case that `data_format` starts with `"NC"`, the `input` and output are
  simply transposed as follows:

  ```
    pool(input, data_format, **kwargs) =
      tf.transpose(pool(tf.transpose(input, [0] + range(2,N+2) + [1]),
                        **kwargs),
                   [0, N+1] + range(1, N+1))
  ```

  Args:
    input: Tensor of rank N+2, of shape
      `[batch_size] + input_spatial_shape + [num_channels]` if data_format does
      not start with "NC" (default), or
      `[batch_size, num_channels] + input_spatial_shape` if data_format starts
      with "NC".  Pooling happens over the spatial dimensions only.
    window_shape: Sequence of N ints >= 1.
    pooling_type: Specifies pooling operation, must be "AVG" or "MAX".
    padding: The padding algorithm, must be "SAME" or "VALID".
      See the "returns" section of `tf.nn.convolution` for details.
    dilation_rate: Optional.  Dilation rate.  List of N ints >= 1.
      Defaults to [1]*N.  If any value of dilation_rate is > 1, then all values
      of strides must be 1.
    strides: Optional.  Sequence of N ints >= 1.  Defaults to [1]*N.
      If any value of strides is > 1, then all values of dilation_rate must be
      1.
    name: Optional. Name of the op.
    data_format: A string or None.  Specifies whether the channel dimension of
      the `input` and output is the last dimension (default, or if `data_format`
      does not start with "NC"), or the second dimension (if `data_format`
      starts with "NC").  For N=1, the valid values are "NWC" (default) and
      "NCW".  For N=2, the valid values are "NHWC" (default) and "NCHW".
      For N=3, the valid values are "NDHWC" (default) and "NCDHW".

  Returns:
    Tensor of rank N+2, of shape
      [batch_size] + output_spatial_shape + [num_channels]

    if data_format is None or does not start with "NC", or

      [batch_size, num_channels] + output_spatial_shape

    if data_format starts with "NC",
    where `output_spatial_shape` depends on the value of padding:

    If padding = "SAME":
      output_spatial_shape[i] = ceil(input_spatial_shape[i] / strides[i])

    If padding = "VALID":
      output_spatial_shape[i] =
        ceil((input_spatial_shape[i] - (window_shape[i] - 1) * dilation_rate[i])
             / strides[i]).

  Raises:
    ValueError: if arguments are invalid.

  """
  # pylint: enable=line-too-long
  with ops.name_scope(name, "%s_pool" % (pooling_type.lower()),
                      [input]) as scope:
    input = ops.convert_to_tensor(input, name="input")  # pylint: disable=redefined-builtin

    num_spatial_dims = len(window_shape)
    if num_spatial_dims < 1 or num_spatial_dims > 3:
      raise ValueError("It is required that 1 <= num_spatial_dims <= 3.")

    input.get_shape().with_rank(num_spatial_dims + 2)

    strides, dilation_rate = _get_strides_and_dilation_rate(
        num_spatial_dims, strides, dilation_rate)

    if padding == "SAME" and np.any(dilation_rate > 1):
      raise ValueError(
          "pooling with SAME padding is not implemented for dilation_rate > 1")

    if np.any(strides > window_shape):
      raise ValueError(
          "strides > window_shape not supported due to inconsistency between "
          "CPU and GPU implementations")

    pooling_ops = {
        ("MAX", 1): max_pool,
        ("MAX", 2): max_pool,
        ("MAX", 3): max_pool3d,  # pylint: disable=undefined-variable
        ("AVG", 1): avg_pool,
        ("AVG", 2): avg_pool,
        ("AVG", 3): avg_pool3d,  # pylint: disable=undefined-variable
    }
    op_key = (pooling_type, num_spatial_dims)
    if op_key not in pooling_ops:
      raise ValueError("%d-D %s pooling is not supported." % (op_key[1],
                                                              op_key[0]))

    if data_format is None or not data_format.startswith("NC"):
      adjusted_window_shape = [1] + list(window_shape) + [1]
      adjusted_strides = [1] + list(strides) + [1]
      spatial_dims = range(1, num_spatial_dims + 1)
    else:
      adjusted_window_shape = [1, 1] + list(window_shape)
      adjusted_strides = [1, 1] + list(strides)
      spatial_dims = range(2, num_spatial_dims + 2)

    if num_spatial_dims == 1:
      if data_format is None or data_format == "NWC":
        data_format_kwargs = dict(data_format="NHWC")
      elif data_format == "NCW":
        data_format_kwargs = dict(data_format="NCHW")
      else:
        raise ValueError("data_format must be either \"NWC\" or \"NCW\".")
      adjusted_window_shape = [1] + adjusted_window_shape
      adjusted_strides = [1] + adjusted_strides
    else:
      data_format_kwargs = dict(data_format=data_format)

    def op(converted_input, _, converted_padding):  # pylint: disable=missing-docstring
      if num_spatial_dims == 1:
        converted_input = array_ops.expand_dims(converted_input,
                                                spatial_dims[0])
      result = pooling_ops[op_key](
          converted_input,
          adjusted_window_shape,
          adjusted_strides,
          converted_padding,
          name=scope,
          **data_format_kwargs)
      if num_spatial_dims == 1:
        result = array_ops.squeeze(result, [spatial_dims[0]])
      return result

    return with_space_to_batch(
        input=input,
        dilation_rate=dilation_rate,
        padding=padding,
        op=op,
        spatial_dims=spatial_dims,
        filter_shape=window_shape)


@tf_export("nn.pool", v1=[])
def pool_v2(
    input,  # pylint: disable=redefined-builtin
    window_shape,
    pooling_type,
    strides=None,
    padding="VALID",
    data_format=None,
    dilations=None,
    name=None):
  # pylint: disable=line-too-long
  """Performs an N-D pooling operation.

  In the case that `data_format` does not start with "NC", computes for
      0 <= b < batch_size,
      0 <= x[i] < output_spatial_shape[i],
      0 <= c < num_channels:

  ```
    output[b, x[0], ..., x[N-1], c] =
      REDUCE_{z[0], ..., z[N-1]}
        input[b,
              x[0] * strides[0] - pad_before[0] + dilation_rate[0]*z[0],
              ...
              x[N-1]*strides[N-1] - pad_before[N-1] + dilation_rate[N-1]*z[N-1],
              c],
  ```

  where the reduction function REDUCE depends on the value of `pooling_type`,
  and pad_before is defined based on the value of `padding` as described in
  the "returns" section of `tf.nn.convolution` for details.
  The reduction never includes out-of-bounds positions.

  In the case that `data_format` starts with `"NC"`, the `input` and output are
  simply transposed as follows:

  ```
    pool(input, data_format, **kwargs) =
      tf.transpose(pool(tf.transpose(input, [0] + range(2,N+2) + [1]),
                        **kwargs),
                   [0, N+1] + range(1, N+1))
  ```

  Args:
    input: Tensor of rank N+2, of shape `[batch_size] + input_spatial_shape +
      [num_channels]` if data_format does not start with "NC" (default), or
      `[batch_size, num_channels] + input_spatial_shape` if data_format starts
      with "NC".  Pooling happens over the spatial dimensions only.
    window_shape: Sequence of N ints >= 1.
    pooling_type: Specifies pooling operation, must be "AVG" or "MAX".
    strides: Optional. Sequence of N ints >= 1.  Defaults to [1]*N. If any value of
      strides is > 1, then all values of dilation_rate must be 1.
    padding: The padding algorithm, must be "SAME" or "VALID". Defaults to "SAME".
      See the "returns" section of `tf.nn.convolution` for details.
    data_format: A string or None.  Specifies whether the channel dimension of
      the `input` and output is the last dimension (default, or if `data_format`
      does not start with "NC"), or the second dimension (if `data_format`
      starts with "NC").  For N=1, the valid values are "NWC" (default) and
      "NCW".  For N=2, the valid values are "NHWC" (default) and "NCHW". For
      N=3, the valid values are "NDHWC" (default) and "NCDHW".
    dilations: Optional.  Dilation rate.  List of N ints >= 1. Defaults to
      [1]*N.  If any value of dilation_rate is > 1, then all values of strides
      must be 1.
    name: Optional. Name of the op.

  Returns:
    Tensor of rank N+2, of shape
      [batch_size] + output_spatial_shape + [num_channels]

    if data_format is None or does not start with "NC", or

      [batch_size, num_channels] + output_spatial_shape

    if data_format starts with "NC",
    where `output_spatial_shape` depends on the value of padding:

    If padding = "SAME":
      output_spatial_shape[i] = ceil(input_spatial_shape[i] / strides[i])

    If padding = "VALID":
      output_spatial_shape[i] =
        ceil((input_spatial_shape[i] - (window_shape[i] - 1) * dilation_rate[i])
             / strides[i]).

  Raises:
    ValueError: if arguments are invalid.

  """
  return pool(
      input=input,
      window_shape=window_shape,
      pooling_type=pooling_type,
      padding=padding,
      dilation_rate=dilations,
      strides=strides,
      name=name,
      data_format=data_format)


@tf_export("nn.atrous_conv2d")
def atrous_conv2d(value, filters, rate, padding, name=None):
  """Atrous convolution (a.k.a. convolution with holes or dilated convolution).

  This function is a simpler wrapper around the more general
  `tf.nn.convolution`, and exists only for backwards compatibility. You can
  use `tf.nn.convolution` to perform 1-D, 2-D, or 3-D atrous convolution.


  Computes a 2-D atrous convolution, also known as convolution with holes or
  dilated convolution, given 4-D `value` and `filters` tensors. If the `rate`
  parameter is equal to one, it performs regular 2-D convolution. If the `rate`
  parameter is greater than one, it performs convolution with holes, sampling
  the input values every `rate` pixels in the `height` and `width` dimensions.
  This is equivalent to convolving the input with a set of upsampled filters,
  produced by inserting `rate - 1` zeros between two consecutive values of the
  filters along the `height` and `width` dimensions, hence the name atrous
  convolution or convolution with holes (the French word trous means holes in
  English).

  More specifically:

  ```
  output[batch, height, width, out_channel] =
      sum_{dheight, dwidth, in_channel} (
          filters[dheight, dwidth, in_channel, out_channel] *
          value[batch, height + rate*dheight, width + rate*dwidth, in_channel]
      )
  ```

  Atrous convolution allows us to explicitly control how densely to compute
  feature responses in fully convolutional networks. Used in conjunction with
  bilinear interpolation, it offers an alternative to `conv2d_transpose` in
  dense prediction tasks such as semantic image segmentation, optical flow
  computation, or depth estimation. It also allows us to effectively enlarge
  the field of view of filters without increasing the number of parameters or
  the amount of computation.

  For a description of atrous convolution and how it can be used for dense
  feature extraction, please see: [Semantic Image Segmentation with Deep
  Convolutional Nets and Fully Connected CRFs](http://arxiv.org/abs/1412.7062).
  The same operation is investigated further in [Multi-Scale Context Aggregation
  by Dilated Convolutions](http://arxiv.org/abs/1511.07122). Previous works
  that effectively use atrous convolution in different ways are, among others,
  [OverFeat: Integrated Recognition, Localization and Detection using
  Convolutional Networks](http://arxiv.org/abs/1312.6229) and [Fast Image
  Scanning with Deep Max-Pooling Convolutional Neural
  Networks](http://arxiv.org/abs/1302.1700).
  Atrous convolution is also closely related to the so-called noble identities
  in multi-rate signal processing.

  There are many different ways to implement atrous convolution (see the refs
  above). The implementation here reduces

  ```python
      atrous_conv2d(value, filters, rate, padding=padding)
  ```

  to the following three operations:

  ```python
      paddings = ...
      net = space_to_batch(value, paddings, block_size=rate)
      net = conv2d(net, filters, strides=[1, 1, 1, 1], padding="VALID")
      crops = ...
      net = batch_to_space(net, crops, block_size=rate)
  ```

  Advanced usage. Note the following optimization: A sequence of `atrous_conv2d`
  operations with identical `rate` parameters, 'SAME' `padding`, and filters
  with odd heights/ widths:

  ```python
      net = atrous_conv2d(net, filters1, rate, padding="SAME")
      net = atrous_conv2d(net, filters2, rate, padding="SAME")
      ...
      net = atrous_conv2d(net, filtersK, rate, padding="SAME")
  ```

  can be equivalently performed cheaper in terms of computation and memory as:

  ```python
      pad = ...  # padding so that the input dims are multiples of rate
      net = space_to_batch(net, paddings=pad, block_size=rate)
      net = conv2d(net, filters1, strides=[1, 1, 1, 1], padding="SAME")
      net = conv2d(net, filters2, strides=[1, 1, 1, 1], padding="SAME")
      ...
      net = conv2d(net, filtersK, strides=[1, 1, 1, 1], padding="SAME")
      net = batch_to_space(net, crops=pad, block_size=rate)
  ```

  because a pair of consecutive `space_to_batch` and `batch_to_space` ops with
  the same `block_size` cancel out when their respective `paddings` and `crops`
  inputs are identical.

  Args:
    value: A 4-D `Tensor` of type `float`. It needs to be in the default "NHWC"
      format. Its shape is `[batch, in_height, in_width, in_channels]`.
    filters: A 4-D `Tensor` with the same type as `value` and shape
      `[filter_height, filter_width, in_channels, out_channels]`. `filters`'
      `in_channels` dimension must match that of `value`. Atrous convolution is
      equivalent to standard convolution with upsampled filters with effective
      height `filter_height + (filter_height - 1) * (rate - 1)` and effective
      width `filter_width + (filter_width - 1) * (rate - 1)`, produced by
      inserting `rate - 1` zeros along consecutive elements across the
      `filters`' spatial dimensions.
    rate: A positive int32. The stride with which we sample input values across
      the `height` and `width` dimensions. Equivalently, the rate by which we
      upsample the filter values by inserting zeros across the `height` and
      `width` dimensions. In the literature, the same parameter is sometimes
      called `input stride` or `dilation`.
    padding: A string, either `'VALID'` or `'SAME'`. The padding algorithm.
    name: Optional name for the returned tensor.

  Returns:
    A `Tensor` with the same type as `value`.
    Output shape with `'VALID'` padding is:

        [batch, height - 2 * (filter_width - 1),
         width - 2 * (filter_height - 1), out_channels].

    Output shape with `'SAME'` padding is:

        [batch, height, width, out_channels].

  Raises:
    ValueError: If input/output depth does not match `filters`' shape, or if
      padding is other than `'VALID'` or `'SAME'`.
  """
  return convolution(
      input=value,
      filter=filters,
      padding=padding,
      dilation_rate=np.broadcast_to(rate, (2,)),
      name=name)


@tf_export("nn.conv2d", v1=[])
def conv2d_v2(input,  # pylint: disable=redefined-builtin
              filters,
              strides,
              padding,
              data_format="NHWC",
              dilations=None,
              name=None):
  # pylint: disable=line-too-long
  r"""Computes a 2-D convolution given 4-D `input` and `filters` tensors.

  Given an input tensor of shape `[batch, in_height, in_width, in_channels]`
  and a filter / kernel tensor of shape
  `[filter_height, filter_width, in_channels, out_channels]`, this op
  performs the following:

  1. Flattens the filter to a 2-D matrix with shape
     `[filter_height * filter_width * in_channels, output_channels]`.
  2. Extracts image patches from the input tensor to form a *virtual*
     tensor of shape `[batch, out_height, out_width,
     filter_height * filter_width * in_channels]`.
  3. For each patch, right-multiplies the filter matrix and the image patch
     vector.

  In detail, with the default NHWC format,

      output[b, i, j, k] =
          sum_{di, dj, q} input[b, strides[1] * i + di, strides[2] * j + dj, q] *
                          filter[di, dj, q, k]

  Must have `strides[0] = strides[3] = 1`.  For the most common case of the same
  horizontal and vertices strides, `strides = [1, stride, stride, 1]`.

  Args:
    input: A `Tensor`. Must be one of the following types:
      `half`, `bfloat16`, `float32`, `float64`.
      A 4-D tensor. The dimension order is interpreted according to the value
      of `data_format`, see below for details.
    filters: A `Tensor`. Must have the same type as `input`.
      A 4-D tensor of shape
      `[filter_height, filter_width, in_channels, out_channels]`
    strides: A list of `ints`.
      1-D tensor of length 4.  The stride of the sliding window for each
      dimension of `input`. The dimension order is determined by the value of
      `data_format`, see below for details.
    padding: A `string` from: `"SAME", "VALID"`.
      The type of padding algorithm to use.
    data_format: An optional `string` from: `"NHWC", "NCHW"`.
      Defaults to `"NHWC"`.
      Specify the data format of the input and output data. With the
      default format "NHWC", the data is stored in the order of:
          [batch, height, width, channels].
      Alternatively, the format could be "NCHW", the data storage order of:
          [batch, channels, height, width].
    dilations: An optional list of `ints`. Defaults to `[1, 1, 1, 1]`.
      1-D tensor of length 4.  The dilation factor for each dimension of
      `input`. If set to k > 1, there will be k-1 skipped cells between each
      filter element on that dimension. The dimension order is determined by the
      value of `data_format`, see above for details. Dilations in the batch and
      depth dimensions must be 1.
    name: A name for the operation (optional).

  Returns:
    A `Tensor`. Has the same type as `input`.
  """
  # pylint: enable=line-too-long
  if dilations is None:
    dilations = [1, 1, 1, 1]
  return gen_nn_ops.conv2d(input,  # pylint: disable=redefined-builtin
                           filters,
                           strides,
                           padding,
                           use_cudnn_on_gpu=True,
                           data_format=data_format,
                           dilations=dilations,
                           name=name)
tf_export(v1=["nn.conv2d"])(gen_nn_ops.conv2d)


@tf_export("nn.conv2d_backprop_filter", v1=[])
def conv2d_backprop_filter_v2(input,  # pylint: disable=redefined-builtin
                              filter_sizes,
                              out_backprop,
                              strides,
                              padding,
                              data_format="NHWC",
                              dilations=None,
                              name=None):
  r"""Computes the gradients of convolution with respect to the filter.

  Args:
    input: A `Tensor`. Must be one of the following types:
      `half`, `bfloat16`, `float32`, `float64`.
      4-D with shape `[batch, in_height, in_width, in_channels]`.
    filter_sizes: A `Tensor` of type `int32`.
      An integer vector representing the tensor shape of `filter`,
      where `filter` is a 4-D
      `[filter_height, filter_width, in_channels, out_channels]` tensor.
    out_backprop: A `Tensor`. Must have the same type as `input`.
      4-D with shape `[batch, out_height, out_width, out_channels]`.
      Gradients w.r.t. the output of the convolution.
    strides: A list of `ints`.
      The stride of the sliding window for each dimension of the input
      of the convolution. Must be in the same order as the dimension specified
      with format.
    padding: A `string` from: `"SAME", "VALID"`.
      The type of padding algorithm to use.
    data_format: An optional `string` from: `"NHWC", "NCHW"`.
      Defaults to `"NHWC"`.
      Specify the data format of the input and output data. With the
      default format "NHWC", the data is stored in the order of:
          [batch, in_height, in_width, in_channels].
      Alternatively, the format could be "NCHW", the data storage order of:
          [batch, in_channels, in_height, in_width].
    dilations: An optional list of `ints`. Defaults to `[1, 1, 1, 1]`.
      1-D tensor of length 4.  The dilation factor for each dimension of
      `input`. If set to k > 1, there will be k-1 skipped cells between each
      filter element on that dimension. The dimension order is determined by
      the value of `data_format`, see above for details. Dilations in the batch
      and depth dimensions must be 1.
    name: A name for the operation (optional).

  Returns:
    A `Tensor`. Has the same type as `input`.
  """
  if dilations is None:
    dilations = [1, 1, 1, 1]
  return gen_nn_ops.conv2d_backprop_filter(input,  # pylint: disable=redefined-builtin
                                           filter_sizes,
                                           out_backprop,
                                           strides,
                                           padding,
                                           use_cudnn_on_gpu=True,
                                           data_format=data_format,
                                           dilations=dilations,
                                           name=name)
tf_export(v1=["nn.conv2d_backprop_filter"])(
    gen_nn_ops.conv2d_backprop_filter)


@tf_export("nn.conv2d_backprop_input", v1=[])
def conv2d_backprop_input_v2(input_sizes,
                             filters,
                             out_backprop,
                             strides,
                             padding,
                             data_format="NHWC",
                             dilations=None,
                             name=None):
  r"""Computes the gradients of convolution with respect to the input.

  Args:
    input_sizes: A `Tensor` of type `int32`.
      An integer vector representing the shape of `input`,
      where `input` is a 4-D `[batch, height, width, channels]` tensor.
    filters: A `Tensor`. Must be one of the following types:
      `half`, `bfloat16`, `float32`, `float64`.
      4-D with shape
      `[filter_height, filter_width, in_channels, out_channels]`.
    out_backprop: A `Tensor`. Must have the same type as `filters`.
      4-D with shape `[batch, out_height, out_width, out_channels]`.
      Gradients w.r.t. the output of the convolution.
    strides: A list of `ints`.
      The stride of the sliding window for each dimension of the input
      of the convolution. Must be in the same order as the dimension specified
      with format.
    padding: A `string` from: `"SAME", "VALID"`.
      The type of padding algorithm to use.
    data_format: An optional `string` from: `"NHWC", "NCHW"`.
      Defaults to `"NHWC"`.
      Specify the data format of the input and output data. With the
      default format "NHWC", the data is stored in the order of:
          [batch, in_height, in_width, in_channels].
      Alternatively, the format could be "NCHW", the data storage order of:
          [batch, in_channels, in_height, in_width].
    dilations: An optional list of `ints`. Defaults to `[1, 1, 1, 1]`.
      1-D tensor of length 4.  The dilation factor for each dimension of
      `input`. If set to k > 1, there will be k-1 skipped cells between each
      filter element on that dimension. The dimension order is determined by
      the value of `data_format`, see above for details. Dilations in the batch
      and depth dimensions must be 1.
    name: A name for the operation (optional).

  Returns:
    A `Tensor`. Has the same type as `filters`.
  """
  if dilations is None:
    dilations = [1, 1, 1, 1]
  return gen_nn_ops.conv2d_backprop_input(input_sizes,
                                          filters,
                                          out_backprop,
                                          strides,
                                          padding,
                                          use_cudnn_on_gpu=True,
                                          data_format=data_format,
                                          dilations=dilations,
                                          name=name)
tf_export(v1=["nn.conv2d_backprop_input"])(
    gen_nn_ops.conv2d_backprop_input)


@tf_export(v1=["nn.conv2d_transpose"])
def conv2d_transpose(
    value,
    filter,  # pylint: disable=redefined-builtin
    output_shape,
    strides,
    padding="SAME",
    data_format="NHWC",
    name=None):
  """The transpose of `conv2d`.

  This operation is sometimes called "deconvolution" after [Deconvolutional
  Networks](http://www.matthewzeiler.com/pubs/cvpr2010/cvpr2010.pdf), but is
  actually the transpose (gradient) of `conv2d` rather than an actual
  deconvolution.

  Args:
    value: A 4-D `Tensor` of type `float` and shape
      `[batch, height, width, in_channels]` for `NHWC` data format or
      `[batch, in_channels, height, width]` for `NCHW` data format.
    filter: A 4-D `Tensor` with the same type as `value` and shape
      `[height, width, output_channels, in_channels]`.  `filter`'s
      `in_channels` dimension must match that of `value`.
    output_shape: A 1-D `Tensor` representing the output shape of the
      deconvolution op.
    strides: A list of ints. The stride of the sliding window for each
      dimension of the input tensor.
    padding: A string, either `'VALID'` or `'SAME'`. The padding algorithm.
      See the "returns" section of `tf.nn.convolution` for details.
    data_format: A string. 'NHWC' and 'NCHW' are supported.
    name: Optional name for the returned tensor.

  Returns:
    A `Tensor` with the same type as `value`.

  Raises:
    ValueError: If input/output depth does not match `filter`'s shape, or if
      padding is other than `'VALID'` or `'SAME'`.
  """
  with ops.name_scope(name, "conv2d_transpose",
                      [value, filter, output_shape]) as name:
    if data_format not in ("NCHW", "NHWC"):
      raise ValueError("data_format has to be either NCHW or NHWC.")
    value = ops.convert_to_tensor(value, name="value")
    filter = ops.convert_to_tensor(filter, name="filter")  # pylint: disable=redefined-builtin
    axis = 3 if data_format == "NHWC" else 1
    if not value.get_shape().dims[axis].is_compatible_with(
        filter.get_shape()[3]):
      raise ValueError("input channels does not match filter's input channels, "
                       "{} != {}".format(value.get_shape()[axis],
                                         filter.get_shape()[3]))

    output_shape_ = ops.convert_to_tensor(output_shape, name="output_shape")
    if not output_shape_.get_shape().is_compatible_with(tensor_shape.vector(4)):
      raise ValueError("output_shape must have shape (4,), got {}".format(
          output_shape_.get_shape()))

    if isinstance(output_shape, (list, np.ndarray)):
      # output_shape's shape should be == [4] if reached this point.
      if not filter.get_shape().dims[2].is_compatible_with(
          output_shape[axis]):
        raise ValueError(
            "output_shape does not match filter's output channels, "
            "{} != {}".format(output_shape[axis],
                              filter.get_shape()[2]))

    if padding != "VALID" and padding != "SAME":
      raise ValueError("padding must be either VALID or SAME:"
                       " {}".format(padding))

    return gen_nn_ops.conv2d_backprop_input(
        input_sizes=output_shape_,
        filter=filter,
        out_backprop=value,
        strides=strides,
        padding=padding,
        data_format=data_format,
        name=name)


# pylint: disable=redefined-builtin
@tf_export("nn.conv2d_transpose", v1=[])
def conv2d_transpose_v2(
    input,
    filters,  # pylint: disable=redefined-builtin
    output_shape,
    strides,
    padding="SAME",
    data_format="NHWC",
    name=None):
  return conv2d_transpose(
      input,
      filters,
      output_shape,
      strides,
      padding=padding,
      data_format=data_format,
      name=name)
# pylint: enable=redefined-builtin
conv2d_transpose_v2.__doc__ = deprecation.rewrite_argument_docstring(
    deprecation.rewrite_argument_docstring(
        conv2d_transpose.__doc__, "filter", "filters"),
    "value", "input")


@tf_export("nn.atrous_conv2d_transpose")
def atrous_conv2d_transpose(value,
                            filters,
                            output_shape,
                            rate,
                            padding,
                            name=None):
  """The transpose of `atrous_conv2d`.

  This operation is sometimes called "deconvolution" after [Deconvolutional
  Networks](http://www.matthewzeiler.com/pubs/cvpr2010/cvpr2010.pdf), but is
  actually the transpose (gradient) of `atrous_conv2d` rather than an actual
  deconvolution.

  Args:
    value: A 4-D `Tensor` of type `float`. It needs to be in the default `NHWC`
      format. Its shape is `[batch, in_height, in_width, in_channels]`.
    filters: A 4-D `Tensor` with the same type as `value` and shape
      `[filter_height, filter_width, out_channels, in_channels]`. `filters`'
      `in_channels` dimension must match that of `value`. Atrous convolution is
      equivalent to standard convolution with upsampled filters with effective
      height `filter_height + (filter_height - 1) * (rate - 1)` and effective
      width `filter_width + (filter_width - 1) * (rate - 1)`, produced by
      inserting `rate - 1` zeros along consecutive elements across the
      `filters`' spatial dimensions.
    output_shape: A 1-D `Tensor` of shape representing the output shape of the
      deconvolution op.
    rate: A positive int32. The stride with which we sample input values across
      the `height` and `width` dimensions. Equivalently, the rate by which we
      upsample the filter values by inserting zeros across the `height` and
      `width` dimensions. In the literature, the same parameter is sometimes
      called `input stride` or `dilation`.
    padding: A string, either `'VALID'` or `'SAME'`. The padding algorithm.
    name: Optional name for the returned tensor.

  Returns:
    A `Tensor` with the same type as `value`.

  Raises:
    ValueError: If input/output depth does not match `filters`' shape, or if
      padding is other than `'VALID'` or `'SAME'`, or if the `rate` is less
      than one, or if the output_shape is not a tensor with 4 elements.
  """
  with ops.name_scope(name, "atrous_conv2d_transpose",
                      [value, filters, output_shape]) as name:
    value = ops.convert_to_tensor(value, name="value")
    filters = ops.convert_to_tensor(filters, name="filters")
    if not value.get_shape().dims[3].is_compatible_with(filters.get_shape()[3]):
      raise ValueError(
          "value's input channels does not match filters' input channels, "
          "{} != {}".format(value.get_shape()[3],
                            filters.get_shape()[3]))
    if rate < 1:
      raise ValueError("rate {} cannot be less than one".format(rate))

    if rate == 1:
      return conv2d_transpose(
          value,
          filters,
          output_shape,
          strides=[1, 1, 1, 1],
          padding=padding,
          data_format="NHWC")

    output_shape_ = ops.convert_to_tensor(output_shape, name="output_shape")
    if not output_shape_.get_shape().is_compatible_with(tensor_shape.vector(4)):
      raise ValueError("output_shape must have shape (4,), got {}".format(
          output_shape_.get_shape()))

    if isinstance(output_shape, (list, np.ndarray)):
      # output_shape's shape should be == [4] if reached this point.
      if not filters.get_shape().dims[2].is_compatible_with(output_shape[3]):
        raise ValueError(
            "output_shape does not match filter's output channels, "
            "{} != {}".format(output_shape[3],
                              filters.get_shape()[2]))

    # We have two padding contributions. The first is used for converting "SAME"
    # to "VALID". The second is required so that the height and width of the
    # zero-padded value tensor are multiples of rate.

    # Padding required to reduce to "VALID" convolution
    if padding == "SAME":
      # Handle filters whose shape is unknown during graph creation.
      if filters.get_shape().is_fully_defined():
        filter_shape = filters.get_shape().as_list()
      else:
        filter_shape = array_ops.shape(filters)
      filter_height, filter_width = filter_shape[0], filter_shape[1]

      # Spatial dimensions of the filters and the upsampled filters in which we
      # introduce (rate - 1) zeros between consecutive filter values.
      filter_height_up = filter_height + (filter_height - 1) * (rate - 1)
      filter_width_up = filter_width + (filter_width - 1) * (rate - 1)

      pad_height = filter_height_up - 1
      pad_width = filter_width_up - 1

      # When pad_height (pad_width) is odd, we pad more to bottom (right),
      # following the same convention as conv2d().
      pad_top = pad_height // 2
      pad_bottom = pad_height - pad_top
      pad_left = pad_width // 2
      pad_right = pad_width - pad_left
    elif padding == "VALID":
      pad_top = 0
      pad_bottom = 0
      pad_left = 0
      pad_right = 0
    else:
      raise ValueError("padding must be either VALID or SAME:"
                       " {}".format(padding))

    in_height = output_shape[1] + pad_top + pad_bottom
    in_width = output_shape[2] + pad_left + pad_right

    # More padding so that rate divides the height and width of the input.
    pad_bottom_extra = (rate - in_height % rate) % rate
    pad_right_extra = (rate - in_width % rate) % rate

    # The paddings argument to space_to_batch is just the extra padding
    # component.
    space_to_batch_pad = [[0, pad_bottom_extra], [0, pad_right_extra]]

    value = array_ops.space_to_batch(
        input=value, paddings=space_to_batch_pad, block_size=rate)

    input_sizes = [
        rate * rate * output_shape[0], (in_height + pad_bottom_extra) // rate,
        (in_width + pad_right_extra) // rate, output_shape[3]
    ]

    value = gen_nn_ops.conv2d_backprop_input(
        input_sizes=input_sizes,
        filter=filters,
        out_backprop=value,
        strides=[1, 1, 1, 1],
        padding="VALID",
        data_format="NHWC")

    # The crops argument to batch_to_space includes both padding components.
    batch_to_space_crop = [[pad_top, pad_bottom + pad_bottom_extra],
                           [pad_left, pad_right + pad_right_extra]]

    return array_ops.batch_to_space(
        input=value, crops=batch_to_space_crop, block_size=rate)


@tf_export("nn.conv3d", v1=[])
def conv3d_v2(input,  # pylint: disable=redefined-builtin,missing-docstring
              filters,
              strides,
              padding,
              data_format="NDHWC",
              dilations=None,
              name=None):
  if dilations is None:
    dilations = [1, 1, 1, 1, 1]
  return gen_nn_ops.conv3d(input,  # pylint: disable=redefined-builtin
                           filters,
                           strides,
                           padding,
                           data_format=data_format,
                           dilations=dilations,
                           name=name)
tf_export(v1=["nn.conv3d"])(gen_nn_ops.conv3d)
conv3d_v2.__doc__ = deprecation.rewrite_argument_docstring(
    gen_nn_ops.conv3d.__doc__, "filter", "filters")


@tf_export(v1=["nn.conv3d_transpose"])
def conv3d_transpose(
    value,
    filter,  # pylint: disable=redefined-builtin
    output_shape,
    strides,
    padding="SAME",
    data_format="NDHWC",
    name=None):
  """The transpose of `conv3d`.

  This operation is sometimes called "deconvolution" after [Deconvolutional
  Networks](http://www.matthewzeiler.com/pubs/cvpr2010/cvpr2010.pdf), but is
  actually the transpose (gradient) of `conv3d` rather than an actual
  deconvolution.

  Args:
    value: A 5-D `Tensor` of type `float` and shape
      `[batch, depth, height, width, in_channels]`.
    filter: A 5-D `Tensor` with the same type as `value` and shape
      `[depth, height, width, output_channels, in_channels]`.  `filter`'s
      `in_channels` dimension must match that of `value`.
    output_shape: A 1-D `Tensor` representing the output shape of the
      deconvolution op.
    strides: A list of ints. The stride of the sliding window for each
      dimension of the input tensor.
    padding: A string, either `'VALID'` or `'SAME'`. The padding algorithm.
      See the "returns" section of `tf.nn.convolution` for details.
    data_format: A string, either `'NDHWC'` or `'NCDHW`' specifying the layout
      of the input and output tensors. Defaults to `'NDHWC'`.
    name: Optional name for the returned tensor.

  Returns:
    A `Tensor` with the same type as `value`.

  Raises:
    ValueError: If input/output depth does not match `filter`'s shape, or if
      padding is other than `'VALID'` or `'SAME'`.
  """
  with ops.name_scope(name, "conv3d_transpose",
                      [value, filter, output_shape]) as name:
    value = ops.convert_to_tensor(value, name="value")
    filter = ops.convert_to_tensor(filter, name="filter")  # pylint: disable=redefined-builtin
    axis = 1 if data_format == "NCDHW" else 4
    if not value.get_shape().dims[axis].is_compatible_with(
        filter.get_shape()[4]):
      raise ValueError("input channels does not match filter's input channels, "
                       "{} != {}".format(value.get_shape()[axis],
                                         filter.get_shape()[4]))

    output_shape_ = ops.convert_to_tensor(output_shape, name="output_shape")
    if not output_shape_.get_shape().is_compatible_with(tensor_shape.vector(5)):
      raise ValueError("output_shape must have shape (5,), got {}".format(
          output_shape_.get_shape()))

    if isinstance(output_shape, (list, np.ndarray)):
      # output_shape's shape should be == [5] if reached this point.
      if not filter.get_shape().dims[3].is_compatible_with(
          output_shape[axis]):
        raise ValueError(
            "output_shape does not match filter's output channels, "
            "{} != {}".format(output_shape[axis],
                              filter.get_shape()[3]))

    if padding != "VALID" and padding != "SAME":
      raise ValueError("padding must be either VALID or SAME:"
                       " {}".format(padding))

    return gen_nn_ops.conv3d_backprop_input_v2(
        input_sizes=output_shape_,
        filter=filter,
        out_backprop=value,
        strides=strides,
        padding=padding,
        data_format=data_format,
        name=name)


# pylint: disable=redefined-builtin
@tf_export("nn.conv3d_transpose", v1=[])
def conv3d_transpose_v2(
    input,
    filters,
    output_shape,
    strides,
    padding="SAME",
    data_format="NDHWC",
    name=None):
  return conv3d_transpose(
      input,
      filters,
      output_shape,
      strides,
      padding=padding,
      data_format=data_format,
      name=name)
# pylint: enable=redefined-builtin
conv3d_transpose_v2.__doc__ = deprecation.rewrite_argument_docstring(
    deprecation.rewrite_argument_docstring(
        conv3d_transpose.__doc__, "filter", "filters"),
    "value", "input")


@tf_export("nn.bias_add")
def bias_add(value, bias, data_format=None, name=None):
  """Adds `bias` to `value`.

  This is (mostly) a special case of `tf.add` where `bias` is restricted to 1-D.
  Broadcasting is supported, so `value` may have any number of dimensions.
  Unlike `tf.add`, the type of `bias` is allowed to differ from `value` in the
  case where both types are quantized.

  Args:
    value: A `Tensor` with type `float`, `double`, `int64`, `int32`, `uint8`,
      `int16`, `int8`, `complex64`, or `complex128`.
    bias: A 1-D `Tensor` with size matching the last dimension of `value`.
      Must be the same type as `value` unless `value` is a quantized type,
      in which case a different quantized type may be used.
    data_format: A string. 'NHWC' and 'NCHW' are supported.
    name: A name for the operation (optional).

  Returns:
    A `Tensor` with the same type as `value`.
  """
  with ops.name_scope(name, "BiasAdd", [value, bias]) as name:
    if not context.executing_eagerly():
      value = ops.convert_to_tensor(value, name="input")
      bias = ops.convert_to_tensor(bias, dtype=value.dtype, name="bias")
    return gen_nn_ops.bias_add(value, bias, data_format=data_format, name=name)


def bias_add_v1(value, bias, name=None):
  """Adds `bias` to `value`.

  This is a deprecated version of bias_add and will soon to be removed.

  This is (mostly) a special case of `tf.add` where `bias` is restricted to 1-D.
  Broadcasting is supported, so `value` may have any number of dimensions.
  Unlike `tf.add`, the type of `bias` is allowed to differ from `value` in the
  case where both types are quantized.

  Args:
    value: A `Tensor` with type `float`, `double`, `int64`, `int32`, `uint8`,
      `int16`, `int8`, `complex64`, or `complex128`.
    bias: A 1-D `Tensor` with size matching the last dimension of `value`.
      Must be the same type as `value` unless `value` is a quantized type,
      in which case a different quantized type may be used.
    name: A name for the operation (optional).

  Returns:
    A `Tensor` with the same type as `value`.
  """
  with ops.name_scope(name, "BiasAddV1", [value, bias]) as name:
    value = ops.convert_to_tensor(value, name="input")
    bias = ops.convert_to_tensor(bias, dtype=value.dtype, name="bias")
    return gen_nn_ops.bias_add_v1(value, bias, name=name)


@tf_export(v1=["nn.crelu"])
def crelu(features, name=None, axis=-1):
  """Computes Concatenated ReLU.

  Concatenates a ReLU which selects only the positive part of the activation
  with a ReLU which selects only the *negative* part of the activation.
  Note that as a result this non-linearity doubles the depth of the activations.
  Source: [Understanding and Improving Convolutional Neural Networks via
  Concatenated Rectified Linear Units. W. Shang, et
  al.](https://arxiv.org/abs/1603.05201)

  Args:
    features: A `Tensor` with type `float`, `double`, `int32`, `int64`, `uint8`,
      `int16`, or `int8`.
    name: A name for the operation (optional).
    axis: The axis that the output values are concatenated along. Default is -1.

  Returns:
    A `Tensor` with the same type as `features`.
  """
  with ops.name_scope(name, "CRelu", [features]) as name:
    features = ops.convert_to_tensor(features, name="features")
    c = array_ops.concat([features, -features], axis, name=name)
    return gen_nn_ops.relu(c)


@tf_export("nn.crelu", v1=[])
def crelu_v2(features, axis=-1, name=None):
  return crelu(features, name=name, axis=axis)
crelu_v2.__doc__ = crelu.__doc__


@tf_export("nn.relu6")
def relu6(features, name=None):
  """Computes Rectified Linear 6: `min(max(features, 0), 6)`.

  Source: [Convolutional Deep Belief Networks on CIFAR-10. A.
  Krizhevsky](http://www.cs.utoronto.ca/~kriz/conv-cifar10-aug2010.pdf)

  Args:
    features: A `Tensor` with type `float`, `double`, `int32`, `int64`, `uint8`,
      `int16`, or `int8`.
    name: A name for the operation (optional).

  Returns:
    A `Tensor` with the same type as `features`.
  """
  with ops.name_scope(name, "Relu6", [features]) as name:
    features = ops.convert_to_tensor(features, name="features")
    return gen_nn_ops.relu6(features, name=name)


@tf_export("nn.leaky_relu")
def leaky_relu(features, alpha=0.2, name=None):
  """Compute the Leaky ReLU activation function.

  "Rectifier Nonlinearities Improve Neural Network Acoustic Models"
  AL Maas, AY Hannun, AY Ng - Proc. ICML, 2013
  https://ai.stanford.edu/~amaas/papers/relu_hybrid_icml2013_final.pdf

  Args:
    features: A `Tensor` representing preactivation values. Must be one of
      the following types: `float16`, `float32`, `float64`, `int32`, `int64`.
    alpha: Slope of the activation function at x < 0.
    name: A name for the operation (optional).

  Returns:
    The activation value.
  """
  with ops.name_scope(name, "LeakyRelu", [features, alpha]) as name:
    features = ops.convert_to_tensor(features, name="features")
    if features.dtype.is_integer:
      features = math_ops.to_float(features)
    if compat.forward_compatible(2018, 11, 1):
      if isinstance(alpha, np.ndarray):
        alpha = np.asscalar(alpha)
      return gen_nn_ops.leaky_relu(features, alpha=alpha, name=name)
    alpha = ops.convert_to_tensor(alpha, dtype=features.dtype, name="alpha")
    return math_ops.maximum(alpha * features, features, name=name)


def _flatten_outer_dims(logits):
  """Flattens logits' outer dimensions and keep its last dimension."""
  rank = array_ops.rank(logits)
  last_dim_size = array_ops.slice(
      array_ops.shape(logits), [math_ops.subtract(rank, 1)], [1])
  output = array_ops.reshape(logits, array_ops.concat([[-1], last_dim_size], 0))

  # Set output shape if known.
  if not context.executing_eagerly():
    shape = logits.get_shape()
    if shape is not None and shape.dims is not None:
      shape = shape.as_list()
      product = 1
      product_valid = True
      for d in shape[:-1]:
        if d is None:
          product_valid = False
          break
        else:
          product *= d
      if product_valid:
        output_shape = [product, shape[-1]]
        output.set_shape(output_shape)

  return output


def _softmax(logits, compute_op, dim=-1, name=None):
  """Helper function for softmax and log_softmax.

  It reshapes and transposes the input logits into a 2-D Tensor and then invokes
  the tf.nn._softmax or tf.nn._log_softmax function. The output would be
  transposed and reshaped back.

  Args:
    logits: A non-empty `Tensor`. Must be one of the following types: `half`,
      `float32`, `float64`.
    compute_op: Either gen_nn_ops.softmax or gen_nn_ops.log_softmax
    dim: The dimension softmax would be performed on. The default is -1 which
      indicates the last dimension.
    name: A name for the operation (optional).

  Returns:
    A `Tensor`. Has the same type as `logits`. Same shape as `logits`.
  Raises:
    InvalidArgumentError: if `logits` is empty or `dim` is beyond the last
      dimension of `logits`.
  """

  def _swap_axis(logits, dim_index, last_index, name=None):
    """Swaps logits's dim_index and last_index."""
    return array_ops.transpose(
        logits,
        array_ops.concat([
            math_ops.range(dim_index), [last_index],
            math_ops.range(dim_index + 1, last_index), [dim_index]
        ], 0),
        name=name)

  logits = ops.convert_to_tensor(logits)

  # We need its original shape for shape inference.
  shape = logits.get_shape()
  is_last_dim = (dim is -1) or (dim == shape.ndims - 1)

  if is_last_dim:
    return compute_op(logits, name=name)

  dim_val = dim
  if isinstance(dim, ops.Tensor):
    dim_val = tensor_util.constant_value(dim)
  if dim_val is not None and (dim_val < -shape.ndims or dim_val >= shape.ndims):
    raise errors_impl.InvalidArgumentError(
        None, None,
        "Dimension (%d) must be in the range [%d, %d) where %d is the number of"
        " dimensions in the input." % (dim_val, -shape.ndims, shape.ndims,
                                       shape.ndims))

  # If dim is not the last dimension, we have to do a transpose so that we can
  # still perform softmax on its last dimension.

  # In case dim is negative (and is not last dimension -1), add shape.ndims
  ndims = array_ops.rank(logits)
  if not isinstance(dim, ops.Tensor):
    if dim < 0:
      dim += ndims
  else:
    dim = array_ops.where(math_ops.less(dim, 0), dim + ndims, dim)

  # Swap logits' dimension of dim and its last dimension.
  input_rank = array_ops.rank(logits)
  dim_axis = dim % shape.ndims
  logits = _swap_axis(logits, dim_axis, math_ops.subtract(input_rank, 1))

  # Do the actual softmax on its last dimension.
  output = compute_op(logits)

  output = _swap_axis(
      output, dim_axis, math_ops.subtract(input_rank, 1), name=name)

  # Make shape inference work since transpose may erase its static shape.
  output.set_shape(shape)

  return output


@tf_export(v1=["nn.softmax", "math.softmax"])
@deprecation.deprecated_args(None, "dim is deprecated, use axis instead", "dim")
def softmax(logits, axis=None, name=None, dim=None):
  """Computes softmax activations.

  This function performs the equivalent of

      softmax = tf.exp(logits) / tf.reduce_sum(tf.exp(logits), axis)

  Args:
    logits: A non-empty `Tensor`. Must be one of the following types: `half`,
      `float32`, `float64`.
    axis: The dimension softmax would be performed on. The default is -1 which
      indicates the last dimension.
    name: A name for the operation (optional).
    dim: Deprecated alias for `axis`.

  Returns:
    A `Tensor`. Has the same type and shape as `logits`.

  Raises:
    InvalidArgumentError: if `logits` is empty or `axis` is beyond the last
      dimension of `logits`.
  """
  axis = deprecation.deprecated_argument_lookup("axis", axis, "dim", dim)
  if axis is None:
    axis = -1
  return _softmax(logits, gen_nn_ops.softmax, axis, name)


@tf_export("nn.softmax", "math.softmax", v1=[])
def softmax_v2(logits, axis=None, name=None):
  """Computes softmax activations.

  This function performs the equivalent of

      softmax = tf.exp(logits) / tf.reduce_sum(tf.exp(logits), axis)

  Args:
    logits: A non-empty `Tensor`. Must be one of the following types: `half`,
      `float32`, `float64`.
    axis: The dimension softmax would be performed on. The default is -1 which
      indicates the last dimension.
    name: A name for the operation (optional).

  Returns:
    A `Tensor`. Has the same type and shape as `logits`.

  Raises:
    InvalidArgumentError: if `logits` is empty or `axis` is beyond the last
      dimension of `logits`.
  """
  if axis is None:
    axis = -1
  return _softmax(logits, gen_nn_ops.softmax, axis, name)


@tf_export(v1=["nn.log_softmax", "math.log_softmax"])
@deprecation.deprecated_args(None, "dim is deprecated, use axis instead", "dim")
def log_softmax(logits, axis=None, name=None, dim=None):
  """Computes log softmax activations.

  For each batch `i` and class `j` we have

      logsoftmax = logits - log(reduce_sum(exp(logits), axis))

  Args:
    logits: A non-empty `Tensor`. Must be one of the following types: `half`,
      `float32`, `float64`.
    axis: The dimension softmax would be performed on. The default is -1 which
      indicates the last dimension.
    name: A name for the operation (optional).
    dim: Deprecated alias for `axis`.

  Returns:
    A `Tensor`. Has the same type as `logits`. Same shape as `logits`.

  Raises:
    InvalidArgumentError: if `logits` is empty or `axis` is beyond the last
      dimension of `logits`.
  """
  axis = deprecation.deprecated_argument_lookup("axis", axis, "dim", dim)
  if axis is None:
    axis = -1
  return _softmax(logits, gen_nn_ops.log_softmax, axis, name)


@tf_export("nn.log_softmax", "math.log_softmax", v1=[])
def log_softmax_v2(logits, axis=None, name=None):
  """Computes log softmax activations.

  For each batch `i` and class `j` we have

      logsoftmax = logits - log(reduce_sum(exp(logits), axis))

  Args:
    logits: A non-empty `Tensor`. Must be one of the following types: `half`,
      `float32`, `float64`.
    axis: The dimension softmax would be performed on. The default is -1 which
      indicates the last dimension.
    name: A name for the operation (optional).

  Returns:
    A `Tensor`. Has the same type as `logits`. Same shape as `logits`.

  Raises:
    InvalidArgumentError: if `logits` is empty or `axis` is beyond the last
      dimension of `logits`.
  """
  if axis is None:
    axis = -1
  return _softmax(logits, gen_nn_ops.log_softmax, axis, name)


def _ensure_xent_args(name, sentinel, labels, logits):
  # Make sure that all arguments were passed as named arguments.
  if sentinel is not None:
    raise ValueError("Only call `%s` with "
                     "named arguments (labels=..., logits=..., ...)" % name)
  if labels is None or logits is None:
    raise ValueError("Both labels and logits must be provided.")


@tf_export("nn.softmax_cross_entropy_with_logits", v1=[])
def softmax_cross_entropy_with_logits_v2(labels, logits, axis=-1, name=None):
  """Computes softmax cross entropy between `logits` and `labels`.

  Measures the probability error in discrete classification tasks in which the
  classes are mutually exclusive (each entry is in exactly one class).  For
  example, each CIFAR-10 image is labeled with one and only one label: an image
  can be a dog or a truck, but not both.

  **NOTE:**  While the classes are mutually exclusive, their probabilities
  need not be.  All that is required is that each row of `labels` is
  a valid probability distribution.  If they are not, the computation of the
  gradient will be incorrect.

  If using exclusive `labels` (wherein one and only
  one class is true at a time), see `sparse_softmax_cross_entropy_with_logits`.

  **WARNING:** This op expects unscaled logits, since it performs a `softmax`
  on `logits` internally for efficiency.  Do not call this op with the
  output of `softmax`, as it will produce incorrect results.

  A common use case is to have logits and labels of shape
  `[batch_size, num_classes]`, but higher dimensions are supported, with
  the `axis` argument specifying the class dimension.

  `logits` and `labels` must have the same dtype (either `float16`, `float32`,
  or `float64`).

  Backpropagation will happen into both `logits` and `labels`.  To disallow
  backpropagation into `labels`, pass label tensors through `tf.stop_gradient`
  before feeding it to this function.

  **Note that to avoid confusion, it is required to pass only named arguments to
  this function.**

  Args:
    labels: Each vector along the class dimension should hold a valid
      probability distribution e.g. for the case in which labels are of shape
      `[batch_size, num_classes]`, each row of `labels[i]` must be a valid
      probability distribution.
    logits: Unscaled log probabilities.
    axis: The class dimension. Defaulted to -1 which is the last dimension.
    name: A name for the operation (optional).

  Returns:
    A `Tensor` that contains the softmax cross entropy loss. Its type is the
    same as `logits` and its shape is the same as `labels` except that it does
    not have the last dimension of `labels`.
  """
  return softmax_cross_entropy_with_logits_v2_helper(
      labels=labels, logits=logits, axis=axis, name=name)


@tf_export(v1=["nn.softmax_cross_entropy_with_logits_v2"])
@deprecated_args(None, "dim is deprecated, use axis instead", "dim")
def softmax_cross_entropy_with_logits_v2_helper(
    labels, logits, axis=None, name=None, dim=None):
  """Computes softmax cross entropy between `logits` and `labels`.

  Measures the probability error in discrete classification tasks in which the
  classes are mutually exclusive (each entry is in exactly one class).  For
  example, each CIFAR-10 image is labeled with one and only one label: an image
  can be a dog or a truck, but not both.

  **NOTE:**  While the classes are mutually exclusive, their probabilities
  need not be.  All that is required is that each row of `labels` is
  a valid probability distribution.  If they are not, the computation of the
  gradient will be incorrect.

  If using exclusive `labels` (wherein one and only
  one class is true at a time), see `sparse_softmax_cross_entropy_with_logits`.

  **WARNING:** This op expects unscaled logits, since it performs a `softmax`
  on `logits` internally for efficiency.  Do not call this op with the
  output of `softmax`, as it will produce incorrect results.

  A common use case is to have logits and labels of shape
  `[batch_size, num_classes]`, but higher dimensions are supported, with
  the `axis` argument specifying the class dimension.

  `logits` and `labels` must have the same dtype (either `float16`, `float32`,
  or `float64`).

  Backpropagation will happen into both `logits` and `labels`.  To disallow
  backpropagation into `labels`, pass label tensors through `tf.stop_gradient`
  before feeding it to this function.

  **Note that to avoid confusion, it is required to pass only named arguments to
  this function.**

  Args:
    labels: Each vector along the class dimension should hold a valid
      probability distribution e.g. for the case in which labels are of shape
      `[batch_size, num_classes]`, each row of `labels[i]` must be a valid
      probability distribution.
    logits: Unscaled log probabilities.
    axis: The class dimension. Defaulted to -1 which is the last dimension.
    name: A name for the operation (optional).
    dim: Deprecated alias for axis.

  Returns:
    A `Tensor` that contains the softmax cross entropy loss. Its type is the
    same as `logits` and its shape is the same as `labels` except that it does
    not have the last dimension of `labels`.
  """
  # TODO(pcmurray) Raise an error when the labels do not sum to 1. Note: This
  # could break users who call this with bad labels, but disregard the bad
  # results.
  axis = deprecated_argument_lookup("axis", axis, "dim", dim)
  del dim
  if axis is None:
    axis = -1

  with ops.name_scope(name, "softmax_cross_entropy_with_logits",
                      [logits, labels]) as name:
    logits = ops.convert_to_tensor(logits, name="logits")
    labels = ops.convert_to_tensor(labels, name="labels")

    # labels and logits must be of the same type
    labels = math_ops.cast(labels, logits.dtype)
    input_rank = array_ops.rank(logits)
    # For shape inference.
    shape = logits.get_shape()

    # Move the dim to the end if dim is not the last dimension.
    if axis != -1:

      def _move_dim_to_end(tensor, dim_index, rank):
        return array_ops.transpose(
            tensor,
            array_ops.concat([
                math_ops.range(dim_index),
                math_ops.range(dim_index + 1, rank), [dim_index]
            ], 0))

<<<<<<< HEAD
      logits = _move_dim_to_end(logits, dim, input_rank)
      labels = _move_dim_to_end(labels, dim, input_rank)
=======
      precise_logits = _move_dim_to_end(precise_logits, axis, input_rank)
      labels = _move_dim_to_end(labels, axis, input_rank)
>>>>>>> f1ac8dba

    input_shape = array_ops.shape(logits)

    # Make logits and labels into matrices.
    logits = _flatten_outer_dims(logits)
    labels = _flatten_outer_dims(labels)

    # Do the actual op computation.
    # The second output tensor contains the gradients.  We use it in
    # _CrossEntropyGrad() in nn_grad but not here.
    cost, unused_backprop = gen_nn_ops.softmax_cross_entropy_with_logits(
      logits, labels, name=name)

    # The output cost shape should be the input minus axis.
    output_shape = array_ops.slice(input_shape, [0],
                                   [math_ops.subtract(input_rank, 1)])
    cost = array_ops.reshape(cost, output_shape)

    # Make shape inference work since reshape and transpose may erase its static
    # shape.
    if not context.executing_eagerly(
    ) and shape is not None and shape.dims is not None:
      shape = shape.as_list()
      del shape[axis]
      cost.set_shape(shape)

    return cost


_XENT_DEPRECATION = """
Future major versions of TensorFlow will allow gradients to flow
into the labels input on backprop by default.

See `tf.nn.softmax_cross_entropy_with_logits_v2`.
"""


@tf_export(v1=["nn.softmax_cross_entropy_with_logits"])
@deprecation.deprecated(date=None, instructions=_XENT_DEPRECATION)
def softmax_cross_entropy_with_logits(
    _sentinel=None,  # pylint: disable=invalid-name
    labels=None,
    logits=None,
    dim=-1,
    name=None):
  """Computes softmax cross entropy between `logits` and `labels`.

  Measures the probability error in discrete classification tasks in which the
  classes are mutually exclusive (each entry is in exactly one class).  For
  example, each CIFAR-10 image is labeled with one and only one label: an image
  can be a dog or a truck, but not both.

  **NOTE:**  While the classes are mutually exclusive, their probabilities
  need not be.  All that is required is that each row of `labels` is
  a valid probability distribution.  If they are not, the computation of the
  gradient will be incorrect.

  If using exclusive `labels` (wherein one and only
  one class is true at a time), see `sparse_softmax_cross_entropy_with_logits`.

  **WARNING:** This op expects unscaled logits, since it performs a `softmax`
  on `logits` internally for efficiency.  Do not call this op with the
  output of `softmax`, as it will produce incorrect results.

  A common use case is to have logits and labels of shape
  `[batch_size, num_classes]`, but higher dimensions are supported, with
  the `dim` argument specifying the class dimension.

  Backpropagation will happen only into `logits`.  To calculate a cross entropy
  loss that allows backpropagation into both `logits` and `labels`, see
  `tf.nn.softmax_cross_entropy_with_logits_v2`.

  **Note that to avoid confusion, it is required to pass only named arguments to
  this function.**

  Args:
    _sentinel: Used to prevent positional parameters. Internal, do not use.
    labels: Each vector along the class dimension should hold a valid
      probability distribution e.g. for the case in which labels are of shape
      `[batch_size, num_classes]`, each row of `labels[i]` must be a valid
      probability distribution.
    logits: Unscaled log probabilities.
    dim: The class dimension. Defaulted to -1 which is the last dimension.
    name: A name for the operation (optional).

  Returns:
    A `Tensor` that contains the softmax cross entropy loss. Its type is the
    same as `logits` and its shape is the same as `labels` except that it does
    not have the last dimension of `labels`.
  """
  _ensure_xent_args("softmax_cross_entropy_with_logits", _sentinel, labels,
                    logits)

  with ops.name_scope(name, "softmax_cross_entropy_with_logits_sg",
                      [logits, labels]) as name:
    labels = array_ops.stop_gradient(labels, name="labels_stop_gradient")

  return softmax_cross_entropy_with_logits_v2(
      labels=labels, logits=logits, axis=dim, name=name)


@tf_export("nn.sparse_softmax_cross_entropy_with_logits")
def sparse_softmax_cross_entropy_with_logits(
    _sentinel=None,  # pylint: disable=invalid-name
    labels=None,
    logits=None,
    name=None):
  """Computes sparse softmax cross entropy between `logits` and `labels`.

  Measures the probability error in discrete classification tasks in which the
  classes are mutually exclusive (each entry is in exactly one class).  For
  example, each CIFAR-10 image is labeled with one and only one label: an image
  can be a dog or a truck, but not both.

  **NOTE:**  For this operation, the probability of a given label is considered
  exclusive.  That is, soft classes are not allowed, and the `labels` vector
  must provide a single specific index for the true class for each row of
  `logits` (each minibatch entry).  For soft softmax classification with
  a probability distribution for each entry, see
  `softmax_cross_entropy_with_logits_v2`.

  **WARNING:** This op expects unscaled logits, since it performs a `softmax`
  on `logits` internally for efficiency.  Do not call this op with the
  output of `softmax`, as it will produce incorrect results.

  A common use case is to have logits of shape
  `[batch_size, num_classes]` and have labels of shape
  `[batch_size]`, but higher dimensions are supported, in which
  case the `dim`-th dimension is assumed to be of size `num_classes`.
  `logits` must have the dtype of `float16`, `float32`, or `float64`, and
  `labels` must have the dtype of `int32` or `int64`.

  **Note that to avoid confusion, it is required to pass only named arguments to
  this function.**

  Args:
    _sentinel: Used to prevent positional parameters. Internal, do not use.
    labels: `Tensor` of shape `[d_0, d_1, ..., d_{r-1}]` (where `r` is rank of
      `labels` and result) and dtype `int32` or `int64`. Each entry in `labels`
      must be an index in `[0, num_classes)`. Other values will raise an
      exception when this op is run on CPU, and return `NaN` for corresponding
      loss and gradient rows on GPU.
    logits: Unscaled log probabilities of shape
      `[d_0, d_1, ..., d_{r-1}, num_classes]` and dtype `float16`, `float32`, or
      `float64`.
    name: A name for the operation (optional).

  Returns:
    A `Tensor` of the same shape as `labels` and of the same type as `logits`
    with the softmax cross entropy loss.

  Raises:
    ValueError: If logits are scalars (need to have rank >= 1) or if the rank
      of the labels is not equal to the rank of the logits minus one.
  """
  _ensure_xent_args("sparse_softmax_cross_entropy_with_logits", _sentinel,
                    labels, logits)

  # TODO(pcmurray) Raise an error when the label is not an index in
  # [0, num_classes). Note: This could break users who call this with bad
  # labels, but disregard the bad results.

  # Reshape logits and labels to rank 2.
  with ops.name_scope(name, "SparseSoftmaxCrossEntropyWithLogits",
                      [labels, logits]):
    labels = ops.convert_to_tensor(labels)
    logits = ops.convert_to_tensor(logits)

    # Store label shape for result later.
    labels_static_shape = labels.get_shape()
    labels_shape = array_ops.shape(labels)
    static_shapes_fully_defined = (
        labels_static_shape.is_fully_defined() and
        logits.get_shape()[:-1].is_fully_defined())
    if logits.get_shape().ndims is not None and logits.get_shape().ndims == 0:
      raise ValueError(
          "Logits cannot be scalars - received shape %s." % logits.get_shape())
    if logits.get_shape().ndims is not None and (
        labels_static_shape.ndims is not None and
        labels_static_shape.ndims != logits.get_shape().ndims - 1):
      raise ValueError("Rank mismatch: Rank of labels (received %s) should "
                       "equal rank of logits minus 1 (received %s)." %
                       (labels_static_shape.ndims, logits.get_shape().ndims))
    if (static_shapes_fully_defined and
        labels_static_shape != logits.get_shape()[:-1]):
      raise ValueError("Shape mismatch: The shape of labels (received %s) "
                       "should equal the shape of logits except for the last "
                       "dimension (received %s)." % (labels_static_shape,
                                                     logits.get_shape()))
    # Check if no reshapes are required.
    if logits.get_shape().ndims == 2:
      cost, _ = gen_nn_ops.sparse_softmax_cross_entropy_with_logits(
        logits, labels, name=name)
      return cost

    # Perform a check of the dynamic shapes if the static shapes are not fully
    # defined.
    shape_checks = []
    if not static_shapes_fully_defined:
      shape_checks.append(
          check_ops.assert_equal(
              array_ops.shape(labels),
              array_ops.shape(logits)[:-1]))
    with ops.control_dependencies(shape_checks):
      # Reshape logits to 2 dim, labels to 1 dim.
      num_classes = array_ops.shape(logits)[array_ops.rank(logits) - 1]
      logits = array_ops.reshape(logits, [-1, num_classes])
      labels = array_ops.reshape(labels, [-1])
      # The second output tensor contains the gradients.  We use it in
      # _CrossEntropyGrad() in nn_grad but not here.
      cost, _ = gen_nn_ops.sparse_softmax_cross_entropy_with_logits(
          logits, labels, name=name)
      cost = array_ops.reshape(cost, labels_shape)
      cost.set_shape(labels_static_shape)
      return cost


@tf_export("nn.avg_pool")
def avg_pool(value, ksize, strides, padding, data_format="NHWC", name=None):
  """Performs the average pooling on the input.

  Each entry in `output` is the mean of the corresponding size `ksize`
  window in `value`.

  Args:
    value: A 4-D `Tensor` of shape `[batch, height, width, channels]` and type
      `float32`, `float64`, `qint8`, `quint8`, or `qint32`.
    ksize: A list or tuple of 4 ints. The size of the window for each dimension
      of the input tensor.
    strides: A list or tuple of 4 ints. The stride of the sliding window for
      each dimension of the input tensor.
    padding: A string, either `'VALID'` or `'SAME'`. The padding algorithm.
      See the "returns" section of `tf.nn.convolution` for details.
    data_format: A string. 'NHWC' and 'NCHW' are supported.
    name: Optional name for the operation.

  Returns:
    A `Tensor` with the same type as `value`.  The average pooled output tensor.
  """
  with ops.name_scope(name, "AvgPool", [value]) as name:
    value = ops.convert_to_tensor(value, name="input")
    return gen_nn_ops.avg_pool(
        value,
        ksize=ksize,
        strides=strides,
        padding=padding,
        data_format=data_format,
        name=name)


@tf_export("nn.max_pool")
def max_pool(value, ksize, strides, padding, data_format="NHWC", name=None):
  """Performs the max pooling on the input.

  Args:
    value: A 4-D `Tensor` of the format specified by `data_format`.
    ksize: A list or tuple of 4 ints. The size of the window for each dimension
      of the input tensor.
    strides: A list or tuple of 4 ints. The stride of the sliding window for
      each dimension of the input tensor.
    padding: A string, either `'VALID'` or `'SAME'`. The padding algorithm.
      See the "returns" section of `tf.nn.convolution` for details.
    data_format: A string. 'NHWC', 'NCHW' and 'NCHW_VECT_C' are supported.
    name: Optional name for the operation.

  Returns:
    A `Tensor` of format specified by `data_format`.
    The max pooled output tensor.
  """
  with ops.name_scope(name, "MaxPool", [value]) as name:
    value = ops.convert_to_tensor(value, name="input")
    return gen_nn_ops.max_pool(
        value,
        ksize=ksize,
        strides=strides,
        padding=padding,
        data_format=data_format,
        name=name)


# pylint: disable=redefined-builtin
@tf_export("nn.max_pool_with_argmax", v1=[])
def max_pool_with_argmax_v2(input,
                            ksize,
                            strides,
                            padding,
                            data_format="NHWC",
                            output_dtype=dtypes.int64,
                            name=None):
  """Performs max pooling on the input and outputs both max values and indices.

  The indices in `argmax` are flattened, so that a maximum value at position
  `[b, y, x, c]` becomes flattened index
  `((b * height + y) * width + x) * channels + c`.

  The indices returned are always in `[0, height) x [0, width)` before
  flattening, even if padding is involved and the mathematically correct answer
  is outside (either negative or too large).  This is a bug, but fixing it is
  difficult to do in a safe backwards compatible way, especially due to
  flattening.

  Args:
    input: A `Tensor`. Must be one of the following types: `float32`, `float64`,
      `int32`, `uint8`, `int16`, `int8`, `int64`, `bfloat16`, `uint16`, `half`,
      `uint32`, `uint64`.
      4-D with shape `[batch, height, width, channels]`.  Input to pool over.
    ksize: A list of `ints` that has length `>= 4`.
      The size of the window for each dimension of the input tensor.
    strides: A list of `ints` that has length `>= 4`.
      The stride of the sliding window for each dimension of the
      input tensor.
    padding: A `string` from: `"SAME", "VALID"`.
      The type of padding algorithm to use.
    data_format: An optional `string`, must be set to `"NHWC"`. Defaults to
      `"NHWC"`.
      Specify the data format of the input and output data.
    output_dtype: An optional `tf.DType` from: `tf.int32, tf.int64`.
      Defaults to `tf.int64`.
      The dtype of the returned argmax tensor.
    name: A name for the operation (optional).

  Returns:
    A tuple of `Tensor` objects (output, argmax).

    output: A `Tensor`. Has the same type as `input`.
    argmax: A `Tensor` of type `output_dtype`.
  """

  if data_format != "NHWC":
    raise ValueError("Data formats other than 'NHWC' are not yet supported")

  return gen_nn_ops.max_pool_with_argmax(input=input,
                                         ksize=ksize,
                                         strides=strides,
                                         padding=padding,
                                         Targmax=output_dtype,
                                         name=name)

# pylint: enable=redefined-builtin


@ops.RegisterStatistics("Conv2D", "flops")
def _calc_conv_flops(graph, node):
  """Calculates the compute resources needed for Conv2D."""
  input_shape = graph_util.tensor_shape_from_node_def_name(graph, node.input[0])
  input_shape.assert_is_fully_defined()
  filter_shape = graph_util.tensor_shape_from_node_def_name(
      graph, node.input[1])
  filter_shape.assert_is_fully_defined()
  output_shape = graph_util.tensor_shape_from_node_def_name(graph, node.name)
  output_shape.assert_is_fully_defined()
  filter_height = int(filter_shape[0])
  filter_width = int(filter_shape[1])
  filter_in_depth = int(filter_shape[2])
  output_count = np.prod(output_shape.as_list(), dtype=np.int64)
  return ops.OpStats(
      "flops",
      (output_count * filter_in_depth * filter_height * filter_width * 2))


@ops.RegisterStatistics("DepthwiseConv2dNative", "flops")
def _calc_depthwise_conv_flops(graph, node):
  """Calculates the compute resources needed for DepthwiseConv2dNative."""
  input_shape = graph_util.tensor_shape_from_node_def_name(graph, node.input[0])
  input_shape.assert_is_fully_defined()
  filter_shape = graph_util.tensor_shape_from_node_def_name(
      graph, node.input[1])
  filter_shape.assert_is_fully_defined()
  output_shape = graph_util.tensor_shape_from_node_def_name(graph, node.name)
  output_shape.assert_is_fully_defined()
  filter_height = int(filter_shape[0])
  filter_width = int(filter_shape[1])
  output_count = np.prod(output_shape.as_list(), dtype=np.int64)
  return ops.OpStats("flops", (output_count * filter_height * filter_width * 2))


@ops.RegisterStatistics("BiasAdd", "flops")
def _calc_bias_add_flops(graph, node):
  """Calculates the computing needed for BiasAdd."""
  input_shape = graph_util.tensor_shape_from_node_def_name(graph, node.input[0])
  input_shape.assert_is_fully_defined()
  input_count = np.prod(input_shape.as_list())
  return ops.OpStats("flops", input_count)


@tf_export(v1=["nn.xw_plus_b"])
def xw_plus_b(x, weights, biases, name=None):  # pylint: disable=invalid-name
  """Computes matmul(x, weights) + biases.

  Args:
    x: a 2D tensor.  Dimensions typically: batch, in_units
    weights: a 2D tensor.  Dimensions typically: in_units, out_units
    biases: a 1D tensor.  Dimensions: out_units
    name: A name for the operation (optional).  If not specified
      "xw_plus_b" is used.

  Returns:
    A 2-D Tensor computing matmul(x, weights) + biases.
    Dimensions typically: batch, out_units.
  """
  with ops.name_scope(name, "xw_plus_b", [x, weights, biases]) as name:
    x = ops.convert_to_tensor(x, name="x")
    weights = ops.convert_to_tensor(weights, name="weights")
    biases = ops.convert_to_tensor(biases, name="biases")
    mm = math_ops.matmul(x, weights)
    return bias_add(mm, biases, name=name)


def xw_plus_b_v1(x, weights, biases, name=None):  # pylint: disable=invalid-name
  """Computes matmul(x, weights) + biases.

  This is a deprecated version of that will soon be removed.

  Args:
    x: a 2D tensor.  Dimensions typically: batch, in_units
    weights: a 2D tensor.  Dimensions typically: in_units, out_units
    biases: a 1D tensor.  Dimensions: out_units
    name: A name for the operation (optional).  If not specified
      "xw_plus_b_v1" is used.

  Returns:
    A 2-D Tensor computing matmul(x, weights) + biases.
    Dimensions typically: batch, out_units.
  """
  with ops.name_scope(name, "xw_plus_b_v1", [x, weights, biases]) as name:
    x = ops.convert_to_tensor(x, name="x")
    weights = ops.convert_to_tensor(weights, name="weights")
    biases = ops.convert_to_tensor(biases, name="biases")
    mm = math_ops.matmul(x, weights)
    return bias_add_v1(mm, biases, name=name)


def _get_noise_shape(x, noise_shape):
  # If noise_shape is none return immediately.
  if noise_shape is None:
    return array_ops.shape(x)

  try:
    # Best effort to figure out the intended shape.
    # If not possible, let the op to handle it.
    # In eager mode exception will show up.
    noise_shape_ = tensor_shape.as_shape(noise_shape)
  except (TypeError, ValueError):
    return noise_shape

  if x.shape.dims is not None and len(x.shape.dims) == len(noise_shape_.dims):
    new_dims = []
    for i, dim in enumerate(x.shape.dims):
      if noise_shape_.dims[i].value is None and dim.value is not None:
        new_dims.append(dim.value)
      else:
        new_dims.append(noise_shape_.dims[i].value)
    return tensor_shape.TensorShape(new_dims)

  return noise_shape


@tf_export(v1=["nn.dropout"])
@deprecation.deprecated_args(None, "Please use `rate` instead of `keep_prob`. "
                             "Rate should be set to `rate = 1 - keep_prob`.",
                             "keep_prob")
def dropout(x, keep_prob=None, noise_shape=None, seed=None, name=None,
            rate=None):  # pylint: disable=invalid-name
  """Computes dropout.

  For each element of `x`, with probability `rate`, outputs `0`, and otherwise
  scales up the input by `1 / (1-rate)`. The scaling is such that the expected
  sum is unchanged.

  By default, each element is kept or dropped independently.  If `noise_shape`
  is specified, it must be
  [broadcastable](http://docs.scipy.org/doc/numpy/user/basics.broadcasting.html)
  to the shape of `x`, and only dimensions with `noise_shape[i] == shape(x)[i]`
  will make independent decisions.  For example, if `shape(x) = [k, l, m, n]`
  and `noise_shape = [k, 1, 1, n]`, each batch and channel component will be
  kept independently and each row and column will be kept or not kept together.

  Args:
    x: A floating point tensor.
    keep_prob: (deprecated) A deprecated alias for `(1-rate)`.
    noise_shape: A 1-D `Tensor` of type `int32`, representing the
      shape for randomly generated keep/drop flags.
    seed: A Python integer. Used to create random seeds. See
      `tf.set_random_seed` for behavior.
    name: A name for this operation (optional).
    rate: A scalar `Tensor` with the same type as `x`. The probability that each
      element of `x` is discarded.

  Returns:
    A Tensor of the same shape of `x`.

  Raises:
    ValueError: If `rate` is not in `[0, 1)` or if `x` is not a floating
      point tensor.
  """
  try:
    keep = 1. - keep_prob if keep_prob is not None else None
  except TypeError:
    raise ValueError("keep_prob must be a floating point number or Tensor "
                     "(got %r)" % keep_prob)

  rate = deprecation.deprecated_argument_lookup(
      "rate", rate,
      "keep_prob", keep)

  if rate is None:
    raise ValueError("You must provide a rate to dropout.")

  return dropout_v2(x, rate, noise_shape=noise_shape, seed=seed, name=name)


@tf_export("nn.dropout", v1=[])
def dropout_v2(x, rate, noise_shape=None, seed=None, name=None):  # pylint: disable=invalid-name
  """Computes dropout.

  With probability `rate`, drops elements of `x`. Input that are kept are
  scaled up by `1 / (1 - rate)`, otherwise outputs `0`.  The scaling is so that
  the expected sum is unchanged.

  By default, each element is kept or dropped independently.  If `noise_shape`
  is specified, it must be
  [broadcastable](http://docs.scipy.org/doc/numpy/user/basics.broadcasting.html)
  to the shape of `x`, and only dimensions with `noise_shape[i] == shape(x)[i]`
  will make independent decisions.  For example, if `shape(x) = [k, l, m, n]`
  and `noise_shape = [k, 1, 1, n]`, each batch and channel component will be
  kept independently and each row and column will be kept or not kept together.

  Args:
    x: A floating point tensor.
    rate: A scalar `Tensor` with the same type as x. The probability
      that each element is dropped. For example, setting rate=0.1 would drop
      10% of input elements.
    noise_shape: A 1-D `Tensor` of type `int32`, representing the
      shape for randomly generated keep/drop flags.
    seed: A Python integer. Used to create random seeds. See
      `tf.set_random_seed`
      for behavior.
    name: A name for this operation (optional).

  Returns:
    A Tensor of the same shape of `x`.

  Raises:
    ValueError: If `keep_prob` is not in `(0, 1]` or if `x` is not a floating
      point tensor.
  """
  with ops.name_scope(name, "dropout", [x]) as name:
    x = ops.convert_to_tensor(x, name="x")
    if not x.dtype.is_floating:
      raise ValueError("x has to be a floating point tensor since it's going to"
                       " be scaled. Got a %s tensor instead." % x.dtype)
    if isinstance(rate, numbers.Real) and not (rate >= 0 and rate < 1):
      raise ValueError("rate must be a scalar tensor or a float in the "
                       "range [0, 1), got %g" % rate)

    # Early return if nothing needs to be dropped.
    if isinstance(rate, numbers.Real) and rate == 0:
      return x
    if context.executing_eagerly():
      if isinstance(rate, ops.EagerTensor):
        if rate.numpy() == 0:
          return x
    else:
      rate = ops.convert_to_tensor(
          rate, dtype=x.dtype, name="rate")
      rate.get_shape().assert_is_compatible_with(tensor_shape.scalar())

      # Do nothing if we know rate == 0
      if tensor_util.constant_value(rate) == 0:
        return x

    noise_shape = _get_noise_shape(x, noise_shape)

    keep_prob = 1 - rate
    # uniform [keep_prob, 1.0 + keep_prob)
    random_tensor = keep_prob
    random_tensor += random_ops.random_uniform(
        noise_shape, seed=seed, dtype=x.dtype)
    # 0. if [keep_prob, 1.0) and 1. if [1.0, 1.0 + keep_prob)
    binary_tensor = math_ops.floor(random_tensor)
    ret = math_ops.divide(x, keep_prob) * binary_tensor
    if not context.executing_eagerly():
      ret.set_shape(x.get_shape())
    return ret


@tf_export("math.top_k", "nn.top_k")
def top_k(input, k=1, sorted=True, name=None):  # pylint: disable=redefined-builtin
  """Finds values and indices of the `k` largest entries for the last dimension.

  If the input is a vector (rank=1), finds the `k` largest entries in the vector
  and outputs their values and indices as vectors.  Thus `values[j]` is the
  `j`-th largest entry in `input`, and its index is `indices[j]`.

  For matrices (resp. higher rank input), computes the top `k` entries in each
  row (resp. vector along the last dimension).  Thus,

      values.shape = indices.shape = input.shape[:-1] + [k]

  If two elements are equal, the lower-index element appears first.

  Args:
    input: 1-D or higher `Tensor` with last dimension at least `k`.
    k: 0-D `int32` `Tensor`.  Number of top elements to look for along the last
      dimension (along each row for matrices).
    sorted: If true the resulting `k` elements will be sorted by the values in
      descending order.
    name: Optional name for the operation.

  Returns:
    values: The `k` largest elements along each last dimensional slice.
    indices: The indices of `values` within the last dimension of `input`.
  """
  return gen_nn_ops.top_kv2(input, k=k, sorted=sorted, name=name)


def nth_element(input, n, reverse=False, name=None):  # pylint: disable=redefined-builtin
  r"""Finds values of the `n`-th order statistic for the last dmension.

  If the input is a vector (rank-1), finds the entries which is the nth-smallest
  value in the vector and outputs their values as scalar tensor.

  For matrices (resp. higher rank input), computes the entries which is the
  nth-smallest value in each row (resp. vector along the last dimension). Thus,

      values.shape = input.shape[:-1]

  Args:
    input: 1-D or higher `Tensor` with last dimension at least `n+1`.
    n: A `Tensor` of type `int32`.
      0-D. Position of sorted vector to select along the last dimension (along
      each row for matrices). Valid range of n is `[0, input.shape[:-1])`
    reverse: An optional `bool`. Defaults to `False`.
      When set to True, find the nth-largest value in the vector and vice
      versa.
    name: A name for the operation (optional).

  Returns:
    A `Tensor`. Has the same type as `input`.
    The `n`-th order statistic along each last dimensional slice.
  """
  return gen_nn_ops.nth_element(input, n, reverse=reverse, name=name)


@tf_export(v1=["nn.fractional_max_pool"])
@deprecation.deprecated(date=None, instructions="`seed2` and `deterministic` "
                        "args are deprecated.  Use fractional_max_pool_v2.")
def fractional_max_pool(value,
                        pooling_ratio,
                        pseudo_random=False,
                        overlapping=False,
                        deterministic=False,
                        seed=0,
                        seed2=0,
                        name=None):   # pylint: disable=redefined-builtin
  r"""Performs fractional max pooling on the input.

  This is a deprecated version of `fractional_max_pool`.

  Fractional max pooling is slightly different than regular max pooling.  In
  regular max pooling, you downsize an input set by taking the maximum value of
  smaller N x N subsections of the set (often 2x2), and try to reduce the set by
  a factor of N, where N is an integer.  Fractional max pooling, as you might
  expect from the word "fractional", means that the overall reduction ratio N
  does not have to be an integer.

  The sizes of the pooling regions are generated randomly but are fairly
  uniform.  For example, let's look at the height dimension, and the constraints
  on the list of rows that will be pool boundaries.

  First we define the following:

  1.  input_row_length : the number of rows from the input set
  2.  output_row_length : which will be smaller than the input
  3.  alpha = input_row_length / output_row_length : our reduction ratio
  4.  K = floor(alpha)
  5.  row_pooling_sequence : this is the result list of pool boundary rows

  Then, row_pooling_sequence should satisfy:

  1.  a[0] = 0 : the first value of the sequence is 0
  2.  a[end] = input_row_length : the last value of the sequence is the size
  3.  K <= (a[i+1] - a[i]) <= K+1 : all intervals are K or K+1 size
  4.  length(row_pooling_sequence) = output_row_length+1

  For more details on fractional max pooling, see this paper: [Benjamin Graham,
  Fractional Max-Pooling](http://arxiv.org/abs/1412.6071)

  Args:
    value: A `Tensor`. 4-D with shape `[batch, height, width, channels]`.
    pooling_ratio: A list of `floats` that has length >= 4.  Pooling ratio for
      each dimension of `value`, currently only supports row and col dimension
      and should be >= 1.0. For example, a valid pooling ratio looks like [1.0,
      1.44, 1.73, 1.0]. The first and last elements must be 1.0 because we don't
      allow pooling on batch and channels dimensions.  1.44 and 1.73 are pooling
      ratio on height and width dimensions respectively.
    pseudo_random: An optional `bool`.  Defaults to `False`. When set to `True`,
      generates the pooling sequence in a pseudorandom fashion, otherwise, in a
      random fashion. Check paper [Benjamin Graham, Fractional
      Max-Pooling](http://arxiv.org/abs/1412.6071) for difference between
      pseudorandom and random.
    overlapping: An optional `bool`.  Defaults to `False`.  When set to `True`,
      it means when pooling, the values at the boundary of adjacent pooling
      cells are used by both cells. For example:
      `index  0  1  2  3  4`
      `value  20 5  16 3  7`
      If the pooling sequence is [0, 2, 4], then 16, at index 2 will be used
      twice.  The result would be [20, 16] for fractional max pooling.
    deterministic: An optional `bool`.  Deprecated; use `fractional_max_pool_v2`
      instead.
    seed: An optional `int`.  Defaults to `0`.  If set to be non-zero, the
      random number generator is seeded by the given seed.  Otherwise it is
      seeded by a random seed.
    seed2: An optional `int`.  Deprecated; use `fractional_max_pool_v2` instead.
    name: A name for the operation (optional).

  Returns:
  A tuple of `Tensor` objects (`output`, `row_pooling_sequence`,
  `col_pooling_sequence`).
    output: Output `Tensor` after fractional max pooling.  Has the same type as
      `value`.
    row_pooling_sequence: A `Tensor` of type `int64`.
    col_pooling_sequence: A `Tensor` of type `int64`.
  """
  return gen_nn_ops.fractional_max_pool(value, pooling_ratio, pseudo_random,
                                        overlapping, deterministic, seed, seed2,
                                        name)


@tf_export("nn.fractional_max_pool", v1=[])
def fractional_max_pool_v2(value,
                           pooling_ratio,
                           pseudo_random=False,
                           overlapping=False,
                           seed=0,
                           name=None):  # pylint: disable=redefined-builtin
  r"""Performs fractional max pooling on the input.

  Fractional max pooling is slightly different than regular max pooling.  In
  regular max pooling, you downsize an input set by taking the maximum value of
  smaller N x N subsections of the set (often 2x2), and try to reduce the set by
  a factor of N, where N is an integer.  Fractional max pooling, as you might
  expect from the word "fractional", means that the overall reduction ratio N
  does not have to be an integer.

  The sizes of the pooling regions are generated randomly but are fairly
  uniform.  For example, let's look at the height dimension, and the constraints
  on the list of rows that will be pool boundaries.

  First we define the following:

  1.  input_row_length : the number of rows from the input set
  2.  output_row_length : which will be smaller than the input
  3.  alpha = input_row_length / output_row_length : our reduction ratio
  4.  K = floor(alpha)
  5.  row_pooling_sequence : this is the result list of pool boundary rows

  Then, row_pooling_sequence should satisfy:

  1.  a[0] = 0 : the first value of the sequence is 0
  2.  a[end] = input_row_length : the last value of the sequence is the size
  3.  K <= (a[i+1] - a[i]) <= K+1 : all intervals are K or K+1 size
  4.  length(row_pooling_sequence) = output_row_length+1

  For more details on fractional max pooling, see this paper: [Benjamin Graham,
  Fractional Max-Pooling](http://arxiv.org/abs/1412.6071)

  Args:
    value: A `Tensor`. 4-D with shape `[batch, height, width, channels]`.
    pooling_ratio: A list of `floats` that has length >= 4.  Pooling ratio for
      each dimension of `value`, currently only supports row and col dimension
      and should be >= 1.0. For example, a valid pooling ratio looks like [1.0,
      1.44, 1.73, 1.0]. The first and last elements must be 1.0 because we don't
      allow pooling on batch and channels dimensions.  1.44 and 1.73 are pooling
      ratio on height and width dimensions respectively.
    pseudo_random: An optional `bool`.  Defaults to `False`. When set to `True`,
      generates the pooling sequence in a pseudorandom fashion, otherwise, in a
      random fashion. Check paper [Benjamin Graham, Fractional
      Max-Pooling](http://arxiv.org/abs/1412.6071) for difference between
      pseudorandom and random.
    overlapping: An optional `bool`.  Defaults to `False`.  When set to `True`,
      it means when pooling, the values at the boundary of adjacent pooling
      cells are used by both cells. For example:
      `index  0  1  2  3  4`
      `value  20 5  16 3  7`
      If the pooling sequence is [0, 2, 4], then 16, at index 2 will be used
      twice.  The result would be [20, 16] for fractional max pooling.
    seed: An optional `int`.  Defaults to `0`.  If set to be non-zero, the
      random number generator is seeded by the given seed.  Otherwise it is
      seeded by a random seed.
    name: A name for the operation (optional).

  Returns:
  A tuple of `Tensor` objects (`output`, `row_pooling_sequence`,
  `col_pooling_sequence`).
    output: Output `Tensor` after fractional max pooling.  Has the same type as
      `value`.
    row_pooling_sequence: A `Tensor` of type `int64`.
    col_pooling_sequence: A `Tensor` of type `int64`.
  """
  if seed == 0:
    return gen_nn_ops.fractional_max_pool(value, pooling_ratio, pseudo_random,
                                          overlapping, deterministic=False,
                                          seed=0, seed2=0, name=name)
  else:
    seed1, seed2 = random_seed.get_seed(seed)
    return gen_nn_ops.fractional_max_pool(value, pooling_ratio, pseudo_random,
                                          overlapping, deterministic=True,
                                          seed=seed1, seed2=seed2, name=name)


@tf_export(v1=["nn.fractional_avg_pool"])
@deprecation.deprecated(date=None, instructions="`seed2` and `deterministic` "
                        "args are deprecated.  Use fractional_avg_pool_v2.")
def fractional_avg_pool(value,
                        pooling_ratio,
                        pseudo_random=False,
                        overlapping=False,
                        deterministic=False,
                        seed=0,
                        seed2=0,
                        name=None):  # pylint: disable=redefined-builtin
  r"""Performs fractional average pooling on the input.

  This is a deprecated version of `fractional_avg_pool`.

  Fractional average pooling is similar to Fractional max pooling in the pooling
  region generation step. The only difference is that after pooling regions are
  generated, a mean operation is performed instead of a max operation in each
  pooling region.

  Args:
    value: A `Tensor`. 4-D with shape `[batch, height, width, channels]`.
    pooling_ratio: A list of `floats` that has length >= 4.  Pooling ratio for
      each dimension of `value`, currently only supports row and col dimension
      and should be >= 1.0. For example, a valid pooling ratio looks like [1.0,
      1.44, 1.73, 1.0]. The first and last elements must be 1.0 because we don't
      allow pooling on batch and channels dimensions.  1.44 and 1.73 are pooling
      ratio on height and width dimensions respectively.
    pseudo_random: An optional `bool`.  Defaults to `False`. When set to `True`,
      generates the pooling sequence in a pseudorandom fashion, otherwise, in a
      random fashion. Check paper [Benjamin Graham, Fractional
      Max-Pooling](http://arxiv.org/abs/1412.6071) for difference between
      pseudorandom and random.
    overlapping: An optional `bool`.  Defaults to `False`.  When set to `True`,
      it means when pooling, the values at the boundary of adjacent pooling
      cells are used by both cells. For example:
      `index  0  1  2  3  4`
      `value  20 5  16 3  7`
      If the pooling sequence is [0, 2, 4], then 16, at index 2 will be used
      twice.  The result would be [20, 16] for fractional avg pooling.
    deterministic: An optional `bool`.  Deprecated; use `fractional_avg_pool_v2`
      instead.
    seed: An optional `int`.  Defaults to `0`.  If set to be non-zero, the
      random number generator is seeded by the given seed.  Otherwise it is
      seeded by a random seed.
    seed2: An optional `int`.  Deprecated; use `fractional_avg_pool_v2` instead.
    name: A name for the operation (optional).

  Returns:
  A tuple of `Tensor` objects (`output`, `row_pooling_sequence`,
  `col_pooling_sequence`).
    output: Output `Tensor` after fractional avg pooling.  Has the same type as
      `value`.
    row_pooling_sequence: A `Tensor` of type `int64`.
    col_pooling_sequence: A `Tensor` of type `int64`.
  """
  return gen_nn_ops.fractional_avg_pool(value, pooling_ratio, pseudo_random,
                                        overlapping, deterministic, seed, seed2,
                                        name=name)


@tf_export("nn.fractional_avg_pool", v1=[])
def fractional_avg_pool_v2(value,
                           pooling_ratio,
                           pseudo_random=False,
                           overlapping=False,
                           seed=0,
                           name=None):  # pylint: disable=redefined-builtin
  r"""Performs fractional average pooling on the input.

  Fractional average pooling is similar to Fractional max pooling in the pooling
  region generation step. The only difference is that after pooling regions are
  generated, a mean operation is performed instead of a max operation in each
  pooling region.

  Args:
    value: A `Tensor`. 4-D with shape `[batch, height, width, channels]`.
    pooling_ratio: A list of `floats` that has length >= 4.  Pooling ratio for
      each dimension of `value`, currently only supports row and col dimension
      and should be >= 1.0. For example, a valid pooling ratio looks like [1.0,
      1.44, 1.73, 1.0]. The first and last elements must be 1.0 because we don't
      allow pooling on batch and channels dimensions.  1.44 and 1.73 are pooling
      ratio on height and width dimensions respectively.
    pseudo_random: An optional `bool`.  Defaults to `False`. When set to `True`,
      generates the pooling sequence in a pseudorandom fashion, otherwise, in a
      random fashion. Check paper [Benjamin Graham, Fractional
      Max-Pooling](http://arxiv.org/abs/1412.6071) for difference between
      pseudorandom and random.
    overlapping: An optional `bool`.  Defaults to `False`.  When set to `True`,
      it means when pooling, the values at the boundary of adjacent pooling
      cells are used by both cells. For example:
      `index  0  1  2  3  4`
      `value  20 5  16 3  7`
      If the pooling sequence is [0, 2, 4], then 16, at index 2 will be used
      twice.  The result would be [20, 16] for fractional avg pooling.
    seed: An optional `int`.  Defaults to `0`.  If set to be non-zero, the
      random number generator is seeded by the given seed.  Otherwise it is
      seeded by a random seed.
    name: A name for the operation (optional).

  Returns:
  A tuple of `Tensor` objects (`output`, `row_pooling_sequence`,
  `col_pooling_sequence`).
    output: Output `Tensor` after fractional avg pooling.  Has the same type as
      `value`.
    row_pooling_sequence: A `Tensor` of type `int64`.
    col_pooling_sequence: A `Tensor` of type `int64`.
  """
  if seed == 0:
    return gen_nn_ops.fractional_avg_pool(value, pooling_ratio, pseudo_random,
                                          overlapping, deterministic=False,
                                          seed=0, seed2=0, name=name)
  else:
    seed1, seed2 = random_seed.get_seed(seed)
    return gen_nn_ops.fractional_avg_pool(value, pooling_ratio, pseudo_random,
                                          overlapping, deterministic=True,
                                          seed=seed1, seed2=seed2, name=name)


@tf_export(v1=["nn.conv1d"])
@deprecation.deprecated_arg_values(
    None,
    "`NCHW` for data_format is deprecated, use `NCW` instead",
    warn_once=True,
    data_format="NCHW")
@deprecation.deprecated_arg_values(
    None,
    "`NHWC` for data_format is deprecated, use `NWC` instead",
    warn_once=True,
    data_format="NHWC")
def conv1d(value,
           filters,
           stride,
           padding,
           use_cudnn_on_gpu=None,
           data_format=None,
           name=None):
  r"""Computes a 1-D convolution given 3-D input and filter tensors.

  Given an input tensor of shape
    [batch, in_width, in_channels]
  if data_format is "NWC", or
    [batch, in_channels, in_width]
  if data_format is "NCW",
  and a filter / kernel tensor of shape
  [filter_width, in_channels, out_channels], this op reshapes
  the arguments to pass them to conv2d to perform the equivalent
  convolution operation.

  Internally, this op reshapes the input tensors and invokes `tf.nn.conv2d`.
  For example, if `data_format` does not start with "NC", a tensor of shape
    [batch, in_width, in_channels]
  is reshaped to
    [batch, 1, in_width, in_channels],
  and the filter is reshaped to
    [1, filter_width, in_channels, out_channels].
  The result is then reshaped back to
    [batch, out_width, out_channels]
  \(where out_width is a function of the stride and padding as in conv2d\) and
  returned to the caller.

  Args:
    value: A 3D `Tensor`.  Must be of type `float16`, `float32`, or `float64`.
    filters: A 3D `Tensor`.  Must have the same type as `value`.
    stride: An `integer`.  The number of entries by which
      the filter is moved right at each step.
    padding: 'SAME' or 'VALID'
    use_cudnn_on_gpu: An optional `bool`.  Defaults to `True`.
    data_format: An optional `string` from `"NWC", "NCW"`.  Defaults
      to `"NWC"`, the data is stored in the order of
      [batch, in_width, in_channels].  The `"NCW"` format stores
      data as [batch, in_channels, in_width].
    name: A name for the operation (optional).

  Returns:
    A `Tensor`.  Has the same type as input.

  Raises:
    ValueError: if `data_format` is invalid.
  """
  with ops.name_scope(name, "conv1d", [value, filters]) as name:
    # Reshape the input tensor to [batch, 1, in_width, in_channels]
    if data_format is None or data_format == "NHWC" or data_format == "NWC":
      data_format = "NHWC"
      spatial_start_dim = 1
      strides = [1, 1, stride, 1]
    elif data_format == "NCHW" or data_format == "NCW":
      data_format = "NCHW"
      spatial_start_dim = 2
      strides = [1, 1, 1, stride]
    else:
      raise ValueError("data_format must be \"NWC\" or \"NCW\".")
    value = array_ops.expand_dims(value, spatial_start_dim)
    filters = array_ops.expand_dims(filters, 0)
    result = gen_nn_ops.conv2d(
        value,
        filters,
        strides,
        padding,
        use_cudnn_on_gpu=use_cudnn_on_gpu,
        data_format=data_format)
    return array_ops.squeeze(result, [spatial_start_dim])


@tf_export("nn.conv1d", v1=[])
def conv1d_v2(input,  # pylint: disable=redefined-builtin
              filters,
              stride,
              padding,
              data_format=None,
              name=None):
  r"""Computes a 1-D convolution given 3-D input and filter tensors.

  Given an input tensor of shape
    [batch, in_width, in_channels]
  if data_format is "NWC", or
    [batch, in_channels, in_width]
  if data_format is "NCW",
  and a filter / kernel tensor of shape
  [filter_width, in_channels, out_channels], this op reshapes
  the arguments to pass them to conv2d to perform the equivalent
  convolution operation.

  Internally, this op reshapes the input tensors and invokes `tf.nn.conv2d`.
  For example, if `data_format` does not start with "NC", a tensor of shape
    [batch, in_width, in_channels]
  is reshaped to
    [batch, 1, in_width, in_channels],
  and the filter is reshaped to
    [1, filter_width, in_channels, out_channels].
  The result is then reshaped back to
    [batch, out_width, out_channels]
  \(where out_width is a function of the stride and padding as in conv2d\) and
  returned to the caller.

  Args:
    input: A 3D `Tensor`.  Must be of type `float16`, `float32`, or `float64`.
    filters: A 3D `Tensor`.  Must have the same type as `input`.
    stride: An `integer`.  The number of entries by which
      the filter is moved right at each step.
    padding: 'SAME' or 'VALID'
    data_format: An optional `string` from `"NWC", "NCW"`.  Defaults
      to `"NWC"`, the data is stored in the order of
      [batch, in_width, in_channels].  The `"NCW"` format stores
      data as [batch, in_channels, in_width].
    name: A name for the operation (optional).

  Returns:
    A `Tensor`.  Has the same type as input.

  Raises:
    ValueError: if `data_format` is invalid.
  """
  return conv1d(input,  # pylint: disable=redefined-builtin
                filters,
                stride,
                padding,
                use_cudnn_on_gpu=True,
                data_format=data_format,
                name=name)


def conv1d_transpose(
    value,
    filter,  # pylint: disable=redefined-builtin
    output_shape,
    stride,
    padding="SAME",
    data_format="NWC",
    name=None):
  """The transpose of `conv1d`.

  This operation is sometimes called "deconvolution" after [Deconvolutional
  Networks](http://www.matthewzeiler.com/pubs/cvpr2010/cvpr2010.pdf), but is
  actually the transpose (gradient) of `conv1d` rather than an actual
  deconvolution.

  Args:
    value: A 3-D `Tensor` of type `float` and shape
      `[batch, in_width, in_channels]` for `NWC` data format or
      `[batch, in_channels, in_width]` for `NCW` data format.
    filter: A 3-D `Tensor` with the same type as `value` and shape
      `[filter_width, output_channels, in_channels]`.  `filter`'s
      `in_channels` dimension must match that of `value`.
    output_shape: A 1-D `Tensor` representing the output shape of the
      deconvolution op.
    stride: An `integer`.  The number of entries by which
      the filter is moved right at each step.
    padding: A string, either `'VALID'` or `'SAME'`. The padding algorithm.
      See the "returns" section of `tf.nn.convolution` for details.
    data_format: A string. 'NHWC' and 'NCHW' are supported.
    name: Optional name for the returned tensor.

  Returns:
    A `Tensor` with the same type as `value`.

  Raises:
    ValueError: If input/output depth does not match `filter`'s shape, or if
      padding is other than `'VALID'` or `'SAME'`.
  """
  with ops.name_scope(name, "conv1d_transpose",
                      [value, filter, output_shape]) as name:
    output_shape_ = ops.convert_to_tensor(output_shape, name="output_shape")
    if not output_shape_.get_shape().is_compatible_with(tensor_shape.vector(3)):
      raise ValueError("output_shape must have shape (3,), got {}".format(
          output_shape_.get_shape()))

    # The format could be either NWC or NCW, map to NHWC or NCHW
    if data_format is None or data_format == "NWC":
      data_format_2d = "NHWC"
      axis = 2
    elif data_format == "NCW":
      data_format_2d = "NCHW"
      axis = 1
    else:
      raise ValueError("data_format must be \"NWC\" or \"NCW\".")

    if not value.get_shape().dims[axis].is_compatible_with(
        filter.get_shape()[2]):
      raise ValueError("input channels does not match filter's input channels, "
                       "{} != {}".format(value.get_shape()[axis],
                                         filter.get_shape()[2]))

    if isinstance(output_shape, (list, np.ndarray)):
      # output_shape's shape should be == [3] if reached this point.
      if not filter.get_shape().dims[1].is_compatible_with(
          output_shape[axis]):
        raise ValueError(
            "output_shape does not match filter's output channels, "
            "{} != {}".format(output_shape[axis],
                              filter.get_shape()[1]))

    if padding != "VALID" and padding != "SAME":
      raise ValueError("padding must be either VALID or SAME:"
                       " {}".format(padding))

    # Reshape the input tensor to [batch, 1, in_width, in_channels]
    if data_format_2d == "NHWC":
      output_shape_ = array_ops.concat(
          [output_shape_[:1], [1], output_shape_[1:]], axis=0)
      spatial_start_dim = 1
      strides = [1, 1, stride, 1]
    else:
      output_shape_ = array_ops.concat(
          [output_shape_[:2], [1], output_shape_[2:]], axis=0)
      spatial_start_dim = 2
      strides = [1, 1, 1, stride]
    value = array_ops.expand_dims(value, spatial_start_dim)
    filter = array_ops.expand_dims(filter, 0)  # pylint: disable=redefined-builtin

    result = gen_nn_ops.conv2d_backprop_input(
        input_sizes=output_shape_,
        filter=filter,
        out_backprop=value,
        strides=strides,
        padding=padding,
        data_format=data_format_2d,
        name=name)
    return array_ops.squeeze(result, [spatial_start_dim])


@ops.RegisterStatistics("Dilation2D", "flops")
def _calc_dilation2d_flops(graph, node):
  """Calculates the compute resources needed for Dilation2D."""
  input_shape = graph_util.tensor_shape_from_node_def_name(graph, node.input[0])
  input_shape.assert_is_fully_defined()
  filter_shape = graph_util.tensor_shape_from_node_def_name(
      graph, node.input[1])
  filter_shape.assert_is_fully_defined()
  output_shape = graph_util.tensor_shape_from_node_def_name(graph, node.name)
  output_shape.assert_is_fully_defined()
  filter_height = int(filter_shape[0])
  filter_width = int(filter_shape[1])
  output_count = np.prod(output_shape.as_list(), dtype=np.int64)
  return ops.OpStats("flops", (output_count * filter_height * filter_width * 2))


@tf_export(v1=["nn.erosion2d"])
def erosion2d(value, kernel, strides, rates, padding, name=None):
  """Computes the grayscale erosion of 4-D `value` and 3-D `kernel` tensors.

  The `value` tensor has shape `[batch, in_height, in_width, depth]` and the
  `kernel` tensor has shape `[kernel_height, kernel_width, depth]`, i.e.,
  each input channel is processed independently of the others with its own
  structuring function. The `output` tensor has shape
  `[batch, out_height, out_width, depth]`. The spatial dimensions of the
  output tensor depend on the `padding` algorithm. We currently only support the
  default "NHWC" `data_format`.

  In detail, the grayscale morphological 2-D erosion is given by:

      output[b, y, x, c] =
         min_{dy, dx} value[b,
                            strides[1] * y - rates[1] * dy,
                            strides[2] * x - rates[2] * dx,
                            c] -
                      kernel[dy, dx, c]

  Duality: The erosion of `value` by the `kernel` is equal to the negation of
  the dilation of `-value` by the reflected `kernel`.

  Args:
    value: A `Tensor`. 4-D with shape `[batch, in_height, in_width, depth]`.
    kernel: A `Tensor`. Must have the same type as `value`.
      3-D with shape `[kernel_height, kernel_width, depth]`.
    strides: A list of `ints` that has length `>= 4`.
      1-D of length 4. The stride of the sliding window for each dimension of
      the input tensor. Must be: `[1, stride_height, stride_width, 1]`.
    rates: A list of `ints` that has length `>= 4`.
      1-D of length 4. The input stride for atrous morphological dilation.
      Must be: `[1, rate_height, rate_width, 1]`.
    padding: A `string` from: `"SAME", "VALID"`.
      The type of padding algorithm to use.
    name: A name for the operation (optional). If not specified "erosion2d"
      is used.

  Returns:
    A `Tensor`. Has the same type as `value`.
    4-D with shape `[batch, out_height, out_width, depth]`.

  Raises:
    ValueError: If the `value` depth does not match `kernel`' shape, or if
      padding is other than `'VALID'` or `'SAME'`.
  """
  with ops.name_scope(name, "erosion2d", [value, kernel]) as name:
    # Reduce erosion to dilation by duality.
    return math_ops.negative(
        gen_nn_ops.dilation2d(
            input=math_ops.negative(value),
            filter=array_ops.reverse_v2(kernel, [0, 1]),
            strides=strides,
            rates=rates,
            padding=padding,
            name=name))


@tf_export("nn.erosion2d", v1=[])
def erosion2d_v2(value,
                 filters,
                 strides,
                 padding,
                 data_format,
                 dilations,
                 name=None):
  """Computes the grayscale erosion of 4-D `value` and 3-D `filters` tensors.

  The `value` tensor has shape `[batch, in_height, in_width, depth]` and the
  `filters` tensor has shape `[filters_height, filters_width, depth]`, i.e.,
  each input channel is processed independently of the others with its own
  structuring function. The `output` tensor has shape
  `[batch, out_height, out_width, depth]`. The spatial dimensions of the
  output tensor depend on the `padding` algorithm. We currently only support the
  default "NHWC" `data_format`.

  In detail, the grayscale morphological 2-D erosion is given by:

      output[b, y, x, c] =
         min_{dy, dx} value[b,
                            strides[1] * y - dilations[1] * dy,
                            strides[2] * x - dilations[2] * dx,
                            c] -
                      filters[dy, dx, c]

  Duality: The erosion of `value` by the `filters` is equal to the negation of
  the dilation of `-value` by the reflected `filters`.

  Args:
    value: A `Tensor`. 4-D with shape `[batch, in_height, in_width, depth]`.
    filters: A `Tensor`. Must have the same type as `value`.
      3-D with shape `[filters_height, filters_width, depth]`.
    strides: A list of `ints` that has length `>= 4`.
      1-D of length 4. The stride of the sliding window for each dimension of
      the input tensor. Must be: `[1, stride_height, stride_width, 1]`.
    padding: A `string` from: `"SAME", "VALID"`.
      The type of padding algorithm to use.
    data_format: A `string`, only `"NHWC"` is currently supported.
    dilations: A list of `ints` that has length `>= 4`.
      1-D of length 4. The input stride for atrous morphological dilation.
      Must be: `[1, rate_height, rate_width, 1]`.
    name: A name for the operation (optional). If not specified "erosion2d"
      is used.

  Returns:
    A `Tensor`. Has the same type as `value`.
    4-D with shape `[batch, out_height, out_width, depth]`.

  Raises:
    ValueError: If the `value` depth does not match `filters`' shape, or if
      padding is other than `'VALID'` or `'SAME'`.
  """
  if data_format != "NHWC":
    raise ValueError("Data formats other than NHWC are not yet supported")

  with ops.name_scope(name, "erosion2d", [value, filters]) as name:
    # Reduce erosion to dilation by duality.
    return math_ops.negative(
        gen_nn_ops.dilation2d(
            input=math_ops.negative(value),
            filter=array_ops.reverse_v2(filters, [0, 1]),
            strides=strides,
            rates=dilations,
            padding=padding,
            name=name))


@tf_export(v1=["math.in_top_k", "nn.in_top_k"])
def in_top_k(predictions, targets, k, name=None):
  r"""Says whether the targets are in the top `K` predictions.

  This outputs a `batch_size` bool array, an entry `out[i]` is `true` if the
  prediction for the target class is among the top `k` predictions among
  all predictions for example `i`. Note that the behavior of `InTopK` differs
  from the `TopK` op in its handling of ties; if multiple classes have the
  same prediction value and straddle the top-`k` boundary, all of those
  classes are considered to be in the top `k`.

  More formally, let

    \\(predictions_i\\) be the predictions for all classes for example `i`,
    \\(targets_i\\) be the target class for example `i`,
    \\(out_i\\) be the output for example `i`,

  $$out_i = predictions_{i, targets_i} \in TopKIncludingTies(predictions_i)$$

  Args:
    predictions: A `Tensor` of type `float32`.
      A `batch_size` x `classes` tensor.
    targets: A `Tensor`. Must be one of the following types: `int32`, `int64`.
      A `batch_size` vector of class ids.
    k: An `int`. Number of top elements to look at for computing precision.
    name: A name for the operation (optional).

  Returns:
    A `Tensor` of type `bool`. Computed Precision at `k` as a `bool Tensor`.
  """
  with ops.name_scope(name, "in_top_k"):
    return gen_nn_ops.in_top_kv2(predictions, targets, k, name=name)


@tf_export("math.in_top_k", "nn.in_top_k", v1=[])
def in_top_k_v2(targets, predictions, k, name=None):
  return in_top_k(predictions, targets, k, name)


in_top_k_v2.__doc__ = in_top_k.__doc__


tf_export(v1=["nn.quantized_avg_pool"])(gen_nn_ops.quantized_avg_pool)
tf_export(v1=["nn.quantized_conv2d"])(gen_nn_ops.quantized_conv2d)
tf_export(v1=["nn.quantized_relu_x"])(gen_nn_ops.quantized_relu_x)
tf_export(v1=["nn.quantized_max_pool"])(gen_nn_ops.quantized_max_pool)<|MERGE_RESOLUTION|>--- conflicted
+++ resolved
@@ -2452,13 +2452,8 @@
                 math_ops.range(dim_index + 1, rank), [dim_index]
             ], 0))
 
-<<<<<<< HEAD
-      logits = _move_dim_to_end(logits, dim, input_rank)
-      labels = _move_dim_to_end(labels, dim, input_rank)
-=======
       precise_logits = _move_dim_to_end(precise_logits, axis, input_rank)
       labels = _move_dim_to_end(labels, axis, input_rank)
->>>>>>> f1ac8dba
 
     input_shape = array_ops.shape(logits)
 
