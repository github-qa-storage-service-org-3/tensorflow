--- conflicted
+++ resolved
@@ -286,15 +286,11 @@
 
 
 @tf_export("nn.ctc_greedy_decoder")
-<<<<<<< HEAD
+@dispatch.add_dispatch_support
 def ctc_greedy_decoder(inputs,
                        sequence_length,
                        merge_repeated=True,
                        blank_index=None):
-=======
-@dispatch.add_dispatch_support
-def ctc_greedy_decoder(inputs, sequence_length, merge_repeated=True):
->>>>>>> f7d5cb92
   """Performs greedy decoding on the logits given in input (best path).
 
   Notes:
