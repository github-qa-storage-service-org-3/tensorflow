--- conflicted
+++ resolved
@@ -57,21 +57,6 @@
   def getter(**kwargs):
     return captured_getter(captured_previous, **kwargs)
   return getter
-
-
-def _has_cycle(op, path):
-  """Detect cycles in the dependencies of `initial_value`."""
-  if op.name in path:
-    return True
-  path.add(op.name)
-  for op_input in op.inputs:
-    if _has_cycle(op_input.op, path):
-      return True
-  for op_control_input in op.control_inputs:
-    if _has_cycle(op_control_input, path):
-      return True
-  path.remove(op.name)
-  return False
 
 
 @tf_export("VariableSynchronization")
@@ -952,17 +937,10 @@
     def _run_op(a, *args, **kwargs):
       # pylint: disable=protected-access
       return tensor_oper(a.value(), *args, **kwargs)
-<<<<<<< HEAD
 
     functools.update_wrapper(_run_op, tensor_oper)
     setattr(cls, operator, _run_op)
 
-=======
-
-    functools.update_wrapper(_run_op, tensor_oper)
-    setattr(cls, operator, _run_op)
-
->>>>>>> f91aeed3
   def __iter__(self):
     """Dummy method to prevent iteration. Do not call.
 
@@ -1048,13 +1026,10 @@
   def get_shape(self):
     """Alias of `Variable.shape`."""
     return self.shape
-<<<<<<< HEAD
-=======
 
   def _gather_saveables_for_checkpoint(self):
     """For implementing `Checkpointable`. This object is saveable on its own."""
     return {checkpointable.VARIABLE_VALUE_KEY: self}
->>>>>>> f91aeed3
 
   def to_proto(self, export_scope=None):
     """Converts a `Variable` to a `VariableDef` protocol buffer.
@@ -1158,12 +1133,9 @@
       else:
         return None
 
-<<<<<<< HEAD
-=======
 
 Variable._OverloadAllOperators()  # pylint: disable=protected-access
 
->>>>>>> f91aeed3
 
 @tf_export(v1=["Variable"])
 class VariableV1(Variable):
@@ -2183,137 +2155,6 @@
     else:
       return v.value()
 
-<<<<<<< HEAD
-  def _gather_saveables_for_checkpoint(self):
-    """For implementing `Checkpointable`. This object is saveable on its own."""
-    return {checkpointable.VARIABLE_VALUE_KEY: self}
-
-  def _try_guard_against_uninitialized_dependencies(self, initial_value):
-    """Attempt to guard against dependencies on uninitialized variables.
-
-    Replace references to variables in `initial_value` with references to the
-    variable's initialized values. The initialized values are essentially
-    conditional TensorFlow graphs that return a variable's value if it is
-    initialized or its `initial_value` if it hasn't been initialized. This
-    replacement is done on a best effort basis:
-
-    - If the `initial_value` graph contains cycles, we don't do any
-      replacements for that graph.
-    - If the variables that `initial_value` depends on are not present in the
-      `GLOBAL_VARIABLES` or `LOCAL_VARIABLES` we don't replace them.
-
-    In these cases, it is up to the caller to ensure that the `initial_value`
-    graph uses initialized variables or that they guard access to variables
-    using their `initialized_value` method.
-
-    Args:
-      initial_value: `Tensor`. The initial value.
-    Returns:
-      A `Tensor` suitable to initialize a variable.
-    Raises:
-      TypeError: If `initial_value` is not a `Tensor`.
-    """
-    if not isinstance(initial_value, ops.Tensor):
-      raise TypeError("initial_value needs to be a Tensor: %s" % initial_value)
-
-    # Don't modify initial_value if it contains any cyclic dependencies.
-    if _has_cycle(initial_value.op, path=set()):
-      return initial_value
-
-    return self._safe_initial_value_from_tensor(initial_value, op_cache={})
-
-  def _safe_initial_value_from_tensor(self, tensor, op_cache):
-    """Replace dependencies on variables with their initialized values.
-
-    Args:
-      tensor: A `Tensor`. The tensor to replace.
-      op_cache: A dict mapping operation names to `Operation`s. Used to memoize
-        the results so as to avoid creating redundant operations.
-    Returns:
-      A `Tensor` compatible with `tensor`. Any inputs that lead to variable
-      values will be replaced with a corresponding graph that uses the
-      variable's initialized values. This is done on a best-effort basis. If no
-      modifications need to be made then `tensor` will be returned unchanged.
-    """
-    op = tensor.op
-    new_op = op_cache.get(op.name)
-    if new_op is None:
-      new_op = self._safe_initial_value_from_op(op, op_cache)
-      op_cache[op.name] = new_op
-    return new_op.outputs[tensor.value_index]
-
-  def _safe_initial_value_from_op(self, op, op_cache):
-    """Replace dependencies on variables with their initialized values.
-
-    Args:
-      op: An `Operation`. The operation to replace.
-      op_cache: A dict mapping operation names to `Operation`s. Used to memoize
-        the results so as to avoid creating redundant operations.
-    Returns:
-      An `Operation` compatible with `op`. Any inputs that lead to variable
-      values will be replaced with a corresponding graph that uses the
-      variable's initialized values. This is done on a best-effort basis. If no
-      modifications need to be made then `op` will be returned unchanged.
-    """
-    op_type = op.node_def.op
-    if op_type in ("IsVariableInitialized", "VarIsInitializedOp",
-                   "ReadVariableOp"):
-      return op
-
-    # Attempt to find the initialized_value of any variable reference / handles.
-    # TODO(b/70206927): Fix handling of ResourceVariables.
-    if op_type in ("Variable", "VariableV2", "VarHandleOp"):
-      initialized_value = self._find_initialized_value_for_variable(op)
-      return op if initialized_value is None else initialized_value.op
-
-    # Recursively build initializer expressions for inputs.
-    modified = False
-    new_op_inputs = []
-    for op_input in op.inputs:
-      new_op_input = self._safe_initial_value_from_tensor(op_input, op_cache)
-      new_op_inputs.append(new_op_input)
-      modified = modified or (new_op_input != op_input)
-
-    # If at least one input was modified, replace the op.
-    if modified:
-      new_op_type = op_type
-      if new_op_type == "RefSwitch":
-        new_op_type = "Switch"
-      new_op_name = op.node_def.name + "_" + self.name
-      new_op_name = new_op_name.replace(":", "_")
-      return self.graph.create_op(
-          new_op_type, new_op_inputs,
-          op._output_types,  # pylint: disable=protected-access
-          name=new_op_name, attrs=op.node_def.attr)
-
-    return op
-
-  def _find_initialized_value_for_variable(self, variable_op):
-    """Find the initialized value for a variable op.
-
-    To do so, lookup the variable op in the variables collection.
-
-    Args:
-      variable_op: A variable `Operation`.
-    Returns:
-      A `Tensor` representing the initialized value for the variable or `None`
-      if the initialized value could not be found.
-    """
-    try:
-      var_names = [variable_op.node_def.name, variable_op.node_def.name + ":0"]
-      for collection_name in (ops.GraphKeys.GLOBAL_VARIABLES,
-                              ops.GraphKeys.LOCAL_VARIABLES):
-        for var in self.graph.get_collection(collection_name):
-          if var.name in var_names:
-            return var.initialized_value()
-    except AttributeError:
-      # Return None when an incomplete user-defined variable type was put in
-      # the collection.
-      return None
-    return None
-
-=======
->>>>>>> f91aeed3
   # NOTE(mrry): This enables the Variable's overloaded "right" binary
   # operators to run when the left operand is an ndarray, because it
   # accords the Variable class higher priority than an ndarray, or a
