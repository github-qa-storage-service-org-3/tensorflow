--- conflicted
+++ resolved
@@ -180,14 +180,9 @@
     <td>
       <a href="https://storage.googleapis.com/download.tensorflow.org/models/tflite/model_zoo/upload_20180427/squeezenet_2018_04_27.tgz">SqueezeNet</a>
     </td>
-<<<<<<< HEAD
-    <td>iPhone 8 </td>
-    <td>44.3 ms</td>
-=======
     <td>iPhone XS </td>
     <td>21.1 ms</td>
     <td>15.5 ms</td>
->>>>>>> 4c4be098
   </tr>
   <tr>
     <td>
