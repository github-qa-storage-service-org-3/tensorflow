# Get started with microcontrollers

This document explains how to train a model and run inference using a
microcontroller.

## The Hello World example

The
[Hello World](https://github.com/tensorflow/tflite-micro/tree/main/tensorflow/lite/micro/examples/hello_world)
example is designed to demonstrate the absolute basics of using TensorFlow Lite
for Microcontrollers. We train and run a model that replicates a sine function,
i.e, it takes a single number as its input, and outputs the number's
[sine](https://en.wikipedia.org/wiki/Sine) value. When deployed to the
microcontroller, its predictions are used to either blink LEDs or control an
animation.

The end-to-end workflow involves the following steps:

1.  [Train a model](#train_a_model) (in Python): A python file to train, convert
    and optimize a model for on-device use.
2.  [Run inference](#run_inference) (in C++ 17): An end-to-end unit test that
    runs inference on the model using the [C++ library](library.md).

## Get a supported device

The example application we'll be using has been tested on the following devices:

*   [Arduino Nano 33 BLE Sense](https://store-usa.arduino.cc/products/arduino-nano-33-ble-sense-with-headers)
    (using Arduino IDE)
*   [SparkFun Edge](https://www.sparkfun.com/products/15170) (building directly
    from source)
*   [STM32F746 Discovery kit](https://www.st.com/en/evaluation-tools/32f746gdiscovery.html)
    (using Mbed)
*   [Adafruit EdgeBadge](https://www.adafruit.com/product/4400) (using Arduino
    IDE)
*   [Adafruit TensorFlow Lite for Microcontrollers Kit](https://www.adafruit.com/product/4317)
    (using Arduino IDE)
*   [Adafruit Circuit Playground Bluefruit](https://learn.adafruit.com/tensorflow-lite-for-circuit-playground-bluefruit-quickstart?view=all)
    (using Arduino IDE)
*   [Espressif ESP32-DevKitC](https://www.espressif.com/en/products/hardware/esp32-devkitc/overview)
    (using ESP IDF)
*   [Espressif ESP-EYE](https://www.espressif.com/en/products/hardware/esp-eye/overview)
    (using ESP IDF)

Learn more about supported platforms in
[TensorFlow Lite for Microcontrollers](index.md).

## Train a model

Note: You can skip this section and use the trained model included in the
example code.

Use
[train.py](https://github.com/tensorflow/tflite-micro/blob/main/tensorflow/lite/micro/examples/hello_world/train.py)
for hello world model training for sinwave recognition

Run: `bazel build tensorflow/lite/micro/examples/hello_world:train`
`bazel-bin/tensorflow/lite/micro/examples/hello_world/train --save_tf_model
--save_dir=/tmp/model_created/`

## Run inference

To run the model on your device, we will walk through the instructions in the
`README.md`:

<a class="button button-primary" href="https://github.com/tensorflow/tflite-micro/tree/main/tensorflow/lite/micro/examples/hello_world/README.md">Hello
World README.md</a>

The following sections walk through the example's
[`evaluate_test.cc`](https://github.com/tensorflow/tflite-micro/tree/main/tensorflow/lite/micro/examples/hello_world/evaluate_test.cc),
unit test which demonstrates how to run inference using TensorFlow Lite for
Microcontrollers. It loads the model and runs inference several times.

### 1. Include the library headers

To use the TensorFlow Lite for Microcontrollers library, we must include the
following header files:

```C++
<<<<<<< HEAD
#include "tensorflow/lite/micro/all_ops_resolver.h"
#include "tensorflow/lite/micro/micro_log.h"
=======
#include "tensorflow/lite/micro/micro_mutable_op_resolver.h"
#include "tensorflow/lite/micro/micro_error_reporter.h"
>>>>>>> 66b9b9be
#include "tensorflow/lite/micro/micro_interpreter.h"
#include "tensorflow/lite/schema/schema_generated.h"
#include "tensorflow/lite/version.h"
```

-   [`micro_mutable_op_resolver.h`](https://github.com/tensorflow/tflite-micro/tree/main/tensorflow/lite/micro/micro_mutable_op_resolver.h)
    provides the operations used by the interpreter to run the model.
-   [`micro_log.h`](https://github.com/tensorflow/tflite-micro/blob/main/tensorflow/lite/micro/micro_log.h)
    outputs debug information.
-   [`micro_interpreter.h`](https://github.com/tensorflow/tflite-micro/tree/main/tensorflow/lite/micro/micro_interpreter.h)
    contains code to load and run models.
-   [`schema_generated.h`](https://github.com/tensorflow/tflite-micro/tree/main/tensorflow/lite/schema/schema_generated.h)
    contains the schema for the TensorFlow Lite
    [`FlatBuffer`](https://google.github.io/flatbuffers/) model file format.
-   [`version.h`](https://github.com/tensorflow/tensorflow/blob/master/tensorflow/lite/version.h)
    provides versioning information for the TensorFlow Lite schema.

### 2. Include the model header

The TensorFlow Lite for Microcontrollers interpreter expects the model to be
provided as a C++ array. The model is defined in `hello_world_float_model_data.h` and `hello_world_float_model_data.cc` files.
The header is included with the following line:

```C++
#include "tensorflow/lite/micro/examples/hello_world/models/hello_world_float_model_data.h"
```

### 3. Include the unit test framework header

In order to create a unit test, we include the TensorFlow Lite for
Microcontrollers unit test framework by including the following line:

```C++
#include "tensorflow/lite/micro/testing/micro_test.h"
```

The test is defined using the following macros:

```C++
TF_LITE_MICRO_TESTS_BEGIN

TF_LITE_MICRO_TEST(LoadFloatModelAndPerformInference) {
  . // add code here
  .
}

TF_LITE_MICRO_TESTS_END
```

We now discuss the code included in the macro above.

### 4. Set up logging

To set up logging, `micro_log.h` is used.

`MicroPrintf()` function can be used independent of the MicroErrorReporter to get
printf-like functionalitys and are common to all target platforms.

### 5. Define the input and the expected output

In the following lines, the input and the expected output are defined:

```C++
  float x = 0.0f;
  float y_true = sin(x);
```

### 6. Load a model

In the following code, the model is instantiated using data from a `char` array,
`g_hello_world_float_model_data`, which is declared in `g_hello_world_float_model_data.h`.
We then check the model to ensure its
schema version is compatible with the version we are using:

```C++
const tflite::Model* model = ::tflite::GetModel(g_hello_world_float_model_data);
if (model->version() != TFLITE_SCHEMA_VERSION) {
  MIcroPrintf(
      "Model provided is schema version %d not equal "
      "to supported version %d.\n",
      model->version(), TFLITE_SCHEMA_VERSION);
}
```

### 7. Instantiate operations resolver

<<<<<<< HEAD
An
[`AllOpsResolver`](https://github.com/tensorflow/tflite-micro/blob/main/tensorflow/lite/micro/all_ops_resolver.h)
instance is declared. This will be used by the interpreter to access the
operations that are used by the model:
=======
A
[`MicroMutableOpResolver`](https://github.com/tensorflow/tflite-micro/tree/main/tensorflow/lite/micro/micro_mutable_op_resolver.h)
instance is declared. This will be used by the interpreter to register and
access the operations that are used by the model:
>>>>>>> 66b9b9be

```C++
using HelloWorldOpResolver = tflite::MicroMutableOpResolver<1>;

TfLiteStatus RegisterOps(HelloWorldOpResolver& op_resolver) {
  TF_LITE_ENSURE_STATUS(op_resolver.AddFullyConnected());
  return kTfLiteOk;

```

The `MicroMutableOpResolver`requires a template parameter indicating the number
of ops that will be registered. The `RegisterOps` function registers the ops
with the resolver.

```C++
HelloWorldOpResolver op_resolver;
TF_LITE_ENSURE_STATUS(RegisterOps(op_resolver));

```

### 8. Allocate memory

We need to preallocate a certain amount of memory for input, output, and
intermediate arrays. This is provided as a `uint8_t` array of size
`tensor_arena_size`:

```C++
const int tensor_arena_size = 2056;
uint8_t tensor_arena[tensor_arena_size];
```

The size required will depend on the model you are using, and may need to be
determined by experimentation.

### 9. Instantiate interpreter

We create a `tflite::MicroInterpreter` instance, passing in the variables
created earlier:

```C++
tflite::MicroInterpreter interpreter(model, resolver, tensor_arena,
                                     tensor_arena_size);
```

### 10. Allocate tensors

We tell the interpreter to allocate memory from the `tensor_arena` for the
model's tensors and throw error if failed:

```C++
if (interpreter.AllocateTensors() != kTfLiteOk) {
    MicroPrintf("Allocate tensor failed.");
    return kTfLiteError;
  }
```

### 11. Validate input shape

The `MicroInterpreter` instance can provide us with a pointer to the model's
input tensor by calling `.input(0)`, where `0` represents the first (and only)
input tensor:

```C++
  // Obtain a pointer to the model's input tensor
  TfLiteTensor* input = interpreter.input(0);
```

We then inspect this tensor to confirm that it has properties what we
expect:

```C++
if (input == nullptr) {
    MicroPrintf("Input tensor in null.");
    return kTfLiteError;
  }
```

The enum value `kTfLiteFloat32` is a reference to one of the TensorFlow Lite
data types, and is defined in
[`common.h`](https://github.com/tensorflow/tflite-micro/tree/main/tensorflow/lite/c/common.h).

### 12. Provide an input value

To provide an input to the model,  we set the contents of the input tensor,
as follows:

```C++
input->data.f[0] = x;
```

In this case, we input a quantized input `x`.

### 13. Run the model

To run the model, we can call `Invoke()` on our `tflite::MicroInterpreter`
instance:

```C++
TfLiteStatus invoke_status = interpreter.Invoke();
if (invoke_status != kTfLiteOk) {
    MicroPrintf("Interpreter invocation failed.");
    return kTfLiteError;
  }
```

We can check the return value, a `TfLiteStatus`, to determine if the run was
successful. The possible values of `TfLiteStatus`, defined in
[`common.h`](https://github.com/tensorflow/tflite-micro/tree/main/tensorflow/lite/c/common.h),
are `kTfLiteOk` and `kTfLiteError`.


### 14. Obtain the output

The model's output tensor can be obtained by calling `output(0)` on the
`tflite::MicroInterpreter`, where `0` represents the first (and only) output
tensor.

In the example, the model's output is a single floating point value contained
within a 2D tensor:

```C++
TfLiteTensor* output = interpreter.output(0);
```

We can read the value directly from the output tensor and assert that it is what
we expect:

```C++
// Obtain the output value from the tensor
float y_pred = output->data.f[0];
// Check that the output value is within 0.05 of the expected value
float epsilon = 0.05f;
  if (abs(y_true - y_pred) > epsilon) {
    MicroPrintf(
        "Difference between predicted and actual y value "
        "is significant.");
    return kTfLiteError;
  }
```

### 15. Run inference again

The remainder of the code runs inference several more times. In each instance,
we assign a value to the input tensor, invoke the interpreter, and read the
result from the output tensor:

```C++
<<<<<<< HEAD
    x = 1.f;
    y_true = sin(x);
    input->data.f[0] = x;
    interpreter.Invoke();
    y_pred = output->data.f[0];
    if (abs(y_true - y_pred) > epsilon) {
    MicroPrintf(
        "Difference between predicted and actual y value "
        "is significant.");
    return kTfLiteError;
    }

    x = 3.f;
    y_true = sin(x);
    input->data.f[0] = x;
    interpreter.Invoke();
    y_pred = output->data.f[0];
    if (abs(y_true - y_pred) > epsilon) {
    MicroPrintf(
        "Difference between predicted and actual y value "
        "is significant.");
    return kTfLiteError;
    }

    x = 5.f;
    y_true = sin(x);
    input->data.f[0] = x;
    interpreter.Invoke();
    y_pred = output->data.f[0];
    if (abs(y_true - y_pred) > epsilon) {
    MicroPrintf(
        "Difference between predicted and actual y value "
        "is significant.");
    return kTfLiteError;
    }
```

=======
input->data.f[0] = 1.;
interpreter.Invoke();
value = output->data.f[0];
TF_LITE_MICRO_EXPECT_NEAR(0.841, value, 0.05);

input->data.f[0] = 3.;
interpreter.Invoke();
value = output->data.f[0];
TF_LITE_MICRO_EXPECT_NEAR(0.141, value, 0.05);

input->data.f[0] = 5.;
interpreter.Invoke();
value = output->data.f[0];
TF_LITE_MICRO_EXPECT_NEAR(-0.959, value, 0.05);
```
>>>>>>> 66b9b9be
<|MERGE_RESOLUTION|>--- conflicted
+++ resolved
@@ -77,13 +77,9 @@
 following header files:
 
 ```C++
-<<<<<<< HEAD
-#include "tensorflow/lite/micro/all_ops_resolver.h"
-#include "tensorflow/lite/micro/micro_log.h"
-=======
+
 #include "tensorflow/lite/micro/micro_mutable_op_resolver.h"
 #include "tensorflow/lite/micro/micro_error_reporter.h"
->>>>>>> 66b9b9be
 #include "tensorflow/lite/micro/micro_interpreter.h"
 #include "tensorflow/lite/schema/schema_generated.h"
 #include "tensorflow/lite/version.h"
@@ -170,17 +166,10 @@
 
 ### 7. Instantiate operations resolver
 
-<<<<<<< HEAD
-An
-[`AllOpsResolver`](https://github.com/tensorflow/tflite-micro/blob/main/tensorflow/lite/micro/all_ops_resolver.h)
-instance is declared. This will be used by the interpreter to access the
-operations that are used by the model:
-=======
 A
 [`MicroMutableOpResolver`](https://github.com/tensorflow/tflite-micro/tree/main/tensorflow/lite/micro/micro_mutable_op_resolver.h)
 instance is declared. This will be used by the interpreter to register and
 access the operations that are used by the model:
->>>>>>> 66b9b9be
 
 ```C++
 using HelloWorldOpResolver = tflite::MicroMutableOpResolver<1>;
@@ -328,7 +317,6 @@
 result from the output tensor:
 
 ```C++
-<<<<<<< HEAD
     x = 1.f;
     y_true = sin(x);
     input->data.f[0] = x;
@@ -365,21 +353,3 @@
     return kTfLiteError;
     }
 ```
-
-=======
-input->data.f[0] = 1.;
-interpreter.Invoke();
-value = output->data.f[0];
-TF_LITE_MICRO_EXPECT_NEAR(0.841, value, 0.05);
-
-input->data.f[0] = 3.;
-interpreter.Invoke();
-value = output->data.f[0];
-TF_LITE_MICRO_EXPECT_NEAR(0.141, value, 0.05);
-
-input->data.f[0] = 5.;
-interpreter.Invoke();
-value = output->data.f[0];
-TF_LITE_MICRO_EXPECT_NEAR(-0.959, value, 0.05);
-```
->>>>>>> 66b9b9be
