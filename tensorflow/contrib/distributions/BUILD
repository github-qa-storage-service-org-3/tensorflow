--- conflicted
+++ resolved
@@ -954,10 +954,7 @@
     ],
 )
 
-<<<<<<< HEAD
-gpu_py_test(
-=======
-cuda_py_test(
+gpu_py_test(
     name = "fill_triangular_test",
     size = "small",
     srcs = ["python/kernel_tests/bijectors/fill_triangular_test.py"],
@@ -976,8 +973,7 @@
     ],
 )
 
-cuda_py_test(
->>>>>>> 2382255c
+gpu_py_test(
     name = "gumbel_test",
     size = "small",
     srcs = ["python/kernel_tests/bijectors/gumbel_test.py"],
@@ -1155,10 +1151,7 @@
     ],
 )
 
-<<<<<<< HEAD
-gpu_py_test(
-=======
-cuda_py_test(
+gpu_py_test(
     name = "scale_tril_test",
     size = "small",
     srcs = ["python/kernel_tests/bijectors/scale_tril_test.py"],
@@ -1177,8 +1170,7 @@
     ],
 )
 
-cuda_py_test(
->>>>>>> 2382255c
+gpu_py_test(
     name = "sigmoid_test",
     size = "small",
     srcs = ["python/kernel_tests/bijectors/sigmoid_test.py"],
@@ -1295,10 +1287,7 @@
     ],
 )
 
-<<<<<<< HEAD
-gpu_py_test(
-=======
-cuda_py_test(
+gpu_py_test(
     name = "transform_diagonal_test",
     size = "small",
     srcs = ["python/kernel_tests/bijectors/transform_diagonal_test.py"],
@@ -1317,8 +1306,7 @@
     ],
 )
 
-cuda_py_test(
->>>>>>> 2382255c
+gpu_py_test(
     name = "weibull_test",
     size = "small",
     srcs = ["python/kernel_tests/bijectors/weibull_test.py"],
