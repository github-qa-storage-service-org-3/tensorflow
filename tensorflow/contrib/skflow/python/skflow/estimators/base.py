"""Base estimator class."""
#  Copyright 2015-present The Scikit Flow Authors. All Rights Reserved.
#
#  Licensed under the Apache License, Version 2.0 (the "License");
#  you may not use this file except in compliance with the License.
#  You may obtain a copy of the License at
#
#   http://www.apache.org/licenses/LICENSE-2.0
#
#  Unless required by applicable law or agreed to in writing, software
#  distributed under the License is distributed on an "AS IS" BASIS,
#  WITHOUT WARRANTIES OR CONDITIONS OF ANY KIND, either express or implied.
#  See the License for the specific language governing permissions and
#  limitations under the License.
from __future__ import absolute_import
from __future__ import division
from __future__ import print_function

import datetime
import json
import os
import shutil
from six import string_types

import numpy as np
import tensorflow as tf


import sklearn.base as sklearn_base
try:
    from sklearn.exceptions import NotFittedError
except ImportError:
    from sklearn.utils.validation import NotFittedError  # pylint: disable=ungrouped-imports

from google.protobuf import text_format
from tensorflow.python.platform.default import _gfile as gfile

from tensorflow.python.framework import ops
from tensorflow.python.ops import variables
from tensorflow.python.ops import control_flow_ops
from tensorflow.contrib.layers import optimizers
from tensorflow.contrib.skflow.python.skflow import trainer
from tensorflow.contrib.skflow.python.skflow.io.data_feeder import setup_train_data_feeder
from tensorflow.contrib.skflow.python.skflow.io.data_feeder import setup_predict_data_feeder
from tensorflow.contrib.skflow.python.skflow.ops.dropout_ops import DROPOUTS
from tensorflow.contrib.skflow.python.skflow import monitors

from tensorflow.contrib.skflow.python.skflow.estimators.run_config import RunConfig


def _write_with_backup(filename, content):
    if gfile.Exists(filename):
        gfile.Rename(filename, filename + '.old', overwrite=True)
    with gfile.Open(filename, 'w') as f:
        f.write(content)


class TensorFlowEstimator(sklearn_base.BaseEstimator):
    """Base class for all TensorFlow estimators.

    Parameters:
        model_fn: Model function, that takes input X, y tensors and outputs
                  prediction and loss tensors.
        n_classes: Number of classes in the target.
        batch_size: Mini batch size.
        steps: Number of steps to run over data.
        optimizer: Optimizer name (or class), for example "SGD", "Adam",
                   "Adagrad".
        learning_rate: If this is constant float value, no decay function is used.
            Instead, a customized decay function can be passed that accepts
            global_step as parameter and returns a Tensor.
            e.g. exponential decay function:
            def exp_decay(global_step):
                return tf.train.exponential_decay(
                    learning_rate=0.1, global_step,
                    decay_steps=2, decay_rate=0.001)
        clip_gradients: Clip norm of the gradients to this value to stop
                        gradient explosion.
        class_weight: None or list of n_classes floats. Weight associated with
                     classes for loss computation. If not given, all classes are suppose to have
                     weight one.
        continue_training: when continue_training is True, once initialized
            model will be continuely trained on every call of fit.
        config: RunConfig object that controls the configurations of the session,
            e.g. num_cores, gpu_memory_fraction, etc.
        verbose: Controls the verbosity, possible values:
                 0: the algorithm and debug information is muted.
                 1: trainer prints the progress.
                 2: log device placement is printed.
    """

<<<<<<< HEAD
    def __init__(self, model_fn, n_classes, batch_size=32,
                 steps=200, optimizer="SGD",
                 learning_rate=0.1, clip_gradients=5.0, class_weight=None,
                 continue_training=False,
                 config=None, verbose=1):
=======
    def __init__(self, model_fn, n_classes, tf_master="", batch_size=32,
                 steps=200, optimizer="Adagrad",
                 learning_rate=0.1, class_weight=None,
                 tf_random_seed=42, continue_training=False,
                 config_addon=None, verbose=1,
                 max_to_keep=5, keep_checkpoint_every_n_hours=10000):
>>>>>>> 10e911ee

        self.model_fn = model_fn
        self.n_classes = n_classes
        self.batch_size = batch_size
        self.steps = steps
        self.verbose = verbose
        self.optimizer = optimizer
        self.learning_rate = learning_rate
        self.clip_gradients = clip_gradients
        self.continue_training = continue_training
        self._initialized = False
        self.class_weight = class_weight
        self._config = config

    def _setup_training(self):
        """Sets up graph, model and trainer."""
        # Create config if not given.
        if self._config is None:
            self._config = RunConfig(verbose=self.verbose)
        # Create new graph.
        self._graph = tf.Graph()
        self._graph.add_to_collection("IS_TRAINING", True)
        with self._graph.as_default():
            tf.set_random_seed(self._config.tf_random_seed)
            self._global_step = tf.Variable(
                0, name="global_step", trainable=False)

            # Setting up inputs and outputs.
            self._inp, self._out = self._data_feeder.input_builder()

            # If class weights are provided, add them to the graph.
            # Different loss functions can use this tensor by name.
            if self.class_weight:
                self._class_weight_node = tf.constant(
                    self.class_weight, name='class_weight')

            # Add histograms for X and y if they are floats.
            if self._data_feeder.input_dtype in (np.float32, np.float64):
                tf.histogram_summary("X", self._inp)
            if self._data_feeder.output_dtype in (np.float32, np.float64):
                tf.histogram_summary("y", self._out)

            # Create model's graph.
            self._model_predictions, self._model_loss = self.model_fn(
                self._inp, self._out)

            # Set up a single operator to merge all the summaries
            self._summaries = tf.merge_all_summaries()

            # Create trainer and augment graph with gradients and optimizer.
            # Additionally creates initialization ops.
            learning_rate = self.learning_rate
            optimizer = self.optimizer
            if callable(learning_rate):
                learning_rate = learning_rate(self._global_step)
            if callable(optimizer):
                optimizer = optimizer(learning_rate)
            self._train = optimizers.optimize_loss(self._model_loss, self._global_step,
                learning_rate=learning_rate,
                optimizer=optimizer, clip_gradients=self.clip_gradients)

            # Update ops during training, e.g. batch_norm_ops
            self._train = control_flow_ops.group(self._train, *ops.get_collection('update_ops'))

            # Get all initializers for all trainable variables.
            self._initializers = variables.initialize_all_variables()

            # Create model's saver capturing all the nodes created up until now.
            self._saver = tf.train.Saver(
                max_to_keep=self._config.keep_checkpoint_max,
                keep_checkpoint_every_n_hours=self._config.keep_checkpoint_every_n_hours)

            # Enable monitor to create validation data dict with appropriate tf placeholders
            self._monitor.create_val_feed_dict(self._inp, self._out)

            # Create session to run model with.
            self._session = tf.Session(self._config.tf_master, config=self._config.tf_config)

            # Run parameter initializers.
            self._session.run(self._initializers)

    def _setup_summary_writer(self, logdir):
        """Sets up the summary writer to prepare for later optional visualization."""
        self._summary_writer = tf.train.SummaryWriter(
            os.path.join(logdir, datetime.datetime.now().strftime('%Y-%m-%d_%H-%M-%S')),
            graph_def=self._session.graph_def)

    def fit(self, X, y, monitor=None, logdir=None):
        """Builds a neural network model given provided `model_fn` and training
        data X and y.

        Note: called first time constructs the graph and initializers
        variables. Consecutives times it will continue training the same model.
        This logic follows partial_fit() interface in scikit-learn.

        To restart learning, create new estimator.

        Args:
            X: matrix or tensor of shape [n_samples, n_features...]. Can be
            iterator that returns arrays of features. The training input
            samples for fitting the model.
            y: vector or matrix [n_samples] or [n_samples, n_outputs]. Can be
            iterator that returns array of targets. The training target values
            (class labels in classification, real numbers in regression).
            monitor: Monitor object to print training progress and invoke early stopping
            logdir: the directory to save the log file that can be used for
            optional visualization.

        Returns:
            Returns self.
        """
        # Sets up data feeder.
        self._data_feeder = setup_train_data_feeder(X, y,
                                                    self.n_classes,
                                                    self.batch_size)

        if monitor is None:
            self._monitor = monitors.default_monitor(verbose=self.verbose)
        else:
            self._monitor = monitor

        if not self.continue_training or not self._initialized:
            # Sets up model and trainer.
            self._setup_training()
            self._initialized = True
        else:
            self._data_feeder.set_placeholders(self._inp, self._out)

        # Sets up summary writer for later optional visualization.
        # Due to not able to setup _summary_writer in __init__ as it's not a
        # parameter of the model, here we need to check if such variable exists
        # and if it's None or not (in case it was setup in a previous run).
        # It is initialized only in the case where it wasn't before and log dir
        # is provided.
        if logdir:
            if (not hasattr(self, "_summary_writer") or
                    (hasattr(self, "_summary_writer") and self._summary_writer is None)):
                self._setup_summary_writer(logdir)
        else:
            self._summary_writer = None

        # Train model for given number of steps.
        trainer.train(
            self._session, self._train, 
            self._model_loss, self._global_step,
            self._data_feeder.get_feed_dict_fn(),
            steps=self.steps,
            monitor=self._monitor,
            summary_writer=self._summary_writer,
            summaries=self._summaries,
            feed_params_fn=self._data_feeder.get_feed_params)
        return self

    def partial_fit(self, X, y):
        """Incremental fit on a batch of samples.

        This method is expected to be called several times consecutively
        on different or the same chunks of the dataset. This either can
        implement iterative training or out-of-core/online training.

        This is especially useful when the whole dataset is too big to
        fit in memory at the same time. Or when model is taking long time
        to converge, and you want to split up training into subparts.

        Args:
            X: matrix or tensor of shape [n_samples, n_features...]. Can be
            iterator that returns arrays of features. The training input
            samples for fitting the model.
            y: vector or matrix [n_samples] or [n_samples, n_outputs]. Can be
            iterator that returns array of targets. The training target values
            (class label in classification, real numbers in regression).

        Returns:
            Returns self.
        """
        return self.fit(X, y)

    def _predict(self, X, axis=-1, batch_size=None):
        if not self._initialized:
            raise NotFittedError()

        # Use the batch size for fitting if the user did not specify one.
        if batch_size is None:
            batch_size = self.batch_size

        self._graph.add_to_collection("IS_TRAINING", False)
        predict_data_feeder = setup_predict_data_feeder(
            X, batch_size=batch_size)
        preds = []
        dropouts = self._graph.get_collection(DROPOUTS)
        feed_dict = {prob: 1.0 for prob in dropouts}
        for data in predict_data_feeder:
            feed_dict[self._inp] = data
            predictions_for_batch = self._session.run(
                self._model_predictions,
                feed_dict)
            if self.n_classes > 1 and axis != -1:
                preds.append(predictions_for_batch.argmax(axis=axis))
            else:
                preds.append(predictions_for_batch)

        return np.concatenate(preds, axis=0)

    def predict(self, X, axis=1, batch_size=None):
        """Predict class or regression for X.

        For a classification model, the predicted class for each sample in X is
        returned. For a regression model, the predicted value based on X is
        returned.

        Args:
            X: array-like matrix, [n_samples, n_features...] or iterator.
            axis: Which axis to argmax for classification.
                  By default axis 1 (next after batch) is used.
                  Use 2 for sequence predictions.
            batch_size: If test set is too big, use batch size to split
                        it into mini batches. By default the batch_size member
                        variable is used.

        Returns:
            y: array of shape [n_samples]. The predicted classes or predicted
            value.
        """
        return self._predict(X, axis=axis, batch_size=batch_size)

    def predict_proba(self, X, batch_size=None):
        """Predict class probability of the input samples X.

        Args:
            X: array-like matrix, [n_samples, n_features...] or iterator.
            batch_size: If test set is too big, use batch size to split
                        it into mini batches. By default the batch_size
                        member variable is used.

        Returns:
            y: array of shape [n_samples, n_classes]. The predicted
            probabilities for each class.

        """
        return self._predict(X, batch_size=batch_size)

    def get_tensor(self, name):
        """Returns tensor by name.

        Args:
            name: string, name of the tensor.

        Returns:
            Tensor.
        """
        return self._graph.get_tensor_by_name(name)

    def get_tensor_value(self, name):
        """Returns value of the tensor give by name.

        Args:
            name: string, name of the tensor.

        Returns:
            Numpy array - value of the tensor.
        """
        return self._session.run(self.get_tensor(name))

    def save(self, path):
        """Saves checkpoints and graph to given path.

        Args:
            path: Folder to save model to.
        """
        if not self._initialized:
            raise NotFittedError()

        # Currently Saver requires absolute path to work correctly.
        path = os.path.abspath(path)

        if not os.path.exists(path):
            os.makedirs(path)
        if not os.path.isdir(path):
            raise ValueError("Path %s should be a directory to save"
                             "checkpoints and graph." % path)
        # Save model definition.
        all_params = self.get_params()
        params = {}
        for key, value in all_params.items():
            if not callable(value) and value is not None:
                params[key] = value
        params['class_name'] = type(self).__name__
        model_def = json.dumps(
            params,
            default=lambda o: o.__dict__ if hasattr(o, '__dict__') else None)
        _write_with_backup(os.path.join(path, 'model.def'), model_def)

        # Save checkpoints.
        endpoints = '%s\n%s\n%s\n%s' % (
            self._inp.name,
            self._out.name,
            self._model_predictions.name,
            self._model_loss.name)
        _write_with_backup(os.path.join(path, 'endpoints'), endpoints)

        # Save graph definition.
        _write_with_backup(os.path.join(path, 'graph.pbtxt'), str(self._graph.as_graph_def()))

        # Save saver defintion.
        _write_with_backup(os.path.join(path, 'saver.pbtxt'), str(self._saver.as_saver_def()))

        # Save checkpoints.
        self._saver.save(self._session, os.path.join(path, 'model'),
                         global_step=self._global_step)

    def _restore(self, path):
        """Restores this estimator from given path.

        Note: will rebuild the graph and initialize all parameters,
        and will ignore provided model.

        Args:
            path: Path to checkpoints and other information.
        """
        # Currently Saver requires absolute path to work correctly.
        path = os.path.abspath(path)

        self._graph = tf.Graph()
        with self._graph.as_default():
            endpoints_filename = os.path.join(path, 'endpoints')
            if not os.path.exists(endpoints_filename):
                raise ValueError("Restore folder doesn't contain endpoints.")
            with gfile.Open(endpoints_filename) as foutputs:
                endpoints = foutputs.read().split('\n')
            graph_filename = os.path.join(path, 'graph.pbtxt')
            if not os.path.exists(graph_filename):
                raise ValueError("Restore folder doesn't contain graph definition.")
            with gfile.Open(graph_filename) as fgraph:
                graph_def = tf.GraphDef()
                text_format.Merge(fgraph.read(), graph_def)
                (self._inp, self._out,
                 self._model_predictions, self._model_loss) = tf.import_graph_def(
                     graph_def, name='', return_elements=endpoints)
            saver_filename = os.path.join(path, 'saver.pbtxt')
            if not os.path.exists(saver_filename):
                raise ValueError("Restore folder doesn't contain saver defintion.")
            with gfile.Open(saver_filename) as fsaver:
                saver_def = tf.train.SaverDef()
                text_format.Merge(fsaver.read(), saver_def)
                self._saver = tf.train.Saver(saver_def=saver_def)

            # Restore trainer
            self._global_step = self._graph.get_tensor_by_name('global_step:0')
            self._train = self._graph.get_operation_by_name('train')

            # Restore summaries.
            self._summaries = self._graph.get_operation_by_name('MergeSummary/MergeSummary')

            # Restore session.
            if not isinstance(self._config, RunConfig):
                self._config = RunConfig(verbose=self.verbose)
            self._session = tf.Session(
                self._config.tf_master,
                config=self._config.tf_config)
            checkpoint_path = tf.train.latest_checkpoint(path)
            if checkpoint_path is None:
                raise ValueError("Missing checkpoint files in the %s. Please "
                                 "make sure you are you have checkpoint file that describes "
                                 "latest checkpoints and appropriate checkpoints are there. "
                                 "If you have moved the folder, you at this point need to "
                                 "update manually update the paths in the checkpoint file." % path)
            self._saver.restore(self._session, checkpoint_path)
        # Set to be initialized.
        self._initialized = True

    # pylint: disable=unused-argument
    @classmethod
    def restore(cls, path, config=None):
        """Restores model from give path.

        Args:
            path: Path to the checkpoints and other model information.
            config: RunConfig object that controls the configurations of the session,
                e.g. num_cores, gpu_memory_fraction, etc. This is allowed to be reconfigured.

        Returns:
            Estiamator, object of the subclass of TensorFlowEstimator.
        """
        model_def_filename = os.path.join(path, 'model.def')
        if not os.path.exists(model_def_filename):
            raise ValueError("Restore folder doesn't contain model definition.")
        # list of parameters that are allowed to be reconfigured
        reconfigurable_params = ['_config']
        _config = config
        with gfile.Open(model_def_filename) as fmodel:
            model_def = json.loads(fmodel.read())
            # TensorFlow binding requires parameters to be strings not unicode.
            # Only issue in Python2.
            for key, value in model_def.items():
                if (isinstance(value, string_types) and
                        not isinstance(value, str)):
                    model_def[key] = str(value)
                if key in reconfigurable_params:
                    new_value = locals()[key]
                    if new_value is not None:
                        model_def[key] = new_value
        class_name = model_def.pop('class_name')
        if class_name == 'TensorFlowEstimator':
            custom_estimator = TensorFlowEstimator(model_fn=None, **model_def)
            custom_estimator._restore(path)
            return custom_estimator

        # To avoid cyclical dependencies, import inside the function instead of
        # the beginning of the file.
        from tensorflow.contrib.skflow.python.skflow import estimators
        # Estimator must be one of the defined estimators in the __init__ file.
        estimator = getattr(estimators, class_name)(**model_def)
        estimator._restore(path)
        return estimator
<|MERGE_RESOLUTION|>--- conflicted
+++ resolved
@@ -89,21 +89,11 @@
                  2: log device placement is printed.
     """
 
-<<<<<<< HEAD
     def __init__(self, model_fn, n_classes, batch_size=32,
-                 steps=200, optimizer="SGD",
+                 steps=200, optimizer="Adagrad",
                  learning_rate=0.1, clip_gradients=5.0, class_weight=None,
                  continue_training=False,
                  config=None, verbose=1):
-=======
-    def __init__(self, model_fn, n_classes, tf_master="", batch_size=32,
-                 steps=200, optimizer="Adagrad",
-                 learning_rate=0.1, class_weight=None,
-                 tf_random_seed=42, continue_training=False,
-                 config_addon=None, verbose=1,
-                 max_to_keep=5, keep_checkpoint_every_n_hours=10000):
->>>>>>> 10e911ee
-
         self.model_fn = model_fn
         self.n_classes = n_classes
         self.batch_size = batch_size
