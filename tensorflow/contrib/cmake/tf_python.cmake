# Copyright 2017 The TensorFlow Authors. All Rights Reserved.
#
# Licensed under the Apache License, Version 2.0 (the "License");
# you may not use this file except in compliance with the License.
# You may obtain a copy of the License at
#
#     http://www.apache.org/licenses/LICENSE-2.0
#
# Unless required by applicable law or agreed to in writing, software
# distributed under the License is distributed on an "AS IS" BASIS,
# WITHOUT WARRANTIES OR CONDITIONS OF ANY KIND, either express or implied.
# See the License for the specific language governing permissions and
# limitations under the License.
# ==============================================================================
# CMake rules for generating the TensorFlow Python bindings.
#
# Known limitations:
# * Generates output in a hard-coded path ${CMAKE_CURRENT_BINARY_DIR}/tf_python.
# * No support for dynamic library loading.
# * Limited support for tf.contrib.
#
# The _pywrap_tensorflow_internal target builds everything.

########################################################
# Resolve installed dependencies
########################################################

# 1. Resolve the installed version of Python (for Python.h and python).
# TODO(mrry): Parameterize the build script to enable Python 3 building.
if(NOT PYTHON_INCLUDE_DIR)
  set(PYTHON_NOT_FOUND false)
  exec_program("${PYTHON_EXECUTABLE}"
    ARGS "-c \"import distutils.sysconfig; print(distutils.sysconfig.get_python_inc())\""
    OUTPUT_VARIABLE PYTHON_INCLUDE_DIR
    RETURN_VALUE PYTHON_NOT_FOUND)
  if(${PYTHON_NOT_FOUND})
    message(FATAL_ERROR
            "Cannot get Python include directory. Is distutils installed?")
  endif(${PYTHON_NOT_FOUND})
endif(NOT PYTHON_INCLUDE_DIR)
FIND_PACKAGE(PythonLibs)

# 2. Resolve the installed version of NumPy (for numpy/arrayobject.h).
if(NOT NUMPY_INCLUDE_DIR)
  set(NUMPY_NOT_FOUND false)
  exec_program("${PYTHON_EXECUTABLE}"
    ARGS "-c \"import numpy; print(numpy.get_include())\""
    OUTPUT_VARIABLE NUMPY_INCLUDE_DIR
    RETURN_VALUE NUMPY_NOT_FOUND)
  if(${NUMPY_NOT_FOUND})
    message(FATAL_ERROR
            "Cannot get NumPy include directory: Is NumPy installed?")
  endif(${NUMPY_NOT_FOUND})
endif(NOT NUMPY_INCLUDE_DIR)


########################################################
# Build the Python directory structure.
########################################################

# TODO(mrry): Configure this to build in a directory other than tf_python/

# Generates the Python protobuf wrappers.
# ROOT_DIR must be absolute; subsequent arguments are interpreted as
# paths of .proto files, and must be relative to ROOT_DIR.
function(RELATIVE_PROTOBUF_GENERATE_PYTHON ROOT_DIR SRCS)
  if(NOT ARGN)
    message(SEND_ERROR "Error: RELATIVE_PROTOBUF_GENERATE_PYTHON() called without any proto files")
    return()
  endif()

  set(${SRCS})
  foreach(FIL ${ARGN})
    set(ABS_FIL ${ROOT_DIR}/${FIL})
    get_filename_component(FIL_WE ${FIL} NAME_WE)
    get_filename_component(FIL_DIR ${ABS_FIL} PATH)
    file(RELATIVE_PATH REL_DIR ${ROOT_DIR} ${FIL_DIR})

    list(APPEND ${SRCS} "${CMAKE_CURRENT_BINARY_DIR}/tf_python/${REL_DIR}/${FIL_WE}_pb2.py")
    add_custom_command(
      OUTPUT "${CMAKE_CURRENT_BINARY_DIR}/tf_python/${REL_DIR}/${FIL_WE}_pb2.py"
      COMMAND ${PROTOBUF_PROTOC_EXECUTABLE}
      ARGS --python_out  ${CMAKE_CURRENT_BINARY_DIR}/tf_python/ -I ${ROOT_DIR} -I ${PROTOBUF_INCLUDE_DIRS} ${ABS_FIL}
      DEPENDS ${PROTOBUF_PROTOC_EXECUTABLE} protobuf
      COMMENT "Running Python protocol buffer compiler on ${FIL}"
      VERBATIM )
  endforeach()
  set(${SRCS} ${${SRCS}} PARENT_SCOPE)
endfunction()

function(RELATIVE_PROTOBUF_GENERATE_CPP SRCS HDRS ROOT_DIR)
  if(NOT ARGN)
    message(SEND_ERROR "Error: RELATIVE_PROTOBUF_GENERATE_CPP() called without any proto files")
    return()
  endif()

  set(${SRCS})
  set(${HDRS})
  foreach(FIL ${ARGN})
    set(ABS_FIL ${ROOT_DIR}/${FIL})
    get_filename_component(FIL_WE ${FIL} NAME_WE)
    get_filename_component(FIL_DIR ${ABS_FIL} PATH)
    file(RELATIVE_PATH REL_DIR ${ROOT_DIR} ${FIL_DIR})

    list(APPEND ${SRCS} "${CMAKE_CURRENT_BINARY_DIR}/${REL_DIR}/${FIL_WE}.pb.cc")
    list(APPEND ${HDRS} "${CMAKE_CURRENT_BINARY_DIR}/${REL_DIR}/${FIL_WE}.pb.h")

    add_custom_command(
      OUTPUT "${CMAKE_CURRENT_BINARY_DIR}/${REL_DIR}/${FIL_WE}.pb.cc"
             "${CMAKE_CURRENT_BINARY_DIR}/${REL_DIR}/${FIL_WE}.pb.h"
      COMMAND  ${PROTOBUF_PROTOC_EXECUTABLE}
      ARGS --cpp_out  ${CMAKE_CURRENT_BINARY_DIR} -I ${ROOT_DIR} ${ABS_FIL} -I ${PROTOBUF_INCLUDE_DIRS}
      DEPENDS ${ABS_FIL} protobuf
      COMMENT "Running C++ protocol buffer compiler on ${FIL}"
      VERBATIM )
  endforeach()

  set_source_files_properties(${${SRCS}} ${${HDRS}} PROPERTIES GENERATED TRUE)
  set(${SRCS} ${${SRCS}} PARENT_SCOPE)
  set(${HDRS} ${${HDRS}} PARENT_SCOPE)
endfunction()

FILE(READ python_protos.txt python_protos)
# Convert file contents into a CMake list (where each element in the list is one line of the file)
STRING(REGEX REPLACE ";" "\\\\;" python_protos "${python_protos}")
STRING(REGEX REPLACE "\n" ";" python_protos "${python_protos}")

foreach(python_proto ${python_protos})
  if(NOT python_proto MATCHES "^\#")
    STRING(REGEX REPLACE " *\#.*" "" python_proto "${python_proto}")
    if(NOT EXISTS "${tensorflow_source_dir}/${python_proto}")
      message(SEND_ERROR "Python proto directory not found: ${python_proto}")
    endif()
    file(GLOB_RECURSE tf_python_protos_src RELATIVE ${tensorflow_source_dir}
        "${tensorflow_source_dir}/${python_proto}/*.proto"
    )
    list(APPEND tf_python_protos_srcs ${tf_python_protos_src})
  endif()
endforeach(python_proto)

RELATIVE_PROTOBUF_GENERATE_PYTHON(
    ${tensorflow_source_dir} PYTHON_PROTO_GENFILES ${tf_python_protos_srcs}
)

FILE(READ python_protos_cc.txt python_protos_cc)
# Convert file contents into a CMake list (where each element in the list is one line of the file)
STRING(REGEX REPLACE ";" "\\\\;" python_protos_cc "${python_protos_cc}")
STRING(REGEX REPLACE "\n" ";" python_protos_cc "${python_protos_cc}")

foreach(python_proto_cc ${python_protos_cc})
  if(NOT python_proto_cc MATCHES "^\#")
    STRING(REGEX REPLACE " *\#.*" "" python_proto_cc "${python_proto_cc}")
    if(NOT EXISTS "${tensorflow_source_dir}/${python_proto_cc}")
      message(SEND_ERROR "Python proto CC directory not found: ${python_proto_cc}")
    endif()
    file(GLOB_RECURSE tf_python_protos_cc_src RELATIVE ${tensorflow_source_dir}
        "${tensorflow_source_dir}/${python_proto_cc}/*.proto"
    )
    list(APPEND tf_python_protos_cc_srcs ${tf_python_protos_cc_src})
  endif()
endforeach(python_proto_cc)

RELATIVE_PROTOBUF_GENERATE_CPP(PROTO_SRCS PROTO_HDRS
    ${tensorflow_source_dir} ${tf_python_protos_cc_srcs}
)

add_library(tf_python_protos_cc ${PROTO_SRCS} ${PROTO_HDRS})
add_dependencies(tf_python_protos_cc tf_protos_cc)

# tf_python_touchup_modules adds empty __init__.py files to all
# directories containing Python code, so that Python will recognize
# them as modules.
add_custom_target(tf_python_touchup_modules)

# tf_python_copy_scripts_to_destination copies all Python files
# (including static source and generated protobuf wrappers, but *not*
# generated TensorFlow op wrappers) into tf_python/.
add_custom_target(tf_python_copy_scripts_to_destination DEPENDS tf_python_touchup_modules)


# tf_python_srcs contains all static .py files
function(add_python_module MODULE_NAME)
    set(options DONTCOPY)
    cmake_parse_arguments(ADD_PYTHON_MODULE "${options}" "" "" ${ARGN})
    add_custom_command(TARGET tf_python_touchup_modules PRE_BUILD
        COMMAND ${CMAKE_COMMAND} -E make_directory "${CMAKE_CURRENT_BINARY_DIR}/tf_python/${MODULE_NAME}")
    add_custom_command(TARGET tf_python_touchup_modules PRE_BUILD
        COMMAND ${CMAKE_COMMAND} -E touch "${CMAKE_CURRENT_BINARY_DIR}/tf_python/${MODULE_NAME}/__init__.py")
    file(GLOB module_python_srcs RELATIVE ${tensorflow_source_dir}
        "${tensorflow_source_dir}/${MODULE_NAME}/*.py"
    )
    if(NOT ${ADD_PYTHON_MODULE_DONTCOPY})
        foreach(script ${module_python_srcs})
            get_filename_component(REL_DIR ${script} DIRECTORY)
            # NOTE(mrry): This rule may exclude modules that should be part of
            # the distributed PIP package
            # (e.g. tensorflow/contrib/testing/python/framework/util_test.py),
            # so we currently add explicit commands to include those files
            # later on in this script.
            if (NOT "${script}" MATCHES "_test\.py$")
	        add_custom_command(TARGET tf_python_copy_scripts_to_destination PRE_BUILD
                  COMMAND ${CMAKE_COMMAND} -E copy ${tensorflow_source_dir}/${script} ${CMAKE_CURRENT_BINARY_DIR}/tf_python/${script})
            endif()
        endforeach()
    endif()
endfunction()

FILE(READ python_modules.txt python_modules)
# Convert file contents into a CMake list (where each element in the list is one line of the file)
STRING(REGEX REPLACE ";" "\\\\;" python_modules "${python_modules}")
STRING(REGEX REPLACE "\n" ";" python_modules "${python_modules}")

foreach(python_module ${python_modules})
  if(NOT python_module MATCHES "^\#")
    STRING(REGEX REPLACE " *\#.*" "" python_module "${python_module}")
    if(NOT EXISTS "${tensorflow_source_dir}/${python_module}")
      message(SEND_ERROR "Python module not found: ${python_module}")
    endif()
    add_python_module(${python_module})
  endif()
endforeach(python_module)

add_custom_command(TARGET tf_python_touchup_modules PRE_BUILD
    COMMAND ${CMAKE_COMMAND} -E make_directory
    "${CMAKE_CURRENT_BINARY_DIR}/tf_python/tensorflow/contrib/lite")
add_custom_command(TARGET tf_python_touchup_modules PRE_BUILD
    COMMAND ${CMAKE_COMMAND} -E make_directory
    "${CMAKE_CURRENT_BINARY_DIR}/tf_python/tensorflow/contrib/lite/python")
add_custom_command(TARGET tf_python_touchup_modules PRE_BUILD
    COMMAND ${CMAKE_COMMAND} -E touch
    "${CMAKE_CURRENT_BINARY_DIR}/tf_python/tensorflow/contrib/lite/python/__init__.py")
add_custom_command(
    TARGET tf_python_copy_scripts_to_destination PRE_BUILD
    COMMAND ${CMAKE_COMMAND} -E touch
    ${CMAKE_CURRENT_BINARY_DIR}/tf_python/tensorflow/contrib/lite/python/lite.py)

# Generate the tensorflow.python.platform.build_info module.
set(BUILD_INFO_PY "${CMAKE_CURRENT_BINARY_DIR}/tf_python/tensorflow/python/platform/build_info.py")
add_custom_command(TARGET tf_python_copy_scripts_to_destination PRE_BUILD
  COMMAND ${PYTHON_EXECUTABLE} ${tensorflow_source_dir}/tensorflow/tools/build_info/gen_build_info.py --raw_generate ${BUILD_INFO_PY} ${tensorflow_BUILD_INFO_FLAGS})


########################################################
# tf_python_op_gen_main library
########################################################
set(tf_python_op_gen_main_srcs
    "${tensorflow_source_dir}/tensorflow/python/framework/python_op_gen.cc"
    "${tensorflow_source_dir}/tensorflow/python/framework/python_op_gen.h"
    "${tensorflow_source_dir}/tensorflow/python/framework/python_op_gen_internal.cc"
    "${tensorflow_source_dir}/tensorflow/python/framework/python_op_gen_internal.h"
    "${tensorflow_source_dir}/tensorflow/python/framework/python_op_gen_main.cc"
)

add_library(tf_python_op_gen_main OBJECT ${tf_python_op_gen_main_srcs})

add_dependencies(tf_python_op_gen_main tf_core_framework)

# create directory for ops generated files
set(python_ops_target_dir ${CMAKE_CURRENT_BINARY_DIR}/tf_python/tensorflow/python/ops)

set(tf_python_ops_generated_files)

set(tf_python_op_lib_names
    ${tf_op_lib_names}
    "user_ops"
)

function(GENERATE_PYTHON_OP_LIB tf_python_op_lib_name)
    set(options SHAPE_FUNCTIONS_NOT_REQUIRED)
    set(oneValueArgs DESTINATION)
    set(multiValueArgs ADDITIONAL_LIBRARIES)
    cmake_parse_arguments(GENERATE_PYTHON_OP_LIB
      "${options}" "${oneValueArgs}" "${multiValueArgs}" ${ARGN})
    if(NOT DEFINED GENERATE_PYTHON_OP_LIB_DESTINATION)
      # Default destination is tf_python/tensorflow/python/ops/gen_<...>.py.
      set(GENERATE_PYTHON_OP_LIB_DESTINATION
          "${python_ops_target_dir}/gen_${tf_python_op_lib_name}.py")
    endif()
    if(GENERATE_PYTHON_OP_LIB_SHAPE_FUNCTIONS_NOT_REQUIRED)
      set(require_shape_fn 0)
    else()
      set(require_shape_fn 1)
    endif()

    get_filename_component(GENERATE_PYTHON_OP_LIB_MKDIRPATH ${GENERATE_PYTHON_OP_LIB_DESTINATION} PATH)
    file(MAKE_DIRECTORY ${GENERATE_PYTHON_OP_LIB_MKDIRPATH})

    # Create a C++ executable that links in the appropriate op
    # registrations and generates Python wrapper code based on the
    # registered ops.
    add_executable(${tf_python_op_lib_name}_gen_python
        $<TARGET_OBJECTS:tf_python_op_gen_main>
        $<TARGET_OBJECTS:tf_${tf_python_op_lib_name}>
        $<TARGET_OBJECTS:tf_core_lib>
        $<TARGET_OBJECTS:tf_core_framework>
        ${GENERATE_PYTHON_OP_LIB_ADDITIONAL_LIBRARIES}
    )
    target_link_libraries(${tf_python_op_lib_name}_gen_python PRIVATE
        tf_protos_cc
				tf_python_protos_cc
        ${tensorflow_EXTERNAL_LIBRARIES}
    )

    # Use the generated C++ executable to create a Python file
    # containing the wrappers.
    add_custom_command(
      OUTPUT ${GENERATE_PYTHON_OP_LIB_DESTINATION}
      COMMAND ${tf_python_op_lib_name}_gen_python ${tensorflow_source_dir}/tensorflow/core/api_def/base_api,${tensorflow_source_dir}/tensorflow/core/api_def/python_api ${require_shape_fn} > ${GENERATE_PYTHON_OP_LIB_DESTINATION}
      DEPENDS ${tf_python_op_lib_name}_gen_python
    )

    set(tf_python_ops_generated_files ${tf_python_ops_generated_files}
        ${GENERATE_PYTHON_OP_LIB_DESTINATION} PARENT_SCOPE)
endfunction()

GENERATE_PYTHON_OP_LIB("audio_ops")
GENERATE_PYTHON_OP_LIB("array_ops")
GENERATE_PYTHON_OP_LIB("batch_ops")
GENERATE_PYTHON_OP_LIB("bitwise_ops")
GENERATE_PYTHON_OP_LIB("boosted_trees_ops")
GENERATE_PYTHON_OP_LIB("math_ops")
GENERATE_PYTHON_OP_LIB("functional_ops")
GENERATE_PYTHON_OP_LIB("candidate_sampling_ops")
GENERATE_PYTHON_OP_LIB("checkpoint_ops")
GENERATE_PYTHON_OP_LIB("control_flow_ops"
  ADDITIONAL_LIBRARIES $<TARGET_OBJECTS:tf_no_op>)
GENERATE_PYTHON_OP_LIB("ctc_ops")
GENERATE_PYTHON_OP_LIB("cudnn_rnn_ops")
GENERATE_PYTHON_OP_LIB("data_flow_ops")
GENERATE_PYTHON_OP_LIB("dataset_ops")
GENERATE_PYTHON_OP_LIB("decode_proto_ops"
  DESTINATION ${CMAKE_CURRENT_BINARY_DIR}/tf_python/tensorflow/contrib/proto/python/ops/gen_decode_proto_op.py)
GENERATE_PYTHON_OP_LIB("encode_proto_ops"
  DESTINATION ${CMAKE_CURRENT_BINARY_DIR}/tf_python/tensorflow/contrib/proto/python/ops/gen_encode_proto_op.py)
GENERATE_PYTHON_OP_LIB("image_ops")
GENERATE_PYTHON_OP_LIB("io_ops")
GENERATE_PYTHON_OP_LIB("linalg_ops")
GENERATE_PYTHON_OP_LIB("list_ops")
GENERATE_PYTHON_OP_LIB("logging_ops")
GENERATE_PYTHON_OP_LIB("lookup_ops")
GENERATE_PYTHON_OP_LIB("nn_ops")
GENERATE_PYTHON_OP_LIB("manip_ops")
GENERATE_PYTHON_OP_LIB("parsing_ops")
GENERATE_PYTHON_OP_LIB("random_ops")
GENERATE_PYTHON_OP_LIB("remote_fused_graph_ops"
  DESTINATION ${CMAKE_CURRENT_BINARY_DIR}/tf_python/tensorflow/contrib/remote_fused_graph/pylib/python/ops/gen_remote_fused_graph_ops.py)
GENERATE_PYTHON_OP_LIB("resource_variable_ops")
GENERATE_PYTHON_OP_LIB("rpc_ops"
  DESTINATION ${CMAKE_CURRENT_BINARY_DIR}/tf_python/tensorflow/contrib/rpc/python/ops/gen_rpc_op.py)
GENERATE_PYTHON_OP_LIB("script_ops")
GENERATE_PYTHON_OP_LIB("sdca_ops")
GENERATE_PYTHON_OP_LIB("set_ops")
GENERATE_PYTHON_OP_LIB("state_ops")
GENERATE_PYTHON_OP_LIB("sparse_ops")
GENERATE_PYTHON_OP_LIB("spectral_ops")
GENERATE_PYTHON_OP_LIB("string_ops")
GENERATE_PYTHON_OP_LIB("summary_ops")
GENERATE_PYTHON_OP_LIB("user_ops")
GENERATE_PYTHON_OP_LIB("training_ops"
  DESTINATION ${CMAKE_CURRENT_BINARY_DIR}/tf_python/tensorflow/python/training/gen_training_ops.py)

GENERATE_PYTHON_OP_LIB("contrib_boosted_trees_model_ops"
  DESTINATION ${CMAKE_CURRENT_BINARY_DIR}/tf_python/tensorflow/contrib/boosted_trees/python/ops/gen_model_ops.py)
GENERATE_PYTHON_OP_LIB("contrib_boosted_trees_split_handler_ops"
  DESTINATION ${CMAKE_CURRENT_BINARY_DIR}/tf_python/tensorflow/contrib/boosted_trees/python/ops/gen_split_handler_ops.py)
GENERATE_PYTHON_OP_LIB("contrib_boosted_trees_training_ops"
  DESTINATION ${CMAKE_CURRENT_BINARY_DIR}/tf_python/tensorflow/contrib/boosted_trees/python/ops/gen_training_ops.py)
GENERATE_PYTHON_OP_LIB("contrib_boosted_trees_prediction_ops"
  DESTINATION ${CMAKE_CURRENT_BINARY_DIR}/tf_python/tensorflow/contrib/boosted_trees/python/ops/gen_prediction_ops.py)
GENERATE_PYTHON_OP_LIB("contrib_boosted_trees_quantiles_ops"
  DESTINATION ${CMAKE_CURRENT_BINARY_DIR}/tf_python/tensorflow/contrib/boosted_trees/python/ops/gen_quantile_ops.py)
GENERATE_PYTHON_OP_LIB("contrib_boosted_trees_stats_accumulator_ops"
  DESTINATION ${CMAKE_CURRENT_BINARY_DIR}/tf_python/tensorflow/contrib/boosted_trees/python/ops/gen_stats_accumulator_ops.py)
GENERATE_PYTHON_OP_LIB("contrib_coder_ops"
  DESTINATION ${CMAKE_CURRENT_BINARY_DIR}/tf_python/tensorflow/contrib/coder/python/ops/gen_coder_ops.py)
GENERATE_PYTHON_OP_LIB("contrib_data_dataset_ops"
  DESTINATION ${CMAKE_CURRENT_BINARY_DIR}/tf_python/tensorflow/contrib/data/python/ops/gen_dataset_ops.py)
GENERATE_PYTHON_OP_LIB("contrib_factorization_clustering_ops"
  DESTINATION ${CMAKE_CURRENT_BINARY_DIR}/tf_python/tensorflow/contrib/factorization/python/ops/gen_clustering_ops.py)
GENERATE_PYTHON_OP_LIB("contrib_factorization_factorization_ops"
  DESTINATION ${CMAKE_CURRENT_BINARY_DIR}/tf_python/tensorflow/contrib/factorization/python/ops/gen_factorization_ops.py)
GENERATE_PYTHON_OP_LIB("contrib_framework_variable_ops"
  DESTINATION ${CMAKE_CURRENT_BINARY_DIR}/tf_python/tensorflow/contrib/framework/python/ops/gen_variable_ops.py)
GENERATE_PYTHON_OP_LIB("contrib_input_pipeline_ops"
  DESTINATION ${CMAKE_CURRENT_BINARY_DIR}/tf_python/tensorflow/contrib/input_pipeline/ops/gen_input_pipeline_ops.py)
GENERATE_PYTHON_OP_LIB("contrib_image_ops"
  DESTINATION ${CMAKE_CURRENT_BINARY_DIR}/tf_python/tensorflow/contrib/image/ops/gen_image_ops.py)
GENERATE_PYTHON_OP_LIB("contrib_image_distort_image_ops"
  DESTINATION ${CMAKE_CURRENT_BINARY_DIR}/tf_python/tensorflow/contrib/image/ops/gen_distort_image_ops.py)
GENERATE_PYTHON_OP_LIB("contrib_image_sirds_ops"
  DESTINATION ${CMAKE_CURRENT_BINARY_DIR}/tf_python/tensorflow/contrib/image/ops/gen_single_image_random_dot_stereograms_ops.py)
GENERATE_PYTHON_OP_LIB("contrib_layers_sparse_feature_cross_ops"
  DESTINATION ${CMAKE_CURRENT_BINARY_DIR}/tf_python/tensorflow/contrib/layers/ops/gen_sparse_feature_cross_op.py)
GENERATE_PYTHON_OP_LIB("contrib_memory_stats_ops"
  DESTINATION ${CMAKE_CURRENT_BINARY_DIR}/tf_python/tensorflow/contrib/memory_stats/ops/gen_memory_stats_ops.py)
GENERATE_PYTHON_OP_LIB("contrib_nccl_ops"
  DESTINATION ${CMAKE_CURRENT_BINARY_DIR}/tf_python/tensorflow/contrib/nccl/ops/gen_nccl_ops.py)
GENERATE_PYTHON_OP_LIB("contrib_periodic_resample_ops"
  DESTINATION ${CMAKE_CURRENT_BINARY_DIR}/tf_python/tensorflow/contrib/periodic_resample/python/ops/gen_periodic_resample_op.py)

GENERATE_PYTHON_OP_LIB("contrib_nearest_neighbor_ops"
  DESTINATION ${CMAKE_CURRENT_BINARY_DIR}/tf_python/tensorflow/contrib/nearest_neighbor/ops/gen_nearest_neighbor_ops.py)
GENERATE_PYTHON_OP_LIB("contrib_resampler_ops"
  DESTINATION ${CMAKE_CURRENT_BINARY_DIR}/tf_python/tensorflow/contrib/resampler/ops/gen_resampler_ops.py)
GENERATE_PYTHON_OP_LIB("contrib_rnn_gru_ops"
  DESTINATION ${CMAKE_CURRENT_BINARY_DIR}/tf_python/tensorflow/contrib/rnn/ops/gen_gru_ops.py)
GENERATE_PYTHON_OP_LIB("contrib_rnn_lstm_ops"
  DESTINATION ${CMAKE_CURRENT_BINARY_DIR}/tf_python/tensorflow/contrib/rnn/ops/gen_lstm_ops.py)
GENERATE_PYTHON_OP_LIB("contrib_seq2seq_beam_search_ops"
  DESTINATION ${CMAKE_CURRENT_BINARY_DIR}/tf_python/tensorflow/contrib/seq2seq/ops/gen_beam_search_ops.py)
GENERATE_PYTHON_OP_LIB("contrib_tensor_forest_ops"
  DESTINATION ${CMAKE_CURRENT_BINARY_DIR}/tf_python/tensorflow/contrib/tensor_forest/python/ops/gen_tensor_forest_ops.py)
GENERATE_PYTHON_OP_LIB("contrib_tensor_forest_hybrid_ops"
  DESTINATION ${CMAKE_CURRENT_BINARY_DIR}/tf_python/tensorflow/contrib/tensor_forest/hybrid/ops/gen_training_ops.py)
GENERATE_PYTHON_OP_LIB("contrib_tensor_forest_model_ops"
  DESTINATION ${CMAKE_CURRENT_BINARY_DIR}/tf_python/tensorflow/contrib/tensor_forest/python/ops/gen_model_ops.py)
GENERATE_PYTHON_OP_LIB("contrib_tensor_forest_stats_ops"
  DESTINATION ${CMAKE_CURRENT_BINARY_DIR}/tf_python/tensorflow/contrib/tensor_forest/python/ops/gen_stats_ops.py)
GENERATE_PYTHON_OP_LIB("contrib_text_skip_gram_ops"
  DESTINATION ${CMAKE_CURRENT_BINARY_DIR}/tf_python/tensorflow/contrib/text/python/ops/gen_skip_gram_ops.py)
GENERATE_PYTHON_OP_LIB("contrib_bigquery_reader_ops"
  DESTINATION ${CMAKE_CURRENT_BINARY_DIR}/tf_python/tensorflow/contrib/cloud/python/ops/gen_bigquery_reader_ops.py)
GENERATE_PYTHON_OP_LIB("contrib_gcs_config_ops"
  DESTINATION ${CMAKE_CURRENT_BINARY_DIR}/tf_python/tensorflow/contrib/cloud/python/ops/gen_gcs_config_ops.py)
GENERATE_PYTHON_OP_LIB("stateless_random_ops"
  DESTINATION ${CMAKE_CURRENT_BINARY_DIR}/tf_python/tensorflow/contrib/stateless/gen_stateless_random_ops.py)
GENERATE_PYTHON_OP_LIB("debug_ops"
  DESTINATION ${CMAKE_CURRENT_BINARY_DIR}/tf_python/tensorflow/python/debug/ops/gen_debug_ops.py)

add_custom_target(tf_python_ops SOURCES ${tf_python_ops_generated_files} ${PYTHON_PROTO_GENFILES})
add_dependencies(tf_python_ops tf_python_op_gen_main)


############################################################
# Build the SWIG-wrapped library for the TensorFlow runtime.
############################################################

find_package(SWIG REQUIRED)
# Generate the C++ and Python source code for the SWIG wrapper.
# NOTE(mrry): We always regenerate the SWIG wrapper, which means that we must
# always re-link the Python extension, but we don't have to track the
# individual headers on which the SWIG wrapper depends.
add_custom_command(
      OUTPUT "${CMAKE_CURRENT_BINARY_DIR}/tf_python/tensorflow/python/pywrap_tensorflow_internal.py"
             "${CMAKE_CURRENT_BINARY_DIR}/pywrap_tensorflow_internal.cc"
      DEPENDS tf_python_touchup_modules __force_rebuild
      COMMAND ${SWIG_EXECUTABLE}
      ARGS -python -c++
           -I${tensorflow_source_dir}
           -I${CMAKE_CURRENT_BINARY_DIR}
           -module pywrap_tensorflow_internal
           -outdir ${CMAKE_CURRENT_BINARY_DIR}/tf_python/tensorflow/python
           -o ${CMAKE_CURRENT_BINARY_DIR}/pywrap_tensorflow_internal.cc
           -globals ''
           ${tensorflow_source_dir}/tensorflow/python/tensorflow.i
      COMMENT "Running SWIG to generate Python wrappers"
      VERBATIM )

set (pywrap_tensorflow_internal_src
    "${tensorflow_source_dir}/tensorflow/core/profiler/internal/print_model_analysis.h"
    "${tensorflow_source_dir}/tensorflow/core/profiler/internal/print_model_analysis.cc"
    "${tensorflow_source_dir}/tensorflow/python/eager/pywrap_tfe.h"
    "${tensorflow_source_dir}/tensorflow/python/eager/pywrap_tensor.cc"
    "${tensorflow_source_dir}/tensorflow/python/eager/pywrap_tfe_src.cc"
    "${tensorflow_source_dir}/tensorflow/python/client/tf_session_helper.h"
    "${tensorflow_source_dir}/tensorflow/python/client/tf_session_helper.cc"
    "${tensorflow_source_dir}/tensorflow/python/framework/cpp_shape_inference.h"
    "${tensorflow_source_dir}/tensorflow/python/framework/cpp_shape_inference.cc"
    "${tensorflow_source_dir}/tensorflow/python/framework/python_op_gen.h"
    "${tensorflow_source_dir}/tensorflow/python/framework/python_op_gen.cc"
    "${tensorflow_source_dir}/tensorflow/python/framework/python_op_gen_internal.h"
    "${tensorflow_source_dir}/tensorflow/python/framework/python_op_gen_internal.cc"
    "${tensorflow_source_dir}/tensorflow/python/lib/core/bfloat16.h"
    "${tensorflow_source_dir}/tensorflow/python/lib/core/bfloat16.cc"
    "${tensorflow_source_dir}/tensorflow/python/lib/core/numpy.h"
    "${tensorflow_source_dir}/tensorflow/python/lib/core/numpy.cc"
    "${tensorflow_source_dir}/tensorflow/python/lib/core/ndarray_tensor.h"
    "${tensorflow_source_dir}/tensorflow/python/lib/core/ndarray_tensor.cc"
    "${tensorflow_source_dir}/tensorflow/python/lib/core/ndarray_tensor_bridge.h"
    "${tensorflow_source_dir}/tensorflow/python/lib/core/ndarray_tensor_bridge.cc"
    "${tensorflow_source_dir}/tensorflow/python/lib/core/py_func.h"
    "${tensorflow_source_dir}/tensorflow/python/lib/core/py_func.cc"
    "${tensorflow_source_dir}/tensorflow/python/lib/core/py_exception_registry.h"
    "${tensorflow_source_dir}/tensorflow/python/lib/core/py_exception_registry.cc"
    "${tensorflow_source_dir}/tensorflow/python/lib/core/py_seq_tensor.h"
    "${tensorflow_source_dir}/tensorflow/python/lib/core/py_seq_tensor.cc"
    "${tensorflow_source_dir}/tensorflow/python/lib/core/py_util.h"
    "${tensorflow_source_dir}/tensorflow/python/lib/core/py_util.cc"
    "${tensorflow_source_dir}/tensorflow/python/lib/core/safe_ptr.h"
    "${tensorflow_source_dir}/tensorflow/python/lib/core/safe_ptr.cc"
    "${tensorflow_source_dir}/tensorflow/python/lib/io/py_record_reader.h"
    "${tensorflow_source_dir}/tensorflow/python/lib/io/py_record_reader.cc"
    "${tensorflow_source_dir}/tensorflow/python/lib/io/py_record_writer.h"
    "${tensorflow_source_dir}/tensorflow/python/lib/io/py_record_writer.cc"
    "${tensorflow_source_dir}/tensorflow/python/util/kernel_registry.h"
    "${tensorflow_source_dir}/tensorflow/python/util/kernel_registry.cc"
    "${tensorflow_source_dir}/tensorflow/python/util/util.h"
    "${tensorflow_source_dir}/tensorflow/python/util/util.cc"
    "${tensorflow_source_dir}/tensorflow/cc/framework/ops.cc"
    "${tensorflow_source_dir}/tensorflow/cc/framework/scope.cc"
    "${CMAKE_CURRENT_BINARY_DIR}/pywrap_tensorflow_internal.cc"
)

if(WIN32)
    # Windows: build a static library with the same objects as tensorflow.dll.
    # This can be used to build for a standalone exe and also helps us to
    # find all symbols that need to be exported from the dll which is needed
    # to provide the tensorflow c/c++ api in tensorflow.dll.
    # From the static library we create the def file with all symbols that need to
    # be exported from tensorflow.dll. Because there is a limit of 64K sybmols
    # that can be exported, we filter the symbols with a python script to the namespaces
    # we need.
    #
    add_library(pywrap_tensorflow_internal_static STATIC
        ${pywrap_tensorflow_internal_src}
        $<TARGET_OBJECTS:tf_c>
        $<TARGET_OBJECTS:tf_c_python_api>
        $<TARGET_OBJECTS:tf_core_lib>
        $<TARGET_OBJECTS:tf_core_cpu>
        $<TARGET_OBJECTS:tf_core_framework>
        $<TARGET_OBJECTS:tf_core_profiler>
        $<TARGET_OBJECTS:tf_cc>
        $<TARGET_OBJECTS:tf_cc_ops>
        $<TARGET_OBJECTS:tf_cc_while_loop>
        $<TARGET_OBJECTS:tf_core_ops>
        $<TARGET_OBJECTS:tf_core_direct_session>
        $<TARGET_OBJECTS:tf_grappler>
        $<TARGET_OBJECTS:tf_tools_transform_graph_lib>
        $<$<BOOL:${tensorflow_ENABLE_GRPC_SUPPORT}>:$<TARGET_OBJECTS:tf_core_distributed_runtime>>
        $<TARGET_OBJECTS:tf_core_kernels>
        $<$<BOOL:${tensorflow_ENABLE_GPU}>:$<TARGET_OBJECTS:tf_core_kernels_cpu_only>>
        $<$<BOOL:${tensorflow_ENABLE_GPU}>:$<TARGET_OBJECTS:tf_stream_executor>>
    )

    target_include_directories(pywrap_tensorflow_internal_static PUBLIC
        ${PYTHON_INCLUDE_DIR}
        ${NUMPY_INCLUDE_DIR}
    )
    #target_link_libraries(pywrap_tensorflow_internal_static
    #	tf_protos_cc
    #	tf_python_protos_cc
    #)
    add_dependencies(pywrap_tensorflow_internal_static tf_protos_cc tf_python_protos_cc)
    set(pywrap_tensorflow_internal_static_dependencies
        $<TARGET_FILE:pywrap_tensorflow_internal_static>
        $<TARGET_FILE:tf_protos_cc>
        $<TARGET_FILE:tf_python_protos_cc>
	${nsync_STATIC_LIBRARIES}
    )

    if(${CMAKE_GENERATOR} MATCHES "Visual Studio.*")
        set(pywrap_tensorflow_deffile "${CMAKE_CURRENT_BINARY_DIR}/${CMAKE_BUILD_TYPE}/pywrap_tensorflow.def")
    else()
        set(pywrap_tensorflow_deffile "${CMAKE_CURRENT_BINARY_DIR}/pywrap_tensorflow.def")
    endif()
    set_source_files_properties(${pywrap_tensorflow_deffile} PROPERTIES GENERATED TRUE)
    math(EXPR tensorflow_target_bitness "${CMAKE_SIZEOF_VOID_P}*8")
    add_custom_command(TARGET pywrap_tensorflow_internal_static POST_BUILD
        COMMAND ${PYTHON_EXECUTABLE} ${CMAKE_CURRENT_SOURCE_DIR}/tools/create_def_file.py
            --input "${pywrap_tensorflow_internal_static_dependencies}"
            --output "${pywrap_tensorflow_deffile}"
            --target _pywrap_tensorflow_internal.pyd
            --bitness "${tensorflow_target_bitness}"
        BYPRODUCTS ${pywrap_tensorflow_deffile} # Required for Ninja
    )
endif(WIN32)

# pywrap_tensorflow_internal is a shared library containing all of the
# TensorFlow runtime and the standard ops and kernels. These are installed into
# tf_python/tensorflow/python/.
add_library(pywrap_tensorflow_internal SHARED
    ${pywrap_tensorflow_internal_src}
    $<TARGET_OBJECTS:tf_c>
    $<TARGET_OBJECTS:tf_c_python_api>
    $<TARGET_OBJECTS:tf_core_lib>
    $<TARGET_OBJECTS:tf_core_cpu>
    $<TARGET_OBJECTS:tf_core_framework>
    $<TARGET_OBJECTS:tf_core_profiler>
    $<TARGET_OBJECTS:tf_cc>
    $<TARGET_OBJECTS:tf_cc_ops>
    $<TARGET_OBJECTS:tf_cc_while_loop>
    $<TARGET_OBJECTS:tf_core_ops>
    $<TARGET_OBJECTS:tf_core_direct_session>
    $<TARGET_OBJECTS:tf_grappler>
    $<TARGET_OBJECTS:tf_tools_transform_graph_lib>
    $<$<BOOL:${tensorflow_ENABLE_GRPC_SUPPORT}>:$<TARGET_OBJECTS:tf_core_distributed_runtime>>
    $<TARGET_OBJECTS:tf_core_kernels>
    $<$<BOOL:${tensorflow_ENABLE_GPU}>:$<$<BOOL:${BOOL_WIN32}>:$<TARGET_OBJECTS:tf_core_kernels_cpu_only>>>
    $<$<BOOL:${tensorflow_ENABLE_GPU}>:$<TARGET_OBJECTS:tf_stream_executor>>
    ${pywrap_tensorflow_deffile}
)

# There is a bug in GCC 5 resulting in undefined reference to a __cpu_model function when
# linking to the tensorflow library. Adding the following libraries fixes it.
if(CMAKE_COMPILER_IS_GNUCC AND CMAKE_CXX_COMPILER_VERSION VERSION_GREATER 5.0)
    target_link_libraries(pywrap_tensorflow_internal PRIVATE gcc_s gcc)
endif()

if(WIN32)
    add_dependencies(pywrap_tensorflow_internal pywrap_tensorflow_internal_static)
endif(WIN32)

target_include_directories(pywrap_tensorflow_internal PUBLIC
    ${PYTHON_INCLUDE_DIR}
    ${NUMPY_INCLUDE_DIR}
)

target_link_libraries(pywrap_tensorflow_internal PRIVATE
    ${tf_core_gpu_kernels_lib}
    ${tensorflow_EXTERNAL_LIBRARIES}
    tf_protos_cc
    tf_python_protos_cc
    ${PYTHON_LIBRARIES}
)

if(WIN32)

    # include contrib/periodic_resample as .so
    #
    set(tf_periodic_resample_srcs
       "${tensorflow_source_dir}/tensorflow/contrib/periodic_resample/kernels/periodic_resample_op.cc"
       "${tensorflow_source_dir}/tensorflow/contrib/periodic_resample/kernels/periodic_resample_op.h"
       "${tensorflow_source_dir}/tensorflow/contrib/periodic_resample/ops/array_ops.cc"
    )

    AddUserOps(TARGET _periodic_resample_op
        SOURCES "${tf_periodic_resample_srcs}"
        DEPENDS pywrap_tensorflow_internal tf_python_ops
        DISTCOPY ${CMAKE_CURRENT_BINARY_DIR}/tf_python/tensorflow/contrib/periodic_resample/python/ops/)

    # include contrib/nearest_neighbor as .so
    #
    set(tf_nearest_neighbor_srcs
        "${tensorflow_source_dir}/tensorflow/contrib/nearest_neighbor/kernels/heap.h"
        "${tensorflow_source_dir}/tensorflow/contrib/nearest_neighbor/kernels/hyperplane_lsh_probes.h"
        "${tensorflow_source_dir}/tensorflow/contrib/nearest_neighbor/kernels/hyperplane_lsh_probes.cc"
        "${tensorflow_source_dir}/tensorflow/contrib/nearest_neighbor/ops/nearest_neighbor_ops.cc"
    )

    AddUserOps(TARGET _nearest_neighbor_ops
        SOURCES "${tf_nearest_neighbor_srcs}"
        DEPENDS pywrap_tensorflow_internal tf_python_ops
        DISTCOPY ${CMAKE_CURRENT_BINARY_DIR}/tf_python/tensorflow/contrib/nearest_neighbor/python/ops/)
endif(WIN32)

if(WIN32)
    # include contrib/rnn as .so
    #
    set(tf_gru_srcs
        "${tensorflow_source_dir}/tensorflow/contrib/rnn/kernels/blas_gemm.cc"
        "${tensorflow_source_dir}/tensorflow/contrib/rnn/kernels/blas_gemm.h"
        "${tensorflow_source_dir}/tensorflow/contrib/rnn/kernels/gru_ops.cc"
        "${tensorflow_source_dir}/tensorflow/contrib/rnn/kernels/gru_ops.h"
        "${tensorflow_source_dir}/tensorflow/contrib/rnn/ops/gru_ops.cc"
    )
    set(tf_gru_gpu_srcs
        "${tensorflow_source_dir}/tensorflow/contrib/rnn/kernels/gru_ops_gpu.cu.cc"
    )

    set(tf_lstm_srcs
        "${tensorflow_source_dir}/tensorflow/contrib/rnn/kernels/blas_gemm.cc"
        "${tensorflow_source_dir}/tensorflow/contrib/rnn/kernels/blas_gemm.h"
        "${tensorflow_source_dir}/tensorflow/contrib/rnn/kernels/lstm_ops.cc"
        "${tensorflow_source_dir}/tensorflow/contrib/rnn/kernels/lstm_ops.h"
        "${tensorflow_source_dir}/tensorflow/contrib/rnn/ops/lstm_ops.cc"
    )
    set(tf_lstm_gpu_srcs
        "${tensorflow_source_dir}/tensorflow/contrib/rnn/kernels/lstm_ops_gpu.cu.cc"
    )

    AddUserOps(TARGET _gru_ops
        SOURCES "${tf_gru_srcs}"
        GPUSOURCES ${tf_gru_gpu_srcs}
        DEPENDS pywrap_tensorflow_internal tf_python_ops
        DISTCOPY ${CMAKE_CURRENT_BINARY_DIR}/tf_python/tensorflow/contrib/rnn/python/ops/)

    AddUserOps(TARGET _lstm_ops
        SOURCES "${tf_lstm_srcs}"
        GPUSOURCES ${tf_lstm_gpu_srcs}
        DEPENDS pywrap_tensorflow_internal tf_python_ops
        DISTCOPY ${CMAKE_CURRENT_BINARY_DIR}/tf_python/tensorflow/contrib/rnn/python/ops/)
endif(WIN32)

# include contrib/seq2seq as .so
#
set(tf_beam_search_srcs
    "${tensorflow_source_dir}/tensorflow/contrib/seq2seq/kernels/beam_search_ops.cc"
    "${tensorflow_source_dir}/tensorflow/contrib/seq2seq/kernels/beam_search_ops.h"
    "${tensorflow_source_dir}/tensorflow/contrib/seq2seq/ops/beam_search_ops.cc"
)

set(tf_beam_search_gpu_srcs
    "${tensorflow_source_dir}/tensorflow/contrib/seq2seq/kernels/beam_search_ops_gpu.cu.cc"
)

AddUserOps(TARGET _beam_search_ops
    SOURCES "${tf_beam_search_srcs}"
    GPUSOURCES ${tf_beam_search_gpu_srcs}
    DEPENDS pywrap_tensorflow_internal tf_python_ops
    DISTCOPY ${CMAKE_CURRENT_BINARY_DIR}/tf_python/tensorflow/contrib/seq2seq/python/ops/)

if(WIN32)
  if(${CMAKE_GENERATOR} MATCHES "Visual Studio.*")
    add_custom_command(TARGET pywrap_tensorflow_internal POST_BUILD
      COMMAND ${CMAKE_COMMAND} -E copy ${CMAKE_CURRENT_BINARY_DIR}/$(Configuration)/pywrap_tensorflow_internal.dll
                                       ${CMAKE_CURRENT_BINARY_DIR}/tf_python/tensorflow/python/_pywrap_tensorflow_internal.pyd
      COMMAND ${CMAKE_COMMAND} -E copy ${CMAKE_CURRENT_BINARY_DIR}/$(Configuration)/pywrap_tensorflow_internal.lib
                                       ${CMAKE_CURRENT_BINARY_DIR}/tf_python/tensorflow/python/)
  else()
    add_custom_command(TARGET pywrap_tensorflow_internal POST_BUILD
      COMMAND ${CMAKE_COMMAND} -E copy ${CMAKE_CURRENT_BINARY_DIR}/pywrap_tensorflow_internal.dll
                                       ${CMAKE_CURRENT_BINARY_DIR}/tf_python/tensorflow/python/_pywrap_tensorflow_internal.pyd
      COMMAND ${CMAKE_COMMAND} -E copy ${CMAKE_CURRENT_BINARY_DIR}/pywrap_tensorflow_internal.lib
                                       ${CMAKE_CURRENT_BINARY_DIR}/tf_python/tensorflow/python/)
  endif()
else()
  add_custom_command(TARGET pywrap_tensorflow_internal POST_BUILD
    COMMAND ${CMAKE_COMMAND} -E copy ${CMAKE_CURRENT_BINARY_DIR}/libpywrap_tensorflow_internal${CMAKE_SHARED_LIBRARY_SUFFIX}
                                     ${CMAKE_CURRENT_BINARY_DIR}/tf_python/tensorflow/python/_pywrap_tensorflow_internal.so)
endif()


########################################################
# Generate API __init__.py files.
########################################################

# Parse tensorflow/tools/api/generator/BUILD to get list of generated files.
FILE(READ ${tensorflow_source_dir}/tensorflow/tools/api/generator/api_gen.bzl api_generator_BUILD_text)
STRING(REGEX MATCH "# BEGIN GENERATED FILES.*# END GENERATED FILES" api_init_files_text ${api_generator_BUILD_text})
string(REPLACE "# BEGIN GENERATED FILES" "" api_init_files_text ${api_init_files_text})
string(REPLACE "# END GENERATED FILES" "" api_init_files_text ${api_init_files_text})
string(REPLACE "," ";" api_init_files_list ${api_init_files_text})

set(api_init_files "")
foreach(api_init_file ${api_init_files_list})
    string(STRIP "${api_init_file}" api_init_file)
    if(api_init_file)
        string(REPLACE "\"" "" api_init_file "${api_init_file}")  # Remove quotes
        list(APPEND api_init_files "${CMAKE_CURRENT_BINARY_DIR}/tf_python/tensorflow/${api_init_file}")
    endif()
endforeach(api_init_file)
set(api_init_list_file "${tensorflow_source_dir}/api_init_files_list.txt")
file(WRITE "${api_init_list_file}" "${api_init_files}")

# Run create_python_api.py to generate __init__.py files.
<<<<<<< HEAD

### TODO
# In order to download and compile MKL/MKL-DNN automatically in cmake script, mkl-built libraries should be added to system path
# to be loaded by python executor. However `add_custom_command` has an issue with `COMMAND ${CMAKE_COMMAND} -E env PATH=`, where
# arguments of multiple paths (such as D:/;D:/mkl) will be parsed in to seperate string without semicolon and that command fail to
# recongnize paths. As CUDA isn't built with MKL, the MKL built directory is the only path to this command to work around that issue.
# To not override the CUDA and system path in other circumstances, `if-else` branch used here to handle this problem,
# and should be removed if the path issue can be resolved.
###

if (tensorflow_ENABLE_MKL_SUPPORT)
    # add mkl dist dlls to system path for python
    # TODO: In current cmake version, PY_RUNTIME_ENV behaves strange with multiple paths,
    # so we have to specify only one path in it to work around the issue. We need this if/else
    # to protect overwriting CUDA environments
    set(PY_RUNTIME_ENV ${mkl_BIN_DIRS})
    add_custom_command(
          OUTPUT ${api_init_files}
          DEPENDS tf_python_ops tf_python_copy_scripts_to_destination pywrap_tensorflow_internal tf_python_touchup_modules tf_extension_ops

          # tensorflow/__init__.py depends on files generated in this step. So, remove it while
          # this step is running since the files aren't there yet.
          COMMAND ${CMAKE_COMMAND} -E remove -f ${CMAKE_CURRENT_BINARY_DIR}/tf_python/tensorflow/__init__.py

          # Run create_python_api.py to generate API init files.
          COMMAND ${CMAKE_COMMAND} -E env PYTHONPATH=${CMAKE_CURRENT_BINARY_DIR}/tf_python PATH=${PY_RUNTIME_ENV} ${PYTHON_EXECUTABLE}
                  "${CMAKE_CURRENT_BINARY_DIR}/tf_python/tensorflow/tools/api/generator/create_python_api.py"
                  "--root_init_template=${CMAKE_CURRENT_BINARY_DIR}/tf_python/tensorflow/api_template.__init__.py"
                  "--apidir=${CMAKE_CURRENT_BINARY_DIR}/tf_python/tensorflow"
                  "${api_init_list_file}"

          COMMENT "Generating __init__.py files for Python API."
          WORKING_DIRECTORY "${CMAKE_CURRENT_BINARY_DIR}/tf_python"
          VERBATIM
    )
else (tensorflow_ENABLE_MKL_SUPPORT)
    add_custom_command(
          OUTPUT ${api_init_files}
          DEPENDS tf_python_ops tf_python_copy_scripts_to_destination pywrap_tensorflow_internal tf_python_touchup_modules tf_extension_ops

          # tensorflow/__init__.py depends on files generated in this step. So, remove it while
          # this step is running since the files aren't there yet.
          COMMAND ${CMAKE_COMMAND} -E remove -f ${CMAKE_CURRENT_BINARY_DIR}/tf_python/tensorflow/__init__.py

          # Run create_python_api.py to generate API init files.
          COMMAND ${CMAKE_COMMAND} -E env PYTHONPATH=${CMAKE_CURRENT_BINARY_DIR}/tf_python ${PYTHON_EXECUTABLE}
                  "${CMAKE_CURRENT_BINARY_DIR}/tf_python/tensorflow/tools/api/generator/create_python_api.py"
                  "--root_init_template=${CMAKE_CURRENT_BINARY_DIR}/tf_python/tensorflow/api_template.__init__.py"
                  "--apidir=${CMAKE_CURRENT_BINARY_DIR}/tf_python/tensorflow"
                  "${api_init_list_file}"

          COMMENT "Generating __init__.py files for Python API."
          WORKING_DIRECTORY "${CMAKE_CURRENT_BINARY_DIR}/tf_python"
    )
endif (tensorflow_ENABLE_MKL_SUPPORT)
=======
add_custom_command(
      OUTPUT ${api_init_files}
      DEPENDS tf_python_ops tf_python_copy_scripts_to_destination pywrap_tensorflow_internal tf_python_touchup_modules tf_extension_ops

      # tensorflow/__init__.py depends on files generated in this step. So, remove it while
      # this step is running since the files aren't there yet.
      COMMAND ${CMAKE_COMMAND} -E remove -f ${CMAKE_CURRENT_BINARY_DIR}/tf_python/tensorflow/__init__.py

      # Run create_python_api.py to generate API init files.
      COMMAND ${CMAKE_COMMAND} -E env PYTHONPATH=${CMAKE_CURRENT_BINARY_DIR}/tf_python ${PYTHON_EXECUTABLE}
              "${CMAKE_CURRENT_BINARY_DIR}/tf_python/tensorflow/tools/api/generator/create_python_api.py"
              "--root_init_template=${CMAKE_CURRENT_BINARY_DIR}/tf_python/tensorflow/api_template.__init__.py"
              "--apidir=${CMAKE_CURRENT_BINARY_DIR}/tf_python/tensorflow"
              "--package=tensorflow.python"
              "--apiname=tensorflow"
              "${api_init_list_file}"

      COMMENT "Generating __init__.py files for Python API."
      WORKING_DIRECTORY "${CMAKE_CURRENT_BINARY_DIR}/tf_python"
)
>>>>>>> 1aea422c

add_custom_target(tf_python_api SOURCES ${api_init_files})
add_dependencies(tf_python_api tf_python_ops)

# TODO(mikecase): This can be removed once tf.estimator is moved
# out of TensorFlow.
########################################################
# Generate API __init__.py files for tf.estimator.
########################################################

# Parse tensorflow/tools/api/generator/BUILD to get list of generated files.
FILE(READ ${tensorflow_source_dir}/tensorflow/tools/api/generator/api_gen.bzl api_generator_BUILD_text)
STRING(REGEX MATCH "# BEGIN GENERATED ESTIMATOR FILES.*# END GENERATED ESTIMATOR FILES" api_init_files_text ${api_generator_BUILD_text})
string(REPLACE "# BEGIN GENERATED ESTIMATOR FILES" "" api_init_files_text ${api_init_files_text})
string(REPLACE "# END GENERATED ESTIMATOR FILES" "" api_init_files_text ${api_init_files_text})
string(REPLACE "," ";" api_init_files_list ${api_init_files_text})

set(api_init_files "")
foreach(api_init_file ${api_init_files_list})
    string(STRIP "${api_init_file}" api_init_file)
    if(api_init_file)
        string(REPLACE "\"" "" api_init_file "${api_init_file}")  # Remove quotes
        list(APPEND api_init_files "${CMAKE_CURRENT_BINARY_DIR}/tf_python/tensorflow/python/estimator/api/${api_init_file}")
    endif()
endforeach(api_init_file)
set(estimator_api_init_list_file "${tensorflow_source_dir}/estimator_api_init_files_list.txt")
file(WRITE "${estimator_api_init_list_file}" "${api_init_files}")

# Run create_python_api.py to generate __init__.py files.
add_custom_command(
      OUTPUT ${api_init_files}
      DEPENDS tf_python_ops tf_python_copy_scripts_to_destination pywrap_tensorflow_internal tf_python_touchup_modules tf_extension_ops

      # Run create_python_api.py to generate API init files.
      COMMAND ${CMAKE_COMMAND} -E env PYTHONPATH=${CMAKE_CURRENT_BINARY_DIR}/tf_python ${PYTHON_EXECUTABLE}
              "${CMAKE_CURRENT_BINARY_DIR}/tf_python/tensorflow/tools/api/generator/create_python_api.py"
              "--apidir=${CMAKE_CURRENT_BINARY_DIR}/tf_python/tensorflow/python/estimator/api"
              "--package=tensorflow.python.estimator"
              "--apiname=estimator"
              "${estimator_api_init_list_file}"

      COMMENT "Generating __init__.py files for Python API."
      WORKING_DIRECTORY "${CMAKE_CURRENT_BINARY_DIR}/tf_python"
)

add_custom_target(estimator_python_api SOURCES ${api_init_files})
add_dependencies(estimator_python_api tf_python_ops)
############################################################
# Build a PIP package containing the TensorFlow runtime.
############################################################
add_custom_target(tf_python_build_pip_package)
add_dependencies(tf_python_build_pip_package
    pywrap_tensorflow_internal
    tf_python_copy_scripts_to_destination
    tf_python_touchup_modules
    tf_python_ops
    tf_python_api
    estimator_python_api
    tf_extension_ops)

# Fix-up Python files that were not included by the add_python_module() macros.
add_custom_command(TARGET tf_python_build_pip_package POST_BUILD
  COMMAND ${CMAKE_COMMAND} -E copy ${tensorflow_source_dir}/tensorflow/tools/pip_package/setup.py
                                   ${CMAKE_CURRENT_BINARY_DIR}/tf_python/)
# This file is unfortunately excluded by the regex that excludes *_test.py
# files, but it is imported into tf.contrib, so we add it explicitly.
add_custom_command(TARGET tf_python_copy_scripts_to_destination PRE_BUILD
  COMMAND ${CMAKE_COMMAND} -E copy ${tensorflow_source_dir}/tensorflow/contrib/testing/python/framework/util_test.py
                                   ${CMAKE_CURRENT_BINARY_DIR}/tf_python/tensorflow/contrib/testing/python/framework/)
add_custom_command(TARGET tf_python_build_pip_package POST_BUILD
  COMMAND ${CMAKE_COMMAND} -E copy ${tensorflow_source_dir}/tensorflow/tools/pip_package/README
                                   ${CMAKE_CURRENT_BINARY_DIR}/tf_python/)
add_custom_command(TARGET tf_python_build_pip_package POST_BUILD
  COMMAND ${CMAKE_COMMAND} -E copy ${tensorflow_source_dir}/tensorflow/tools/pip_package/MANIFEST.in
                                   ${CMAKE_CURRENT_BINARY_DIR}/tf_python/)

# Copy datasets for tf.contrib.learn.
add_custom_command(TARGET tf_python_build_pip_package POST_BUILD
  COMMAND ${CMAKE_COMMAND} -E copy ${tensorflow_source_dir}/tensorflow/contrib/learn/python/learn/datasets/data/boston_house_prices.csv
                                   ${CMAKE_CURRENT_BINARY_DIR}/tf_python/tensorflow/contrib/learn/python/learn/datasets/data/)
add_custom_command(TARGET tf_python_build_pip_package POST_BUILD
  COMMAND ${CMAKE_COMMAND} -E copy ${tensorflow_source_dir}/tensorflow/contrib/learn/python/learn/datasets/data/iris.csv
                                   ${CMAKE_CURRENT_BINARY_DIR}/tf_python/tensorflow/contrib/learn/python/learn/datasets/data/)
add_custom_command(TARGET tf_python_build_pip_package POST_BUILD
  COMMAND ${CMAKE_COMMAND} -E copy ${tensorflow_source_dir}/tensorflow/contrib/learn/python/learn/datasets/data/text_test.csv
                                   ${CMAKE_CURRENT_BINARY_DIR}/tf_python/tensorflow/contrib/learn/python/learn/datasets/data/)
add_custom_command(TARGET tf_python_build_pip_package POST_BUILD
  COMMAND ${CMAKE_COMMAND} -E copy ${tensorflow_source_dir}/tensorflow/contrib/learn/python/learn/datasets/data/text_train.csv
                                   ${CMAKE_CURRENT_BINARY_DIR}/tf_python/tensorflow/contrib/learn/python/learn/datasets/data/)

# Create include header directory
add_custom_command(TARGET tf_python_build_pip_package PRE_BUILD
  COMMAND ${CMAKE_COMMAND} -E make_directory
  ${CMAKE_CURRENT_BINARY_DIR}/tf_python/tensorflow/include/)

# tensorflow headers
add_custom_command(TARGET tf_python_build_pip_package PRE_BUILD
  COMMAND ${CMAKE_COMMAND} -E make_directory
  ${CMAKE_CURRENT_BINARY_DIR}/tf_python/tensorflow/include/tensorflow)
add_custom_command(TARGET tf_python_build_pip_package PRE_BUILD
  COMMAND ${CMAKE_COMMAND} -E make_directory
  ${CMAKE_CURRENT_BINARY_DIR}/tf_python/tensorflow/include/tensorflow/core)
add_custom_command(TARGET tf_python_build_pip_package PRE_BUILD
  COMMAND ${CMAKE_COMMAND} -E make_directory
  ${CMAKE_CURRENT_BINARY_DIR}/tf_python/tensorflow/include/tensorflow/stream_executor)
add_custom_command(TARGET tf_python_build_pip_package POST_BUILD
  COMMAND ${CMAKE_COMMAND} -E copy_directory ${tensorflow_source_dir}/tensorflow/core
                                   ${CMAKE_CURRENT_BINARY_DIR}/tf_python/tensorflow/include/tensorflow/core)
add_custom_command(TARGET tf_python_build_pip_package POST_BUILD
  COMMAND ${CMAKE_COMMAND} -E copy_directory ${CMAKE_CURRENT_BINARY_DIR}/tensorflow/core
                                   ${CMAKE_CURRENT_BINARY_DIR}/tf_python/tensorflow/include/tensorflow/core)
add_custom_command(TARGET tf_python_build_pip_package POST_BUILD
  COMMAND ${CMAKE_COMMAND} -E copy_directory ${tensorflow_source_dir}/tensorflow/stream_executor
                                   ${CMAKE_CURRENT_BINARY_DIR}/tf_python/tensorflow/include/tensorflow/stream_executor)

# google protobuf headers
add_custom_command(TARGET tf_python_build_pip_package PRE_BUILD
  COMMAND ${CMAKE_COMMAND} -E make_directory
  ${CMAKE_CURRENT_BINARY_DIR}/tf_python/tensorflow/include/google)
add_custom_command(TARGET tf_python_build_pip_package POST_BUILD
  COMMAND ${CMAKE_COMMAND} -E copy_directory ${CMAKE_CURRENT_BINARY_DIR}/protobuf/src/protobuf/src/google
                                   ${CMAKE_CURRENT_BINARY_DIR}/tf_python/tensorflow/include/google)

# Eigen directory
add_custom_command(TARGET tf_python_build_pip_package PRE_BUILD
  COMMAND ${CMAKE_COMMAND} -E make_directory
  ${CMAKE_CURRENT_BINARY_DIR}/tf_python/tensorflow/include/Eigen)
add_custom_command(TARGET tf_python_build_pip_package POST_BUILD
  COMMAND ${CMAKE_COMMAND} -E copy_directory ${CMAKE_CURRENT_BINARY_DIR}/eigen/src/eigen/Eigen
                                   ${CMAKE_CURRENT_BINARY_DIR}/tf_python/tensorflow/include/Eigen)

# external directory
add_custom_command(TARGET tf_python_build_pip_package PRE_BUILD
  COMMAND ${CMAKE_COMMAND} -E make_directory
  ${CMAKE_CURRENT_BINARY_DIR}/tf_python/tensorflow/include/external)
add_custom_command(TARGET tf_python_build_pip_package PRE_BUILD
  COMMAND ${CMAKE_COMMAND} -E make_directory
  ${CMAKE_CURRENT_BINARY_DIR}/tf_python/tensorflow/include/external/eigen_archive)
add_custom_command(TARGET tf_python_build_pip_package POST_BUILD
  COMMAND ${CMAKE_COMMAND} -E copy_directory ${CMAKE_CURRENT_BINARY_DIR}/external/eigen_archive
                                   ${CMAKE_CURRENT_BINARY_DIR}/tf_python/tensorflow/include/external/eigen_archive)

# third_party eigen directory
add_custom_command(TARGET tf_python_build_pip_package PRE_BUILD
  COMMAND ${CMAKE_COMMAND} -E make_directory
  ${CMAKE_CURRENT_BINARY_DIR}/tf_python/tensorflow/include/third_party)
add_custom_command(TARGET tf_python_build_pip_package PRE_BUILD
  COMMAND ${CMAKE_COMMAND} -E make_directory
  ${CMAKE_CURRENT_BINARY_DIR}/tf_python/tensorflow/include/third_party/eigen3)
add_custom_command(TARGET tf_python_build_pip_package POST_BUILD
  COMMAND ${CMAKE_COMMAND} -E copy_directory ${tensorflow_source_dir}/third_party/eigen3
                                   ${CMAKE_CURRENT_BINARY_DIR}/tf_python/tensorflow/include/third_party/eigen3)

# unsupported Eigen directory
add_custom_command(TARGET tf_python_build_pip_package PRE_BUILD
  COMMAND ${CMAKE_COMMAND} -E make_directory
  ${CMAKE_CURRENT_BINARY_DIR}/tf_python/tensorflow/include/unsupported)
add_custom_command(TARGET tf_python_build_pip_package PRE_BUILD
  COMMAND ${CMAKE_COMMAND} -E make_directory
  ${CMAKE_CURRENT_BINARY_DIR}/tf_python/tensorflow/include/unsupported/Eigen)
add_custom_command(TARGET tf_python_build_pip_package POST_BUILD
  COMMAND ${CMAKE_COMMAND} -E copy_directory ${CMAKE_CURRENT_BINARY_DIR}/eigen/src/eigen/unsupported/Eigen
                                   ${CMAKE_CURRENT_BINARY_DIR}/tf_python/tensorflow/include/unsupported/Eigen)

if(${tensorflow_TF_NIGHTLY})
  if(${tensorflow_ENABLE_GPU})
    add_custom_command(TARGET tf_python_build_pip_package POST_BUILD
      COMMAND ${PYTHON_EXECUTABLE} ${CMAKE_CURRENT_BINARY_DIR}/tf_python/setup.py bdist_wheel --project_name tf_nightly_gpu
      WORKING_DIRECTORY ${CMAKE_CURRENT_BINARY_DIR}/tf_python)
  else()
    add_custom_command(TARGET tf_python_build_pip_package POST_BUILD
      COMMAND ${PYTHON_EXECUTABLE} ${CMAKE_CURRENT_BINARY_DIR}/tf_python/setup.py bdist_wheel --project_name tf_nightly
      WORKING_DIRECTORY ${CMAKE_CURRENT_BINARY_DIR}/tf_python)
  endif(${tensorflow_ENABLE_GPU})
else()
  if(${tensorflow_ENABLE_GPU})
    add_custom_command(TARGET tf_python_build_pip_package POST_BUILD
      COMMAND ${PYTHON_EXECUTABLE} ${CMAKE_CURRENT_BINARY_DIR}/tf_python/setup.py bdist_wheel --project_name tensorflow_gpu
      WORKING_DIRECTORY ${CMAKE_CURRENT_BINARY_DIR}/tf_python)
  else()
    add_custom_command(TARGET tf_python_build_pip_package POST_BUILD
      COMMAND ${PYTHON_EXECUTABLE} ${CMAKE_CURRENT_BINARY_DIR}/tf_python/setup.py bdist_wheel
      WORKING_DIRECTORY ${CMAKE_CURRENT_BINARY_DIR}/tf_python)
  endif(${tensorflow_ENABLE_GPU})
endif(${tensorflow_TF_NIGHTLY})<|MERGE_RESOLUTION|>--- conflicted
+++ resolved
@@ -743,7 +743,6 @@
 file(WRITE "${api_init_list_file}" "${api_init_files}")
 
 # Run create_python_api.py to generate __init__.py files.
-<<<<<<< HEAD
 
 ### TODO
 # In order to download and compile MKL/MKL-DNN automatically in cmake script, mkl-built libraries should be added to system path
@@ -773,6 +772,8 @@
                   "${CMAKE_CURRENT_BINARY_DIR}/tf_python/tensorflow/tools/api/generator/create_python_api.py"
                   "--root_init_template=${CMAKE_CURRENT_BINARY_DIR}/tf_python/tensorflow/api_template.__init__.py"
                   "--apidir=${CMAKE_CURRENT_BINARY_DIR}/tf_python/tensorflow"
+                  "--package=tensorflow.python"
+                  "--apiname=tensorflow"
                   "${api_init_list_file}"
 
           COMMENT "Generating __init__.py files for Python API."
@@ -793,34 +794,14 @@
                   "${CMAKE_CURRENT_BINARY_DIR}/tf_python/tensorflow/tools/api/generator/create_python_api.py"
                   "--root_init_template=${CMAKE_CURRENT_BINARY_DIR}/tf_python/tensorflow/api_template.__init__.py"
                   "--apidir=${CMAKE_CURRENT_BINARY_DIR}/tf_python/tensorflow"
+                  "--package=tensorflow.python"
+                  "--apiname=tensorflow"
                   "${api_init_list_file}"
 
           COMMENT "Generating __init__.py files for Python API."
           WORKING_DIRECTORY "${CMAKE_CURRENT_BINARY_DIR}/tf_python"
     )
 endif (tensorflow_ENABLE_MKL_SUPPORT)
-=======
-add_custom_command(
-      OUTPUT ${api_init_files}
-      DEPENDS tf_python_ops tf_python_copy_scripts_to_destination pywrap_tensorflow_internal tf_python_touchup_modules tf_extension_ops
-
-      # tensorflow/__init__.py depends on files generated in this step. So, remove it while
-      # this step is running since the files aren't there yet.
-      COMMAND ${CMAKE_COMMAND} -E remove -f ${CMAKE_CURRENT_BINARY_DIR}/tf_python/tensorflow/__init__.py
-
-      # Run create_python_api.py to generate API init files.
-      COMMAND ${CMAKE_COMMAND} -E env PYTHONPATH=${CMAKE_CURRENT_BINARY_DIR}/tf_python ${PYTHON_EXECUTABLE}
-              "${CMAKE_CURRENT_BINARY_DIR}/tf_python/tensorflow/tools/api/generator/create_python_api.py"
-              "--root_init_template=${CMAKE_CURRENT_BINARY_DIR}/tf_python/tensorflow/api_template.__init__.py"
-              "--apidir=${CMAKE_CURRENT_BINARY_DIR}/tf_python/tensorflow"
-              "--package=tensorflow.python"
-              "--apiname=tensorflow"
-              "${api_init_list_file}"
-
-      COMMENT "Generating __init__.py files for Python API."
-      WORKING_DIRECTORY "${CMAKE_CURRENT_BINARY_DIR}/tf_python"
-)
->>>>>>> 1aea422c
 
 add_custom_target(tf_python_api SOURCES ${api_init_files})
 add_dependencies(tf_python_api tf_python_ops)
