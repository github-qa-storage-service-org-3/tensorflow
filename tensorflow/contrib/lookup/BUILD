--- conflicted
+++ resolved
@@ -46,20 +46,5 @@
         "//tensorflow/python:variables",
     ],
     grpc_enabled = True,
-<<<<<<< HEAD
     tags = ["no_windows"],  # TODO: needs investigation on Windows
-)
-
-filegroup(
-    name = "all_files",
-    srcs = glob(
-        ["**/*"],
-        exclude = [
-            "**/METADATA",
-            "**/OWNERS",
-        ],
-    ),
-    visibility = ["//tensorflow:__subpackages__"],
-=======
->>>>>>> 175c98ef
 )