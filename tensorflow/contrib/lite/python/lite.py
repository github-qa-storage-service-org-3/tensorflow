--- conflicted
+++ resolved
@@ -25,11 +25,7 @@
 from __future__ import absolute_import
 from __future__ import division
 from __future__ import print_function
-<<<<<<< HEAD
-import os
-=======
 import os as _os
->>>>>>> 0c1ea2db
 import subprocess as _subprocess
 import tempfile as _tempfile
 
