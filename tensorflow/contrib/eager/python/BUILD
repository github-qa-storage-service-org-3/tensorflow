--- conflicted
+++ resolved
@@ -98,9 +98,6 @@
     ],
 )
 
-<<<<<<< HEAD
-gpu_py_test(
-=======
 py_library(
     name = "parameter_server",
     srcs = ["parameter_server.py"],
@@ -113,8 +110,7 @@
     ],
 )
 
-cuda_py_test(
->>>>>>> 64498def
+gpu_py_test(
     name = "saver_test",
     srcs = ["saver_test.py"],
     additional_deps = [
