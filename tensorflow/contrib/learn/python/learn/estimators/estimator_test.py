--- conflicted
+++ resolved
@@ -476,7 +476,6 @@
     with self.assertRaises(learn.NotFittedError):
       est.predict(x=boston.data)
 
-<<<<<<< HEAD
   def testContinueTrainingDictionaryInput(self):
     boston = base.load_boston()
     output_dir = tempfile.mkdtemp()
@@ -502,8 +501,6 @@
                                               float64_target['labels'])
     self.assertAllClose(other_score, scores['MSE'])
 
-=======
->>>>>>> bbe05bf0
   def testContinueTraining(self):
     boston = base.load_boston()
     output_dir = tempfile.mkdtemp()
