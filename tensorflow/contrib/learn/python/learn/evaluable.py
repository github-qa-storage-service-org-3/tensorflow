# Copyright 2016 The TensorFlow Authors. All Rights Reserved.
#
# Licensed under the Apache License, Version 2.0 (the "License");
# you may not use this file except in compliance with the License.
# You may obtain a copy of the License at
#
#     http://www.apache.org/licenses/LICENSE-2.0
#
# Unless required by applicable law or agreed to in writing, software
# distributed under the License is distributed on an "AS IS" BASIS,
# WITHOUT WARRANTIES OR CONDITIONS OF ANY KIND, either express or implied.
# See the License for the specific language governing permissions and
# limitations under the License.
# ==============================================================================

"""`Evaluable` interface."""

from __future__ import absolute_import
from __future__ import division
from __future__ import print_function

import abc


class Evaluable(object):
  """Interface for objects that are evaluatable by, e.g., `Experiment`.
  """
  __metaclass__ = abc.ABCMeta

  @abc.abstractmethod
  def evaluate(
      self, x=None, y=None, input_fn=None, feed_fn=None, batch_size=None,
      steps=None, metrics=None, name=None):
    """Evaluates given model with provided evaluation data.

    Stop conditions - we evaluate on the given input data until one of the
    following:
    - If `steps` is provided, and `steps` batches of size `batch_size` are
    processed.
    - If `input_fn` is provided, and it raises an end-of-input
    exception (`OutOfRangeError` or `StopIteration`).
    - If `x` is provided, and all items in `x` have been processed.

    The return value is a dict containing the metrics specified in `metrics`, as
    well as an entry `global_step` which contains the value of the global step
    for which this evaluation was performed.

    Args:
      x: Matrix of shape [n_samples, n_features...] or dictionary of many matrices
         containing the input samples for fitting the model. Can be iterator that returns
         arrays of features or dictionary of array of features. If set, `input_fn` must
         be `None`.
      y: Vector or matrix [n_samples] or [n_samples, n_outputs] containing the
<<<<<<< HEAD
         label values (class labels in classification, real numbers in
=======
         target values (class labels in classification, real numbers in
>>>>>>> 694846ec
         regression) or dictionary of multiple vectors/matrices. Can be iterator
         that returns array of targets or dictionary of array of targets. If set,
         `input_fn` must be `None`.
      input_fn: Input function returning a tuple of:
          features - Dictionary of string feature name to `Tensor` or `Tensor`.
          labels - `Tensor` or dictionary of `Tensor` with labels.
        If input_fn is set, `x`, `y`, and `batch_size` must be `None`. If
        `steps` is not provided, this should raise `OutOfRangeError` or
        `StopIteration` after the desired amount of data (e.g., one epoch) has
        been provided. See "Stop conditions" above for specifics.
      feed_fn: Function creating a feed dict every time it is called. Called
        once per iteration. Must be `None` if `input_fn` is provided.
      batch_size: minibatch size to use on the input, defaults to first
        dimension of `x`, if specified. Must be `None` if `input_fn` is
        provided.
      steps: Number of steps for which to evaluate model. If `None`, evaluate
        until `x` is consumed or `input_fn` raises an end-of-input exception.
        See "Stop conditions" above for specifics.
      metrics: Dict of metrics to run. If None, the default metric functions
        are used; if {}, no metrics are used. Otherwise, `metrics` should map
        friendly names for the metric to a `MetricSpec` object defining which
        model outputs to evaluate against which labels with which metric
        function.

        Metric ops should support streaming, e.g., returning `update_op` and
        `value` tensors. For example, see the options defined in
        `../../../metrics/python/ops/metrics_ops.py`.
      name: Name of the evaluation if user needs to run multiple evaluations on
        different data sets, such as on training data vs test data.

    Returns:
      Returns `dict` with evaluation results.
    """
    raise NotImplementedError<|MERGE_RESOLUTION|>--- conflicted
+++ resolved
@@ -51,13 +51,9 @@
          arrays of features or dictionary of array of features. If set, `input_fn` must
          be `None`.
       y: Vector or matrix [n_samples] or [n_samples, n_outputs] containing the
-<<<<<<< HEAD
          label values (class labels in classification, real numbers in
-=======
-         target values (class labels in classification, real numbers in
->>>>>>> 694846ec
          regression) or dictionary of multiple vectors/matrices. Can be iterator
-         that returns array of targets or dictionary of array of targets. If set,
+         that returns array of labels or dictionary of array of labels. If set,
          `input_fn` must be `None`.
       input_fn: Input function returning a tuple of:
           features - Dictionary of string feature name to `Tensor` or `Tensor`.
