--- conflicted
+++ resolved
@@ -18,362 +18,11 @@
 from __future__ import division
 from __future__ import print_function
 
-<<<<<<< HEAD
-import collections
-import random
-import itertools
-import numpy as np
-import six
-from types import FunctionType
-
-from tensorflow.contrib.learn.python.learn.dataframe.queues import feeding_queue_runner as fqr
-from tensorflow.python.framework import dtypes
-from tensorflow.python.framework import errors
-from tensorflow.python.framework import ops
-from tensorflow.python.ops import array_ops
-from tensorflow.python.ops import data_flow_ops
-from tensorflow.python.ops import math_ops
-from tensorflow.python.platform import tf_logging as logging
-from tensorflow.python.summary import summary
-from tensorflow.python.training import queue_runner
-
-# pylint: disable=g-import-not-at-top
-try:
-  import pandas as pd
-  HAS_PANDAS = True
-except ImportError:
-  HAS_PANDAS = False
-
-
-class _ArrayFeedFn(object):
-  """Creates feed dictionaries from numpy arrays."""
-
-  def __init__(self,
-               placeholders,
-               array,
-               batch_size,
-               random_start=False,
-               seed=None,
-               num_epochs=None):
-    if len(placeholders) != 2:
-      raise ValueError("_array_feed_fn expects 2 placeholders; got {}.".format(
-        len(placeholders)))
-    self._placeholders = placeholders
-    self._array = array
-    self._max = len(array)
-    self._batch_size = batch_size
-    self._num_epochs = num_epochs
-    self._epoch = 0
-    random.seed(seed)
-    self._trav = random.randrange(self._max) if random_start else 0
-    self._epoch_end = (self._trav - 1) % self._max
-
-  def __call__(self):
-    if self._num_epochs and self._epoch >= self._num_epochs:
-      raise errors.OutOfRangeError(None, None,
-                                   "Already emitted %s epochs." % self._epoch)
-
-    integer_indexes = [
-      j % self._max for j in range(self._trav, self._trav + self._batch_size)
-      ]
-
-    if self._epoch_end in integer_indexes:
-      # after this batch we will have processed self._epoch epochs, possibly
-      # overshooting a bit to fill out a batch.
-      self._epoch += 1
-
-    self._trav = (integer_indexes[-1] + 1) % self._max
-    return {
-      self._placeholders[0]: integer_indexes,
-      self._placeholders[1]: self._array[integer_indexes]
-    }
-
-
-class _GeneratorFeedFn(object):
-  """Creates feed dictionaries from `Generator` of `dicts` of numpy arrays."""
-
-  def __init__(self,
-               placeholders,
-               generator,
-               batch_size,
-               random_start=False,
-               seed=None,
-               num_epochs=None):
-    first_sample = next(generator())
-    if len(placeholders) != len(first_sample):
-      raise ValueError("Expected {} placeholders; got {}.".format(
-        len(first_sample), len(placeholders)))
-    self._col_placeholders = placeholders
-    self._generator_function = generator
-    self._iterator = generator()
-    self._batch_size = batch_size
-    self._num_epochs = num_epochs
-    self._epoch = 0
-    random.seed(seed)
-
-  def __call__(self):
-    if self._num_epochs and self._epoch >= self._num_epochs:
-      raise errors.OutOfRangeError(None, None,
-                                   "Already emitted %s epochs." % self._epoch)
-    list_dict = {}
-    list_dict_size = 0
-    while list_dict_size < self._batch_size:
-      try:
-        data_row = next(self._iterator)
-      except StopIteration:
-        self._epoch += 1
-        self._iterator = self._generator_function()
-        data_row = next(self._iterator)
-      for index, key in enumerate(data_row.keys()):
-        list_dict.setdefault(self._col_placeholders[index], list()).append(data_row[key])
-      list_dict_size += 1
-    feed_dict = {key: np.asarray(item) for key, item in list(list_dict.items())}
-    return feed_dict
-
-
-class _OrderedDictNumpyFeedFn(object):
-  """Creates feed dictionaries from `OrderedDict`s of numpy arrays."""
-
-  def __init__(self,
-               placeholders,
-               ordered_dict_of_arrays,
-               batch_size,
-               random_start=False,
-               seed=None,
-               num_epochs=None):
-    if len(placeholders) != len(ordered_dict_of_arrays) + 1:
-      raise ValueError("Expected {} placeholders; got {}.".format(
-        len(ordered_dict_of_arrays), len(placeholders)))
-    self._index_placeholder = placeholders[0]
-    self._col_placeholders = placeholders[1:]
-    self._ordered_dict_of_arrays = ordered_dict_of_arrays
-    self._max = len(next(iter(ordered_dict_of_arrays.values())))
-    for _, v in ordered_dict_of_arrays.items():
-      if len(v) != self._max:
-        raise ValueError("Array lengths must match.")
-    self._batch_size = batch_size
-    self._num_epochs = num_epochs
-    self._epoch = 0
-    random.seed(seed)
-    self._trav = random.randrange(self._max) if random_start else 0
-    self._epoch_end = (self._trav - 1) % self._max
-
-  def __call__(self):
-    if self._num_epochs and self._epoch >= self._num_epochs:
-      raise errors.OutOfRangeError(None, None,
-                                   "Already emitted %s epochs." % self._epoch)
-
-    integer_indexes = [
-      j % self._max for j in range(self._trav, self._trav + self._batch_size)
-      ]
-
-    if self._epoch_end in integer_indexes:
-      # after this batch we will have processed self._epoch epochs, possibly
-      # overshooting a bit to fill out a batch.
-      self._epoch += 1
-
-    self._trav = (integer_indexes[-1] + 1) % self._max
-    feed_dict = {self._index_placeholder: integer_indexes}
-    cols = [
-      column[integer_indexes]
-      for column in self._ordered_dict_of_arrays.values()
-      ]
-    feed_dict.update(dict(zip(self._col_placeholders, cols)))
-    return feed_dict
-
-
-class _PandasFeedFn(object):
-  """Creates feed dictionaries from pandas `DataFrames`."""
-
-  def __init__(self,
-               placeholders,
-               dataframe,
-               batch_size,
-               random_start=False,
-               seed=None,
-               num_epochs=None):
-    if len(placeholders) != len(dataframe.columns) + 1:
-      raise ValueError("Expected {} placeholders; got {}.".format(
-        len(dataframe.columns), len(placeholders)))
-    self._index_placeholder = placeholders[0]
-    self._col_placeholders = placeholders[1:]
-    self._dataframe = dataframe
-    self._max = len(dataframe)
-    self._batch_size = batch_size
-    self._num_epochs = num_epochs
-    self._epoch = 0
-    random.seed(seed)
-    self._trav = random.randrange(self._max) if random_start else 0
-    self._epoch_end = (self._trav - 1) % self._max
-
-  def __call__(self):
-    if self._num_epochs and self._epoch >= self._num_epochs:
-      raise errors.OutOfRangeError(None, None,
-                                   "Already emitted %s epochs." % self._epoch)
-
-    integer_indexes = [
-      j % self._max for j in range(self._trav, self._trav + self._batch_size)
-      ]
-
-    if self._epoch_end in integer_indexes:
-      # after this batch we will have processed self._epoch epochs, possibly
-      # overshooting a bit to fill out a batch.
-      self._epoch += 1
-      if self._epoch == self._num_epochs:
-        # trim this batch, so as not to overshoot the last epoch.
-        batch_end_inclusive = integer_indexes.index(self._epoch_end)
-        integer_indexes = integer_indexes[:(batch_end_inclusive + 1)]
-
-    self._trav = (integer_indexes[-1] + 1) % self._max
-    result = self._dataframe.iloc[integer_indexes]
-    cols = [result[col].values for col in result.columns]
-    feed_dict = dict(zip(self._col_placeholders, cols))
-    feed_dict[self._index_placeholder] = result.index.values
-    return feed_dict
-
-
-def enqueue_data(data,
-                 capacity,
-                 shuffle=False,
-                 min_after_dequeue=None,
-                 num_threads=1,
-                 seed=None,
-                 name="enqueue_input",
-                 enqueue_size=1,
-                 num_epochs=None):
-  """Creates a queue filled from a numpy array or pandas `DataFrame` or a `Generator` yield dicts of numpy arrays.
-
-    Returns a queue filled with the rows of the given (`OrderedDict` of) array
-    or `DataFrame`. In the case of a pandas `DataFrame`, the first enqueued
-    `Tensor` corresponds to the index of the `DataFrame`. For (`OrderedDict` of)
-    numpy arrays or ('Generator` of) `(OrderedDict` of) numpy arrays,
-     the first enqueued `Tensor` contains the row number.
-
-  Args:
-    data: a numpy `ndarray`, `OrderedDict` of numpy arrays, 'Generator Function`
-       of `OrderedDict` of numpy arrays or pandas `DataFrame` that will be read into the queue.
-    capacity: the capacity of the queue.
-    shuffle: whether or not to shuffle the rows of the array.
-    min_after_dequeue: minimum number of elements that can remain in the queue
-    after a dequeue operation. Only used when `shuffle` is true. If not set,
-    defaults to `capacity` / 4.
-    num_threads: number of threads used for reading and enqueueing.
-    seed: used to seed shuffling and reader starting points.
-    name: a scope name identifying the data.
-    enqueue_size: the number of rows to enqueue per step.
-    num_epochs: limit enqueuing to a specified number of epochs, if provided.
-
-  Returns:
-    A queue filled with the rows of the given (`OrderedDict` of) array or
-      `DataFrame`.
-
-  Raises:
-    TypeError: `data` is not a Pandas `DataFrame`, an `OrderedDict` of numpy
-      arrays  or a numpy `ndarray`.
-  """
-  with ops.name_scope(name):
-    if isinstance(data, np.ndarray):
-      types = [dtypes.int64, dtypes.as_dtype(data.dtype)]
-      queue_shapes = [(), data.shape[1:]]
-      get_feed_fn = _ArrayFeedFn
-    elif isinstance(data, collections.OrderedDict):
-      types = [dtypes.int64] + [
-        dtypes.as_dtype(col.dtype) for col in data.values()
-        ]
-      queue_shapes = [()] + [col.shape[1:] for col in data.values()]
-      get_feed_fn = _OrderedDictNumpyFeedFn
-    elif isinstance(data, FunctionType):
-      x_first_el = six.next(data())
-      types = [dtypes.as_dtype(col.dtype) for col in x_first_el.values()]
-      queue_shapes = [col.shape for col in x_first_el.values()]
-      get_feed_fn = _GeneratorFeedFn
-    elif HAS_PANDAS and isinstance(data, pd.DataFrame):
-      types = [
-        dtypes.as_dtype(dt) for dt in [data.index.dtype] + list(data.dtypes)
-        ]
-      queue_shapes = [() for _ in types]
-      get_feed_fn = _PandasFeedFn
-    else:
-      raise TypeError(
-        "data must be either a numpy array or pandas DataFrame if pandas is "
-        "installed; got {}".format(type(data).__name__))
-
-    # TODO(jamieas): TensorBoard warnings for all warnings below once available.
-
-    if num_threads > 1 and num_epochs is not None:
-      logging.warning(
-        "enqueue_data was called with num_epochs and num_threads > 1. "
-        "num_epochs is applied per thread, so this will produce more "
-        "epochs than you probably intend. "
-        "If you want to limit epochs, use one thread.")
-
-    if shuffle and num_threads > 1 and num_epochs is not None:
-      logging.warning(
-        "enqueue_data was called with shuffle=True, num_threads > 1, and "
-        "num_epochs. This will create multiple threads, all reading the "
-        "array/dataframe in order adding to the same shuffling queue; the "
-        "results will likely not be sufficiently shuffled.")
-
-    if not shuffle and num_threads > 1:
-      logging.warning(
-        "enqueue_data was called with shuffle=False and num_threads > 1. "
-        "This will create multiple threads, all reading the "
-        "array/dataframe in order. If you want examples read in order, use"
-        " one thread; if you want multiple threads, enable shuffling.")
-
-    if shuffle:
-      min_after_dequeue = int(capacity / 4 if min_after_dequeue is None else
-                              min_after_dequeue)
-      queue = data_flow_ops.RandomShuffleQueue(
-        capacity,
-        min_after_dequeue,
-        dtypes=types,
-        shapes=queue_shapes,
-        seed=seed)
-    else:
-      min_after_dequeue = 0  # just for the summary text
-      queue = data_flow_ops.FIFOQueue(
-        capacity, dtypes=types, shapes=queue_shapes)
-
-    enqueue_ops = []
-    feed_fns = []
-
-    for i in range(num_threads):
-      # Note the placeholders have no shapes, so they will accept any
-      # enqueue_size.  enqueue_many below will break them up.
-      placeholders = [array_ops.placeholder(t) for t in types]
-
-      enqueue_ops.append(queue.enqueue_many(placeholders))
-      seed_i = None if seed is None else (i + 1) * seed
-      feed_fns.append(
-        get_feed_fn(
-          placeholders,
-          data,
-          enqueue_size,
-          random_start=shuffle,
-          seed=seed_i,
-          num_epochs=num_epochs))
-
-    runner = fqr.FeedingQueueRunner(
-      queue=queue, enqueue_ops=enqueue_ops, feed_fns=feed_fns)
-    queue_runner.add_queue_runner(runner)
-
-    full = (math_ops.cast(
-      math_ops.maximum(0, queue.size() - min_after_dequeue),
-      dtypes.float32) * (1. / (capacity - min_after_dequeue)))
-    # Note that name contains a '/' at the end so we intentionally do not place
-    # a '/' after %s below.
-    summary_name = ("queue/%sfraction_over_%d_of_%d_full" %
-                    (queue.name, min_after_dequeue,
-                     capacity - min_after_dequeue))
-    summary.scalar(summary_name, full)
-    return queue
-=======
 
 # pylint: disable=unused-import
 from tensorflow.python.estimator.inputs.queues.feeding_functions import _ArrayFeedFn
 from tensorflow.python.estimator.inputs.queues.feeding_functions import _enqueue_data as enqueue_data
 from tensorflow.python.estimator.inputs.queues.feeding_functions import _OrderedDictNumpyFeedFn
+from tensorflow.python.estimator.inputs.queues.feeding_functions import _GeneratorFeedFn
 from tensorflow.python.estimator.inputs.queues.feeding_functions import _PandasFeedFn
-# pylint: enable=unused-import
->>>>>>> bbe056e5
+# pylint: enable=unused-import