# Copyright 2016 The TensorFlow Authors. All Rights Reserved.
#
# Licensed under the Apache License, Version 2.0 (the "License");
# you may not use this file except in compliance with the License.
# You may obtain a copy of the License at
#
#     http://www.apache.org/licenses/LICENSE-2.0
#
# Unless required by applicable law or agreed to in writing, software
# distributed under the License is distributed on an "AS IS" BASIS,
# WITHOUT WARRANTIES OR CONDITIONS OF ANY KIND, either express or implied.
# See the License for the specific language governing permissions and
# limitations under the License.
# ==============================================================================
"""Implementations of different data feeders to provide data for TF trainer."""

# TODO(ipolosukhin): Replace this module with feed-dict queue runners & queues.

from __future__ import absolute_import
from __future__ import division
from __future__ import print_function

import itertools
import math

import numpy as np
import six
from six.moves import xrange  # pylint: disable=redefined-builtin

from tensorflow.python.framework import dtypes
<<<<<<< HEAD
from tensorflow.python.framework import ops
=======
>>>>>>> c0b8a077
from tensorflow.python.framework import tensor_util
from tensorflow.python.ops import array_ops
from tensorflow.python.platform import tf_logging as logging

# pylint: disable=g-multiple-import,g-bad-import-order
from .pandas_io import HAS_PANDAS, extract_pandas_data, extract_pandas_matrix, extract_pandas_labels
from .dask_io import HAS_DASK, extract_dask_data, extract_dask_labels
# pylint: enable=g-multiple-import,g-bad-import-order


def _get_in_out_shape(x_shape, y_shape, n_classes, batch_size=None):
  """Returns shape for input and output of the data feeder."""
  x_is_dict, y_is_dict = isinstance(
      x_shape, dict), y_shape is not None and isinstance(y_shape, dict)
  if y_is_dict and n_classes is not None:
    assert isinstance(n_classes, dict)

  if batch_size is None:
    batch_size = list(x_shape.values())[0][0] if x_is_dict else x_shape[0]
  elif batch_size <= 0:
    raise ValueError('Invalid batch_size %d.' % batch_size)

  if x_is_dict:
    input_shape = {}
    for k, v in list(x_shape.items()):
      input_shape[k] = [batch_size] + (list(v[1:]) if len(v) > 1 else [1])
  else:
    x_shape = list(x_shape[1:]) if len(x_shape) > 1 else [1]
    input_shape = [batch_size] + x_shape

  if y_shape is None:
    return input_shape, None, batch_size

  def out_el_shape(out_shape, num_classes):
    out_shape = list(out_shape[1:]) if len(out_shape) > 1 else []
    # Skip first dimension if it is 1.
    if out_shape and out_shape[0] == 1:
      out_shape = out_shape[1:]
    if num_classes is not None and num_classes > 1:
      return [batch_size] + out_shape + [num_classes]
    else:
      return [batch_size] + out_shape

  if not y_is_dict:
    output_shape = out_el_shape(y_shape, n_classes)
  else:
    output_shape = dict([
        (k, out_el_shape(v, n_classes[k]
                         if n_classes is not None and k in n_classes else None))
        for k, v in list(y_shape.items())
    ])

  return input_shape, output_shape, batch_size


def _data_type_filter(x, y):
  """Filter data types into acceptable format."""
  if HAS_DASK:
    x = extract_dask_data(x)
    if y is not None:
      y = extract_dask_labels(y)
  if HAS_PANDAS:
    x = extract_pandas_data(x)
    if y is not None:
      y = extract_pandas_labels(y)
  return x, y


def _is_iterable(x):
  return hasattr(x, 'next') or hasattr(x, '__next__')


def setup_train_data_feeder(x,
                            y,
                            n_classes,
                            batch_size=None,
                            shuffle=True,
                            epochs=None):
  """Create data feeder, to sample inputs from dataset.

  If `x` and `y` are iterators, use `StreamingDataFeeder`.

  Args:
    x: numpy, pandas or Dask matrix or dictionary of aforementioned. Also
      supports iterables.
    y: numpy, pandas or Dask array or dictionary of aforementioned. Also
      supports
      iterables.
    n_classes: number of classes. Must be None or same type as y. In case, `y`
      is `dict`
      (or iterable which returns dict) such that `n_classes[key] = n_classes for
        y[key]`
    batch_size: size to split data into parts. Must be >= 1.
    shuffle: Whether to shuffle the inputs.
    epochs: Number of epochs to run.

  Returns:
    DataFeeder object that returns training data.

  Raises:
    ValueError: if one of `x` and `y` is iterable and the other is not.
  """
  x, y = _data_type_filter(x, y)
  if HAS_DASK:
    # pylint: disable=g-import-not-at-top
    import dask.dataframe as dd
    if (isinstance(x, (dd.Series, dd.DataFrame)) and
        (y is None or isinstance(y, (dd.Series, dd.DataFrame)))):
      data_feeder_cls = DaskDataFeeder
    else:
      data_feeder_cls = DataFeeder
  else:
    data_feeder_cls = DataFeeder

  if _is_iterable(x):
    if y is not None and not _is_iterable(y):
      raise ValueError('Both x and y should be iterators for '
                       'streaming learning to work.')
    return StreamingDataFeeder(x, y, n_classes, batch_size)
  return data_feeder_cls(
      x, y, n_classes, batch_size, shuffle=shuffle, epochs=epochs)


def _batch_data(x, batch_size=None):
  if (batch_size is not None) and (batch_size <= 0):
    raise ValueError('Invalid batch_size %d.' % batch_size)

  x_first_el = six.next(x)
  x = itertools.chain([x_first_el], x)

  chunk = dict([(k, []) for k in list(x_first_el.keys())]) if isinstance(
      x_first_el, dict) else []
  chunk_filled = False
  for data in x:
    if isinstance(data, dict):
      for k, v in list(data.items()):
        chunk[k].append(v)
        if (batch_size is not None) and (len(chunk[k]) >= batch_size):
          chunk[k] = np.matrix(chunk[k])
          chunk_filled = True
      if chunk_filled:
        yield chunk
        chunk = dict([(k, []) for k in list(x_first_el.keys())]) if isinstance(
            x_first_el, dict) else []
        chunk_filled = False
    else:
      chunk.append(data)
      if (batch_size is not None) and (len(chunk) >= batch_size):
        yield np.matrix(chunk)
        chunk = []

  if isinstance(x_first_el, dict):
    for k, v in list(data.items()):
      chunk[k] = np.matrix(chunk[k])
    yield chunk
  else:
    yield np.matrix(chunk)


def setup_predict_data_feeder(x, batch_size=None):
  """Returns an iterable for feeding into predict step.

  Args:
    x: numpy, pandas, Dask array or dictionary of aforementioned. Also supports
      iterable.
    batch_size: Size of batches to split data into. If `None`, returns one
      batch of full size.

  Returns:
    List or iterator (or dictionary thereof) of parts of data to predict on.

  Raises:
    ValueError: if `batch_size` <= 0.
  """
  if HAS_DASK:
    x = extract_dask_data(x)
  if HAS_PANDAS:
    x = extract_pandas_data(x)
  if _is_iterable(x):
    return _batch_data(x, batch_size)
  if len(x.shape) == 1:
    x = np.reshape(x, (-1, 1))
  if batch_size is not None:
    if batch_size <= 0:
      raise ValueError('Invalid batch_size %d.' % batch_size)
    n_batches = int(math.ceil(float(len(x)) / batch_size))
    return [x[i * batch_size:(i + 1) * batch_size] for i in xrange(n_batches)]
  return [x]


def setup_processor_data_feeder(x):
  """Sets up processor iterable.

  Args:
    x: numpy, pandas or iterable.

  Returns:
    Iterable of data to process.
  """
  if HAS_PANDAS:
    x = extract_pandas_matrix(x)
  return x


def check_array(array, dtype):
  """Checks array on dtype and converts it if different.

  Args:
    array: Input array.
    dtype: Expected dtype.

  Returns:
    Original array or converted.
  """
  # skip check if array is instance of other classes, e.g. h5py.Dataset
  # to avoid copying array and loading whole data into memory
  if isinstance(array, (np.ndarray, list)):
    array = np.array(array, dtype=dtype, order=None, copy=False)
  return array


def _access(data, iloc):
  """Accesses an element from collection, using integer location based indexing.

  Args:
    data: array-like. The collection to access
    iloc: `int` or `list` of `int`s. Location(s) to access in `collection`

  Returns:
    The element of `a` found at location(s) `iloc`.
  """
  if HAS_PANDAS:
    import pandas as pd  # pylint: disable=g-import-not-at-top
    if isinstance(data, pd.Series) or isinstance(data, pd.DataFrame):
      return data.iloc[iloc]
  return data[iloc]


def _check_dtype(dtype):
  if dtypes.as_dtype(dtype) == dtypes.float64:
    logging.warn(
        'float64 is not supported by many models, consider casting to float32.')
  return dtype


class DataFeeder(object):
  """Data feeder is an example class to sample data for TF trainer."""

  def __init__(self,
               x,
               y,
               n_classes,
               batch_size=None,
               shuffle=True,
               random_state=None,
               epochs=None):
    """Initializes a DataFeeder instance.

    Args:
      x: One feature sample which can either Nd numpy matrix of shape
        `[n_samples, n_features, ...]` or dictionary of Nd numpy matrix.
      y: label vector, either floats for regression or class id for
        classification. If matrix, will consider as a sequence of labels.
        Can be `None` for unsupervised setting. Also supports dictionary of
        labels.
      n_classes: Number of classes, 0 and 1 are considered regression, `None`
        will pass through the input labels without one-hot conversion. Also, if
        `y` is `dict`, then `n_classes` must be `dict` such that
        `n_classes[key] = n_classes for label y[key]`, `None` otherwise.
      batch_size: Mini-batch size to accumulate samples in one mini batch.
      shuffle: Whether to shuffle `x`.
      random_state: Numpy `RandomState` object to reproduce sampling.
      epochs: Number of times to iterate over input data before raising
        `StopIteration` exception.

    Attributes:
      x: Input features (ndarray or dictionary of ndarrays).
      y: Input label (ndarray or dictionary of ndarrays).
      n_classes: Number of classes (if `None`, pass through indices without
        one-hot conversion).
      batch_size: Mini-batch size to accumulate.
      input_shape: Shape of the input (or dictionary of shapes).
      output_shape: Shape of the output (or dictionary of shapes).
      input_dtype: DType of input (or dictionary of shapes).
      output_dtype: DType of output (or dictionary of shapes.
    """
    x_is_dict, y_is_dict = isinstance(x, dict), y is not None and isinstance(
        y, dict)
    if isinstance(y, list):
      y = np.array(y)

    self._x = dict([(k, check_array(v, v.dtype)) for k, v in list(x.items())
                   ]) if x_is_dict else check_array(x, x.dtype)
    self._y = None if y is None else (
        dict([(k, check_array(v, v.dtype)) for k, v in list(y.items())])
        if y_is_dict else check_array(y, y.dtype))

    # self.n_classes is not None means we're converting raw target indices
    # to one-hot.
    if n_classes is not None:
      if not y_is_dict:
        y_dtype = (np.int64
                   if n_classes is not None and n_classes > 1 else np.float32)
        self._y = (None if y is None else check_array(y, dtype=y_dtype))

    self.n_classes = n_classes
    self.max_epochs = epochs

    x_shape = dict([(k, v.shape) for k, v in list(self._x.items())
                   ]) if x_is_dict else self._x.shape
    y_shape = dict([(k, v.shape) for k, v in list(self._y.items())
                   ]) if y_is_dict else None if y is None else self._y.shape

    self.input_shape, self.output_shape, self._batch_size = _get_in_out_shape(
        x_shape, y_shape, n_classes, batch_size)

    # Input dtype matches dtype of x.
    self._input_dtype = (
        dict([(k, _check_dtype(v.dtype)) for k, v in list(self._x.items())])
        if x_is_dict else _check_dtype(self._x.dtype))

    # self._output_dtype == np.float32 when y is None
    self._output_dtype = (
        dict([(k, _check_dtype(v.dtype)) for k, v in list(self._y.items())])
        if y_is_dict else (
            _check_dtype(self._y.dtype) if y is not None else np.float32))

    # self.n_classes is None means we're passing in raw target indices
    if n_classes is not None and y_is_dict:
      for key in list(n_classes.keys()):
        if key in self._output_dtype:
          self._output_dtype[key] = np.float32

    self._shuffle = shuffle
    self.random_state = np.random.RandomState(
        42) if random_state is None else random_state

    if x_is_dict:
      num_samples = list(self._x.values())[0].shape[0]
    elif tensor_util.is_tensor(self._x):
<<<<<<< HEAD
      num_samples = self._x.shape[0].value  # shape will be a Dimension, extract an int
    else:
      num_samples = self._x.shape[0]
      
=======
      num_samples = self._x.shape[
          0].value  # shape will be a Dimension, extract an int
    else:
      num_samples = self._x.shape[0]

>>>>>>> c0b8a077
    if self._shuffle:
      self.indices = self.random_state.permutation(num_samples)
    else:
      self.indices = np.array(range(num_samples))
    self.offset = 0
    self.epoch = 0
    self._epoch_placeholder = None

  @property
  def x(self):
    return self._x

  @property
  def y(self):
    return self._y

  @property
  def shuffle(self):
    return self._shuffle

  @property
  def input_dtype(self):
    return self._input_dtype

  @property
  def output_dtype(self):
    return self._output_dtype

  @property
  def batch_size(self):
    return self._batch_size

  def make_epoch_variable(self):
    """Adds a placeholder variable for the epoch to the graph.

    Returns:
      The epoch placeholder.
    """
    self._epoch_placeholder = array_ops.placeholder(
        dtypes.int32, [1], name='epoch')
    return self._epoch_placeholder

  def input_builder(self):
    """Builds inputs in the graph.

    Returns:
      Two placeholders for inputs and outputs.
    """

    def get_placeholder(shape, dtype, name_prepend):
      if shape is None:
        return None
      if isinstance(shape, dict):
        placeholder = {}
        for key in list(shape.keys()):
          placeholder[key] = array_ops.placeholder(
              dtypes.as_dtype(dtype[key]), [None] + shape[key][1:],
              name=name_prepend + '_' + key)
      else:
        placeholder = array_ops.placeholder(
            dtypes.as_dtype(dtype), [None] + shape[1:], name=name_prepend)
      return placeholder

    self._input_placeholder = get_placeholder(self.input_shape,
                                              self._input_dtype, 'input')
    self._output_placeholder = get_placeholder(self.output_shape,
                                               self._output_dtype, 'output')
    return self._input_placeholder, self._output_placeholder

  def set_placeholders(self, input_placeholder, output_placeholder):
    """Sets placeholders for this data feeder.

    Args:
      input_placeholder: Placeholder for `x` variable. Should match shape
        of the examples in the x dataset.
      output_placeholder: Placeholder for `y` variable. Should match
        shape of the examples in the y dataset. Can be `None`.
    """
    self._input_placeholder = input_placeholder
    self._output_placeholder = output_placeholder

  def get_feed_params(self):
    """Function returns a `dict` with data feed params while training.

    Returns:
      A `dict` with data feed params while training.
    """
    return {
        'epoch': self.epoch,
        'offset': self.offset,
        'batch_size': self._batch_size
    }

  def get_feed_dict_fn(self):
    """Returns a function that samples data into given placeholders.

    Returns:
      A function that when called samples a random subset of batch size
      from `x` and `y`.
    """
    x_is_dict, y_is_dict = isinstance(
        self._x, dict), self._y is not None and isinstance(self._y, dict)

    # Assign input features from random indices.
    def extract(data, indices):
      return (np.array(_access(data, indices)).reshape((indices.shape[0], 1)) if
              len(data.shape) == 1 else _access(data, indices))

    # assign labels from random indices
    def assign_label(data, shape, dtype, n_classes, indices):
      shape[0] = indices.shape[0]
      out = np.zeros(shape, dtype=dtype)
      for i in xrange(out.shape[0]):
        sample = indices[i]
        # self.n_classes is None means we're passing in raw target indices
        if n_classes is None:
          out[i] = _access(data, sample)
        else:
          if n_classes > 1:
            if len(shape) == 2:
              out.itemset((i, int(_access(data, sample))), 1.0)
            else:
              for idx, value in enumerate(_access(data, sample)):
                out.itemset(tuple([i, idx, value]), 1.0)
          else:
            out[i] = _access(data, sample)
      return out

    def _feed_dict_fn():
      """Function that samples data into given placeholders."""
      if self.max_epochs is not None and self.epoch + 1 > self.max_epochs:
        raise StopIteration
      assert self._input_placeholder is not None
      feed_dict = {}
      if self._epoch_placeholder is not None:
        feed_dict[self._epoch_placeholder.name] = [self.epoch]

      # Take next batch of indices.
      x_len = list(self._x.values())[0].shape[
          0] if x_is_dict else self._x.shape[0]
      end = min(x_len, self.offset + self._batch_size)
      batch_indices = self.indices[self.offset:end]

      # adding input placeholder
      feed_dict.update(
          dict([(self._input_placeholder[k].name, extract(v, batch_indices))
                for k, v in list(self._x.items())]) if x_is_dict else
          {self._input_placeholder.name: extract(self._x, batch_indices)})

      # move offset and reset it if necessary
      self.offset += self._batch_size
      if self.offset >= x_len:
        self.indices = self.random_state.permutation(
            x_len) if self._shuffle else np.array(range(x_len))
        self.offset = 0
        self.epoch += 1

      # return early if there are no labels
      if self._output_placeholder is None:
        return feed_dict

      # adding output placeholders
      if y_is_dict:
        for k, v in list(self._y.items()):
          n_classes = (self.n_classes[k] if k in self.n_classes else
                       None) if self.n_classes is not None else None
          shape, dtype = self.output_shape[k], self._output_dtype[k]
          feed_dict.update({
              self._output_placeholder[k].name:
                  assign_label(v, shape, dtype, n_classes, batch_indices)
          })
      else:
        shape, dtype, n_classes = self.output_shape, self._output_dtype, self.n_classes
        feed_dict.update({
            self._output_placeholder.name:
                assign_label(self._y, shape, dtype, n_classes, batch_indices)
        })

      return feed_dict

    return _feed_dict_fn


class StreamingDataFeeder(DataFeeder):
  """Data feeder for TF trainer that reads data from iterator.

  Streaming data feeder allows to read data as it comes it from disk or
  somewhere else. It's custom to have this iterators rotate infinetly over
  the dataset, to allow control of how much to learn on the trainer side.
  """

  def __init__(self, x, y, n_classes, batch_size):
    """Initializes a StreamingDataFeeder instance.

    Args:
      x: iterator each element of which returns one feature sample. Sample can
        be a Nd numpy matrix or dictionary of Nd numpy matrices.
      y: iterator each element of which returns one label sample. Sample can be
        a Nd numpy matrix or dictionary of Nd numpy matrices with 1 or many
        classes regression values.
      n_classes: indicator of how many classes the corresponding label sample
        has for the purposes of one-hot conversion of label. In case where `y`
        is a dictionary, `n_classes` must be dictionary (with same keys as `y`)
        of how many classes there are in each label in `y`. If key is
        present in `y` and missing in `n_classes`, the value is assumed `None`
        and no one-hot conversion will be applied to the label with that key.
      batch_size: Mini batch size to accumulate samples in one batch. If set
        `None`, then assumes that iterator to return already batched element.

    Attributes:
      x: input features (or dictionary of input features).
      y: input label (or dictionary of output features).
      n_classes: number of classes.
      batch_size: mini batch size to accumulate.
      input_shape: shape of the input (can be dictionary depending on `x`).
      output_shape: shape of the output (can be dictionary depending on `y`).
      input_dtype: dtype of input (can be dictionary depending on `x`).
      output_dtype: dtype of output (can be dictionary depending on `y`).
    """
    # pylint: disable=invalid-name,super-init-not-called
    x_first_el = six.next(x)
    self._x = itertools.chain([x_first_el], x)
    if y is not None:
      y_first_el = six.next(y)
      self._y = itertools.chain([y_first_el], y)
    else:
      y_first_el = None
      self._y = None
    self.n_classes = n_classes

    x_is_dict = isinstance(x_first_el, dict)
    y_is_dict = y is not None and isinstance(y_first_el, dict)
    if y_is_dict and n_classes is not None:
      assert isinstance(n_classes, dict)

    # extract shapes for first_elements
    if x_is_dict:
      x_first_el_shape = dict(
          [(k, [1] + list(v.shape)) for k, v in list(x_first_el.items())])
    else:
      x_first_el_shape = [1] + list(x_first_el.shape)

    if y_is_dict:
      y_first_el_shape = dict(
          [(k, [1] + list(v.shape)) for k, v in list(y_first_el.items())])
    elif y is None:
      y_first_el_shape = None
    else:
      y_first_el_shape = ([1] + list(y_first_el[0].shape if isinstance(
          y_first_el, list) else y_first_el.shape))

    self.input_shape, self.output_shape, self._batch_size = _get_in_out_shape(
        x_first_el_shape, y_first_el_shape, n_classes, batch_size)

    # Input dtype of x_first_el.
    if x_is_dict:
      self._input_dtype = dict(
          [(k, _check_dtype(v.dtype)) for k, v in list(x_first_el.items())])
    else:
      self._input_dtype = _check_dtype(x_first_el.dtype)

    # Output dtype of y_first_el.
    def check_y_dtype(el):
      if isinstance(el, np.ndarray):
        return el.dtype
      elif isinstance(el, list):
        return check_y_dtype(el[0])
      else:
        return _check_dtype(np.dtype(type(el)))

    # Output types are floats, due to both softmaxes and regression req.
    if n_classes is not None and (y is None or not y_is_dict) and n_classes > 0:
      self._output_dtype = np.float32
    elif y_is_dict:
      self._output_dtype = dict(
          [(k, check_y_dtype(v)) for k, v in list(y_first_el.items())])
    elif y is None:
      self._output_dtype = None
    else:
      self._output_dtype = check_y_dtype(y_first_el)

  def get_feed_params(self):
    """Function returns a `dict` with data feed params while training.

    Returns:
      A `dict` with data feed params while training.
    """
    return {'batch_size': self._batch_size}

  def get_feed_dict_fn(self):
    """Returns a function, that will sample data and provide it to placeholders.

    Returns:
      A function that when called samples a random subset of batch size
      from x and y.
    """
    self.stopped = False

    def _feed_dict_fn():
      """Samples data and provides it to placeholders.

      Returns:
        `dict` of input and output tensors.
      """

      def init_array(shape, dtype):
        """Initialize array of given shape or dict of shapes and dtype."""
        if shape is None:
          return None
        elif isinstance(shape, dict):
          return dict([(k, np.zeros(shape[k], dtype[k]))
                       for k in list(shape.keys())])
        else:
          return np.zeros(shape, dtype=dtype)

      def put_data_array(dest, index, source=None, n_classes=None):
        """Puts data array into container."""
        if source is None:
          dest = dest[:index]
        elif n_classes is not None and n_classes > 1:
          if len(self.output_shape) == 2:
            dest.itemset((index, source), 1.0)
          else:
            for idx, value in enumerate(source):
              dest.itemset(tuple([index, idx, value]), 1.0)
        else:
          if len(dest.shape) > 1:
            dest[index, :] = source
          else:
            dest[index] = source[0] if isinstance(source, list) else source
        return dest

      def put_data_array_or_dict(holder, index, data=None, n_classes=None):
        """Puts data array or data dictionary into container."""
        if holder is None:
          return None
        if isinstance(holder, dict):
          if data is None:
            data = {k: None for k in holder.keys()}
          assert isinstance(data, dict)
          for k in holder.keys():
            num_classes = n_classes[k] if (n_classes is not None and
                                           k in n_classes) else None
            holder[k] = put_data_array(holder[k], index, data[k], num_classes)
        else:
          holder = put_data_array(holder, index, data, n_classes)
        return holder

      if self.stopped:
        raise StopIteration

      inp = init_array(self.input_shape, self._input_dtype)
      out = init_array(self.output_shape, self._output_dtype)

      for i in xrange(self._batch_size):
        # Add handling when queue ends.
        try:
          next_inp = six.next(self._x)
          inp = put_data_array_or_dict(inp, i, next_inp, None)
        except StopIteration:
          self.stopped = True
          if i == 0:
            raise
          inp = put_data_array_or_dict(inp, i, None, None)
          out = put_data_array_or_dict(out, i, None, None)
          break

        if self._y is not None:
          next_out = six.next(self._y)
          out = put_data_array_or_dict(out, i, next_out, self.n_classes)

      # creating feed_dict
      if isinstance(inp, dict):
        feed_dict = dict([(self._input_placeholder[k].name, inp[k])
                          for k in list(self._input_placeholder.keys())])
      else:
        feed_dict = {self._input_placeholder.name: inp}
      if self._y is not None:
        if isinstance(out, dict):
          feed_dict.update(
              dict([(self._output_placeholder[k].name, out[k])
                    for k in list(self._output_placeholder.keys())]))
        else:
          feed_dict.update({self._output_placeholder.name: out})

      return feed_dict

    return _feed_dict_fn


class DaskDataFeeder(object):
  """Data feeder for that reads data from dask.Series and dask.DataFrame.

  Numpy arrays can be serialized to disk and it's possible to do random seeks
  into them. DaskDataFeeder will remove requirement to have full dataset in the
  memory and still do random seeks for sampling of batches.
  """

  def __init__(self,
               x,
               y,
               n_classes,
               batch_size,
               shuffle=True,
               random_state=None,
               epochs=None):
    """Initializes a DaskDataFeeder instance.

    Args:
      x: iterator that returns for each element, returns features.
      y: iterator that returns for each element, returns 1 or many classes /
        regression values.
      n_classes: indicator of how many classes the label has.
      batch_size: Mini batch size to accumulate.
      shuffle: Whether to shuffle the inputs.
      random_state: random state for RNG. Note that it will mutate so use a
        int value for this if you want consistent sized batches.
      epochs: Number of epochs to run.

    Attributes:
      x: input features.
      y: input label.
      n_classes: number of classes.
      batch_size: mini batch size to accumulate.
      input_shape: shape of the input.
      output_shape: shape of the output.
      input_dtype: dtype of input.
      output_dtype: dtype of output.

    Raises:
      ValueError: if `x` or `y` are `dict`, as they are not supported currently.
    """

    if isinstance(x, dict) or isinstance(y, dict):
      raise ValueError(
          'DaskDataFeeder does not support dictionaries at the moment.')

    # pylint: disable=invalid-name,super-init-not-called
    import dask.dataframe as dd  # pylint: disable=g-import-not-at-top
    # TODO(terrytangyuan): check x and y dtypes in dask_io like pandas
    self._x = x
    self._y = y
    # save column names
    self._x_columns = list(x.columns)
    if isinstance(y.columns[0], str):
      self._y_columns = list(y.columns)
    else:
      # deal with cases where two DFs have overlapped default numeric colnames
      self._y_columns = len(self._x_columns) + 1
      self._y = self._y.rename(columns={y.columns[0]: self._y_columns})

    # TODO(terrytangyuan): deal with unsupervised cases
    # combine into a data frame
    self.df = dd.multi.concat([self._x, self._y], axis=1)
    self.n_classes = n_classes

    x_count = x.count().compute()[0]
    x_shape = (x_count, len(self._x.columns))
    y_shape = (x_count, len(self._y.columns))
    # TODO(terrytangyuan): Add support for shuffle and epochs.
    self._shuffle = shuffle
    self.epochs = epochs
    self.input_shape, self.output_shape, self._batch_size = _get_in_out_shape(
        x_shape, y_shape, n_classes, batch_size)
    self.sample_fraction = self._batch_size / float(x_count)
    self._input_dtype = _check_dtype(self._x.dtypes[0])
    self._output_dtype = _check_dtype(self._y.dtypes[self._y_columns])
    if random_state is None:
      self.random_state = 66
    else:
      self.random_state = random_state

  def get_feed_params(self):
    """Function returns a `dict` with data feed params while training.

    Returns:
      A `dict` with data feed params while training.
    """
    return {'batch_size': self._batch_size}

  def get_feed_dict_fn(self, input_placeholder, output_placeholder):
    """Returns a function, that will sample data and provide it to placeholders.

    Args:
      input_placeholder: tf.Placeholder for input features mini batch.
      output_placeholder: tf.Placeholder for output labels.

    Returns:
      A function that when called samples a random subset of batch size
      from x and y.
    """

    def _feed_dict_fn():
      """Samples data and provides it to placeholders."""
      # TODO(ipolosukhin): option for with/without replacement (dev version of
      # dask)
      sample = self.df.random_split(
          [self.sample_fraction, 1 - self.sample_fraction],
          random_state=self.random_state)
      inp = extract_pandas_matrix(sample[0][self._x_columns].compute()).tolist()
      out = extract_pandas_matrix(sample[0][self._y_columns].compute())
      # convert to correct dtype
      inp = np.array(inp, dtype=self._input_dtype)
      # one-hot encode out for each class for cross entropy loss
      if HAS_PANDAS:
        import pandas as pd  # pylint: disable=g-import-not-at-top
        if not isinstance(out, pd.Series):
          out = out.flatten()
      out_max = self._y.max().compute().values[0]
      encoded_out = np.zeros((out.size, out_max + 1), dtype=self._output_dtype)
      encoded_out[np.arange(out.size), out] = 1
      return {input_placeholder.name: inp, output_placeholder.name: encoded_out}

    return _feed_dict_fn<|MERGE_RESOLUTION|>--- conflicted
+++ resolved
@@ -28,10 +28,6 @@
 from six.moves import xrange  # pylint: disable=redefined-builtin
 
 from tensorflow.python.framework import dtypes
-<<<<<<< HEAD
-from tensorflow.python.framework import ops
-=======
->>>>>>> c0b8a077
 from tensorflow.python.framework import tensor_util
 from tensorflow.python.ops import array_ops
 from tensorflow.python.platform import tf_logging as logging
@@ -372,18 +368,11 @@
     if x_is_dict:
       num_samples = list(self._x.values())[0].shape[0]
     elif tensor_util.is_tensor(self._x):
-<<<<<<< HEAD
-      num_samples = self._x.shape[0].value  # shape will be a Dimension, extract an int
-    else:
-      num_samples = self._x.shape[0]
-      
-=======
       num_samples = self._x.shape[
           0].value  # shape will be a Dimension, extract an int
     else:
       num_samples = self._x.shape[0]
 
->>>>>>> c0b8a077
     if self._shuffle:
       self.indices = self.random_state.permutation(num_samples)
     else:
