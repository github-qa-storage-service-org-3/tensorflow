# Installing TensorFlow for Java

TensorFlow provides APIs for use in Java programs. These APIs are particularly
well-suited to loading models created in Python and executing them within a
Java application. This guide explains how to install
[TensorFlow for Java](https://www.tensorflow.org/api_docs/java/reference/org/tensorflow/package-summary)
and use it in a Java application.

Warning: The TensorFlow Java API is *not* covered by the TensorFlow
[API stability guarantees](https://www.tensorflow.org/programmers_guide/version_semantics).


## Supported Platforms

This guide explains how to install TensorFlow for Java.  Although these
instructions might also work on other variants, we have only tested
(and we only support) these instructions on machines meeting the
following requirements:

  * Ubuntu 14.04 or higher; 64-bit, x86
  * macOS X 10.11 (El Capitan) or higher
  * Windows 7 or higher; 64-bit, x86

The installation instructions for Android are in a separate
[Android TensorFlow Support page](https://www.tensorflow.org/code/tensorflow/contrib/android).
After installation, please see this
[complete example](https://www.tensorflow.org/code/tensorflow/examples/android)
of TensorFlow on Android.

## Using TensorFlow with a Maven project

If your project uses [Apache Maven](https://maven.apache.org), then add the
following to the project's `pom.xml` to use the TensorFlow Java APIs:

```xml
<dependency>
  <groupId>org.tensorflow</groupId>
  <artifactId>tensorflow</artifactId>
<<<<<<< HEAD
  <version>1.4.0-rc1</version>
=======
  <version>1.4.0</version>
>>>>>>> 130a5145
</dependency>
```

That's all.

### Example

As an example, these steps will create a Maven project that uses TensorFlow:

  1. Create the project's `pom.xml`:


         <project>
             <modelVersion>4.0.0</modelVersion>
             <groupId>org.myorg</groupId>
             <artifactId>hellotf</artifactId>
             <version>1.0-SNAPSHOT</version>
             <properties>
               <exec.mainClass>HelloTF</exec.mainClass>
               <!-- The sample code requires at least JDK 1.7. -->
               <!-- The maven compiler plugin defaults to a lower version -->
               <maven.compiler.source>1.7</maven.compiler.source>
               <maven.compiler.target>1.7</maven.compiler.target>
             </properties>
             <dependencies>
               <dependency>
                 <groupId>org.tensorflow</groupId>
                 <artifactId>tensorflow</artifactId>
<<<<<<< HEAD
                 <version>1.4.0-rc1</version>
=======
                 <version>1.4.0</version>
>>>>>>> 130a5145
               </dependency>
             </dependencies>
         </project>


  2. Create the source file (`src/main/java/HelloTF.java`):


        import org.tensorflow.Graph;
        import org.tensorflow.Session;
        import org.tensorflow.Tensor;
        import org.tensorflow.TensorFlow;

        public class HelloTF {
          public static void main(String[] args) throws Exception {
            try (Graph g = new Graph()) {
              final String value = "Hello from " + TensorFlow.version();

              // Construct the computation graph with a single operation, a constant
              // named "MyConst" with a value "value".
              try (Tensor t = Tensor.create(value.getBytes("UTF-8"))) {
                // The Java API doesn't yet include convenience functions for adding operations.
                g.opBuilder("Const", "MyConst").setAttr("dtype", t.dataType()).setAttr("value", t).build();
              }

              // Execute the "MyConst" operation in a Session.
              try (Session s = new Session(g);
                   Tensor output = s.runner().fetch("MyConst").run().get(0)) {
                System.out.println(new String(output.bytesValue(), "UTF-8"));
              }
            }
          }
        }


  3. Compile and execute:

     <pre> # Use -q to hide logging from the mvn tool
     <b>mvn -q compile exec:java</b></pre>


The preceding command should output <tt>Hello from <i>version</i></tt>. If it
does, you've successfully set up TensorFlow for Java and are ready to use it in
Maven projects. If not, check
[Stack Overflow](http://stackoverflow.com/questions/tagged/tensorflow)
for possible solutions.  You can skip reading the rest of this document.

## Using TensorFlow with JDK

This section describes how to use TensorFlow using the `java` and `javac`
commands from a JDK installation. If your project uses Apache Maven, then
refer to the simpler instructions above instead.

### Install on Linux or macOS

Take the following steps to install TensorFlow for Java on Linux or macOS:

  1. Download
<<<<<<< HEAD
     [libtensorflow.jar](https://storage.googleapis.com/tensorflow/libtensorflow/libtensorflow-1.4.0-rc1.jar),
=======
     [libtensorflow.jar](https://storage.googleapis.com/tensorflow/libtensorflow/libtensorflow-1.4.0.jar),
>>>>>>> 130a5145
     which is the TensorFlow Java Archive (JAR).

  2. Decide whether you will run TensorFlow for Java on CPU(s) only or with
     the help of GPU(s). To help you decide, read the section entitled
     "Determine which TensorFlow to install" in one of the following guides:

     * @{$install_linux#determine_which_tensorflow_to_install$Installing TensorFlow on Linux}
     * @{$install_mac#determine_which_tensorflow_to_install$Installing TensorFlow on macOS}

  3. Download and extract the appropriate Java Native Interface (JNI)
     file for your operating system and processor support by running the
     following shell commands:


         TF_TYPE="cpu" # Default processor is CPU. If you want GPU, set to "gpu"
         OS=$(uname -s | tr '[:upper:]' '[:lower:]')
         mkdir -p ./jni
         curl -L \
<<<<<<< HEAD
           "https://storage.googleapis.com/tensorflow/libtensorflow/libtensorflow_jni-${TF_TYPE}-${OS}-x86_64-1.4.0-rc1.tar.gz" |
=======
           "https://storage.googleapis.com/tensorflow/libtensorflow/libtensorflow_jni-${TF_TYPE}-${OS}-x86_64-1.4.0.tar.gz" |
>>>>>>> 130a5145
           tar -xz -C ./jni

### Install on Windows

Take the following steps to install TensorFlow for Java on Windows:

  1. Download
<<<<<<< HEAD
     [libtensorflow.jar](https://storage.googleapis.com/tensorflow/libtensorflow/libtensorflow-1.4.0-rc1.jar),
     which is the TensorFlow Java Archive (JAR).
  2. Download the following Java Native Interface (JNI) file appropriate for
     [TensorFlow for Java on Windows](https://storage.googleapis.com/tensorflow/libtensorflow/libtensorflow_jni-cpu-windows-x86_64-1.4.0-rc1.zip).
=======
     [libtensorflow.jar](https://storage.googleapis.com/tensorflow/libtensorflow/libtensorflow-1.4.0.jar),
     which is the TensorFlow Java Archive (JAR).
  2. Download the following Java Native Interface (JNI) file appropriate for
     [TensorFlow for Java on Windows](https://storage.googleapis.com/tensorflow/libtensorflow/libtensorflow_jni-cpu-windows-x86_64-1.4.0.zip).
>>>>>>> 130a5145
  3. Extract this .zip file.



### Validate the installation

After installing TensorFlow for Java, validate your installation by entering
the following code into a file named `HelloTF.java`:

```java
import org.tensorflow.Graph;
import org.tensorflow.Session;
import org.tensorflow.Tensor;
import org.tensorflow.TensorFlow;

public class HelloTF {
  public static void main(String[] args) throws Exception {
    try (Graph g = new Graph()) {
      final String value = "Hello from " + TensorFlow.version();

      // Construct the computation graph with a single operation, a constant
      // named "MyConst" with a value "value".
      try (Tensor t = Tensor.create(value.getBytes("UTF-8"))) {
        // The Java API doesn't yet include convenience functions for adding operations.
        g.opBuilder("Const", "MyConst").setAttr("dtype", t.dataType()).setAttr("value", t).build();
      }

      // Execute the "MyConst" operation in a Session.
      try (Session s = new Session(g);
           Tensor output = s.runner().fetch("MyConst").run().get(0)) {
        System.out.println(new String(output.bytesValue(), "UTF-8"));
      }
    }
  }
}
```

And use the instructions below to compile and run `HelloTF.java`.


### Compiling

When compiling a Java program that uses TensorFlow, the downloaded `.jar`
must be part of your `classpath`. For example, you can include the
downloaded `.jar` in your `classpath` by using the `-cp` compilation flag
as follows:

<<<<<<< HEAD
<pre><b>javac -cp libtensorflow-1.4.0-rc1.jar HelloTF.java</b></pre>
=======
<pre><b>javac -cp libtensorflow-1.4.0.jar HelloTF.java</b></pre>
>>>>>>> 130a5145


### Running

To execute a Java program that depends on TensorFlow, ensure that the following
two files are available to the JVM:

  * the downloaded `.jar` file
  * the extracted JNI library

For example, the following command line executes the `HelloTF` program on Linux
and macOS X:

<<<<<<< HEAD
<pre><b>java -cp libtensorflow-1.4.0-rc1.jar:. -Djava.library.path=./jni HelloTF</b></pre>

And the following command line executes the `HelloTF` program on Windows:

<pre><b>java -cp libtensorflow-1.4.0-rc1.jar;. -Djava.library.path=jni HelloTF</b></pre>
=======
<pre><b>java -cp libtensorflow-1.4.0.jar:. -Djava.library.path=./jni HelloTF</b></pre>

And the following command line executes the `HelloTF` program on Windows:

<pre><b>java -cp libtensorflow-1.4.0.jar;. -Djava.library.path=jni HelloTF</b></pre>
>>>>>>> 130a5145

If the program prints <tt>Hello from <i>version</i></tt>, you've successfully
installed TensorFlow for Java and are ready to use the API.  If the program
outputs something else, check
[Stack Overflow](http://stackoverflow.com/questions/tagged/tensorflow) for
possible solutions.


### Advanced Example

For a more sophisticated example, see
[LabelImage.java](https://www.tensorflow.org/code/tensorflow/java/src/main/java/org/tensorflow/examples/LabelImage.java),
which recognizes objects in an image.


## Building from source code

TensorFlow is open-source. You may build TensorFlow for Java from the
TensorFlow source code by following the instructions in a
[separate document](https://github.com/tensorflow/tensorflow/blob/master/tensorflow/java/README.md).<|MERGE_RESOLUTION|>--- conflicted
+++ resolved
@@ -36,11 +36,7 @@
 <dependency>
   <groupId>org.tensorflow</groupId>
   <artifactId>tensorflow</artifactId>
-<<<<<<< HEAD
-  <version>1.4.0-rc1</version>
-=======
   <version>1.4.0</version>
->>>>>>> 130a5145
 </dependency>
 ```
 
@@ -69,11 +65,7 @@
                <dependency>
                  <groupId>org.tensorflow</groupId>
                  <artifactId>tensorflow</artifactId>
-<<<<<<< HEAD
-                 <version>1.4.0-rc1</version>
-=======
                  <version>1.4.0</version>
->>>>>>> 130a5145
                </dependency>
              </dependencies>
          </project>
@@ -132,11 +124,7 @@
 Take the following steps to install TensorFlow for Java on Linux or macOS:
 
   1. Download
-<<<<<<< HEAD
-     [libtensorflow.jar](https://storage.googleapis.com/tensorflow/libtensorflow/libtensorflow-1.4.0-rc1.jar),
-=======
      [libtensorflow.jar](https://storage.googleapis.com/tensorflow/libtensorflow/libtensorflow-1.4.0.jar),
->>>>>>> 130a5145
      which is the TensorFlow Java Archive (JAR).
 
   2. Decide whether you will run TensorFlow for Java on CPU(s) only or with
@@ -155,11 +143,7 @@
          OS=$(uname -s | tr '[:upper:]' '[:lower:]')
          mkdir -p ./jni
          curl -L \
-<<<<<<< HEAD
-           "https://storage.googleapis.com/tensorflow/libtensorflow/libtensorflow_jni-${TF_TYPE}-${OS}-x86_64-1.4.0-rc1.tar.gz" |
-=======
            "https://storage.googleapis.com/tensorflow/libtensorflow/libtensorflow_jni-${TF_TYPE}-${OS}-x86_64-1.4.0.tar.gz" |
->>>>>>> 130a5145
            tar -xz -C ./jni
 
 ### Install on Windows
@@ -167,17 +151,10 @@
 Take the following steps to install TensorFlow for Java on Windows:
 
   1. Download
-<<<<<<< HEAD
-     [libtensorflow.jar](https://storage.googleapis.com/tensorflow/libtensorflow/libtensorflow-1.4.0-rc1.jar),
-     which is the TensorFlow Java Archive (JAR).
-  2. Download the following Java Native Interface (JNI) file appropriate for
-     [TensorFlow for Java on Windows](https://storage.googleapis.com/tensorflow/libtensorflow/libtensorflow_jni-cpu-windows-x86_64-1.4.0-rc1.zip).
-=======
      [libtensorflow.jar](https://storage.googleapis.com/tensorflow/libtensorflow/libtensorflow-1.4.0.jar),
      which is the TensorFlow Java Archive (JAR).
   2. Download the following Java Native Interface (JNI) file appropriate for
      [TensorFlow for Java on Windows](https://storage.googleapis.com/tensorflow/libtensorflow/libtensorflow_jni-cpu-windows-x86_64-1.4.0.zip).
->>>>>>> 130a5145
   3. Extract this .zip file.
 
 
@@ -225,11 +202,7 @@
 downloaded `.jar` in your `classpath` by using the `-cp` compilation flag
 as follows:
 
-<<<<<<< HEAD
-<pre><b>javac -cp libtensorflow-1.4.0-rc1.jar HelloTF.java</b></pre>
-=======
 <pre><b>javac -cp libtensorflow-1.4.0.jar HelloTF.java</b></pre>
->>>>>>> 130a5145
 
 
 ### Running
@@ -243,19 +216,11 @@
 For example, the following command line executes the `HelloTF` program on Linux
 and macOS X:
 
-<<<<<<< HEAD
-<pre><b>java -cp libtensorflow-1.4.0-rc1.jar:. -Djava.library.path=./jni HelloTF</b></pre>
+<pre><b>java -cp libtensorflow-1.4.0.jar:. -Djava.library.path=./jni HelloTF</b></pre>
 
 And the following command line executes the `HelloTF` program on Windows:
 
-<pre><b>java -cp libtensorflow-1.4.0-rc1.jar;. -Djava.library.path=jni HelloTF</b></pre>
-=======
-<pre><b>java -cp libtensorflow-1.4.0.jar:. -Djava.library.path=./jni HelloTF</b></pre>
-
-And the following command line executes the `HelloTF` program on Windows:
-
 <pre><b>java -cp libtensorflow-1.4.0.jar;. -Djava.library.path=jni HelloTF</b></pre>
->>>>>>> 130a5145
 
 If the program prints <tt>Hello from <i>version</i></tt>, you've successfully
 installed TensorFlow for Java and are ready to use the API.  If the program
